[tool.poetry]
name = "textual"
version = "0.1.15"
homepage = "https://github.com/willmcgugan/textual"
description = "Text User Interface using Rich"
authors = ["Will McGugan <willmcgugan@gmail.com>"]
license = "MIT"
classifiers = [
    "Development Status :: 1 - Planning",
    "Environment :: Console",
    "Intended Audience :: Developers",
    "Operating System :: MacOS",
    "Operating System :: POSIX :: Linux",
    "Programming Language :: Python :: 3.7",
    "Programming Language :: Python :: 3.8",
    "Programming Language :: Python :: 3.9",
    "Programming Language :: Python :: 3.10",
]

[tool.poetry.dependencies]
python = "^3.7"
<<<<<<< HEAD
rich = "^10.12.0"
=======
rich = "^11.0.0"
>>>>>>> cfefb36e
#rich = {git = "git@github.com:willmcgugan/rich", rev = "link-id"}
typing-extensions = { version = "^3.10.0", python = "<3.8" }

[tool.poetry.dev-dependencies]
pytest = "^6.2.3"
black = "^21.11b1"
mypy = "^0.910"
pytest-cov = "^2.12.1"
mkdocs = "^1.2.1"
mkdocstrings = "^0.15.2"
mkdocs-material = "^7.1.10"
pre-commit = "^2.13.0"

[tool.black]
includes = "src"

[build-system]
requires = ["poetry-core>=1.0.0"]
build-backend = "poetry.core.masonry.api"<|MERGE_RESOLUTION|>--- conflicted
+++ resolved
@@ -19,11 +19,8 @@
 
 [tool.poetry.dependencies]
 python = "^3.7"
-<<<<<<< HEAD
-rich = "^10.12.0"
-=======
 rich = "^11.0.0"
->>>>>>> cfefb36e
+
 #rich = {git = "git@github.com:willmcgugan/rich", rev = "link-id"}
 typing-extensions = { version = "^3.10.0", python = "<3.8" }
 
