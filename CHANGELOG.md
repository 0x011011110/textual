# Change Log

All notable changes to this project will be documented in this file.

The format is based on [Keep a Changelog](http://keepachangelog.com/)
and this project adheres to [Semantic Versioning](http://semver.org/).

## Unreleased

### Fixed

<<<<<<< HEAD
- Fix traceback on exit https://github.com/Textualize/textual/pull/4575
=======
- Fixed `Markdown.goto_anchor` no longer scrolling the heading into view https://github.com/Textualize/textual/pull/4583
>>>>>>> 5314accb

## [0.63.6] - 2024-05-29

### Fixed

- Fixed issue with bindings not refreshing https://github.com/Textualize/textual/pull/4571

## [0.63.5] - 2024-05-28

### Fixed

- Fixed data table disappearing from tabs https://github.com/Textualize/textual/pull/4567

### Added

- Added `Styles.is_auto_width` and `Style.is_auto_height`

## [0.63.4] - 2024-05-26

### Added

- Added `immediate` switch to `Signal.publish`

### Fixed

- Fixed freeze in recompose from bindings https://github.com/Textualize/textual/pull/4558

## [0.63.3] - 2024-05-24

### Fixed

- Fixed `Footer` grid size https://github.com/Textualize/textual/pull/4545
- Fixed bindings not updated on auto focus https://github.com/Textualize/textual/pull/4551

### Changed

- Attempting to mount on a non-mounted widget now raises a MountError https://github.com/Textualize/textual/pull/4547

## [0.63.2] - 2024-05-23

### Fixed

- Fixed issue with namespaces in links https://github.com/Textualize/textual/pull/4546

## [0.63.1] - 2024-05-22

### Fixed

- Fixed display of multiple bindings https://github.com/Textualize/textual/pull/4543

## [0.63.0] - 2024-05-22

### Fixed

- Fixed actions in links https://github.com/Textualize/textual/pull/4540

### Changed

- Breaking change: New Footer (likely a drop in replacement, unless you have customized styles) https://github.com/Textualize/textual/pull/4537
- Stylistic changes to Markdown (simpler headers, less margin, etc) https://github.com/Textualize/textual/pull/4541

## [0.62.0] - 2024-05-20

### Added

- Added `start` and `end` properties to Markdown Navigator
- Added `Widget.anchor`, `Widget.clear_anchor`, and `Widget.is_anchored` https://github.com/Textualize/textual/pull/4530

## [0.61.1] - 2024-05-19

### Fixed

- Fixed auto grid columns ignoring gutter https://github.com/Textualize/textual/issues/4522

## [0.61.0] - 2024-05-18

### Added

- Added `App.get_default_screen` https://github.com/Textualize/textual/pull/4520
- Added dynamic binding via `DOMNode.check_action` https://github.com/Textualize/textual/pull/4516
- Added `"focused"` action namespace so you can bind a key to an action on the focused widget https://github.com/Textualize/textual/pull/4516
- Added "focused" to allowed action namespaces https://github.com/Textualize/textual/pull/4516

### Changed

- Breaking change: Actions (as used in bindings) will no longer check the app if they are unhandled. This was undocumented anyway, and not that useful. https://github.com/Textualize/textual/pull/4516
- Breaking change: Renamed `App.namespace_bindings` to `active_bindings`


## [0.60.1] - 2024-05-15

### Fixed

- Dependency issue

## [0.60.0] - 2024-05-14

### Fixed

- Fixed auto width not working for option lists https://github.com/Textualize/textual/pull/4507

### Added

- Added `DOMNode.query_children` https://github.com/Textualize/textual/pull/4508

## [0.59.0] - 2024-05-11

### Fixed

- Fixed `SelectionList` issues after removing an option https://github.com/Textualize/textual/pull/4464
- Fixed `ListView` bugs with the initial index https://github.com/Textualize/textual/pull/4452
- Fixed `Select` not closing https://github.com/Textualize/textual/pull/4499
- Fixed setting `loading=False` removing all child loading indicators https://github.com/Textualize/textual/pull/4499

### Changed

- When displaying a message using `App.exit()`, the console no longer highlights things such as numbers.

### Added

- Added `message_signal` to MessagePump, to listen to events sent to another widget. https://github.com/Textualize/textual/pull/4487
- Added `Widget.suppress_click` https://github.com/Textualize/textual/pull/4499

## [0.58.1] - 2024-05-01

### Fixed

- Fixed issue with Markdown mounting content lazily https://github.com/Textualize/textual/pull/4466
- Fixed intermittent issue with scrolling to focus https://github.com/Textualize/textual/commit/567caf8acb196260adf6a0a6250e3ff5093056d0
- Fixed issue with scrolling to center https://github.com/Textualize/textual/pull/4469


## [0.58.0] - 2024-04-25

### Fixed

- Fixed `TextArea` to end mouse selection only if currently selecting https://github.com/Textualize/textual/pull/4436
- Fixed issue with scroll_to_widget https://github.com/Textualize/textual/pull/4446
- Fixed issue with margins https://github.com/Textualize/textual/pull/4441

### Changed

- Added argument to signal callbacks https://github.com/Textualize/textual/pull/4438

## [0.57.1] - 2024-04-20

### Fixed

- Fixed an off-by-one error in the line number of the `Document.end` property https://github.com/Textualize/textual/issues/4426
- Fixed setting scrollbar colors not updating the scrollbar https://github.com/Textualize/textual/pull/4433
- Fixed flushing in inline mode https://github.com/Textualize/textual/pull/4435

### Added

- Added `Offset.clamp` and `Size.clamp_offset` https://github.com/Textualize/textual/pull/4435


## [0.57.0] - 2024-04-19

### Fixed

- Fixed `Integer` validator missing failure description when not a number https://github.com/Textualize/textual/issues/4413
- Fixed a crash in `DataTable` if you clicked a link in the border https://github.com/Textualize/textual/issues/4410
- Fixed issue with cursor position https://github.com/Textualize/textual/pull/4429

### Added

- Added `App.copy_to_clipboard` https://github.com/Textualize/textual/pull/4416

## [0.56.4] - 2024-04-09

### Fixed

- Disabled terminal synchronization in inline mode as it breaks on some terminals

## [0.56.3] - 2024-04-08

### Fixed

- Fixed inline mode not updating https://github.com/Textualize/textual/issues/4403

## [0.56.2] - 2024-04-07

### Fixed

- Fixed inline mode not clearing with multiple screen

## [0.56.1] - 2024-04-07

### Fixed

- Fixed flicker when non-current screen updates https://github.com/Textualize/textual/pull/4401

### Changed

- Removed additional line at the end of an inline app https://github.com/Textualize/textual/pull/4401

## [0.56.0] - 2024-04-06

### Added

- Added `Size.with_width` and `Size.with_height` https://github.com/Textualize/textual/pull/4393

### Fixed

- Fixed issue with inline mode and multiple screens https://github.com/Textualize/textual/pull/4393
- Fixed issue with priority bindings https://github.com/Textualize/textual/pull/4395

### Changed

- self.prevent can be used in a widget constructor to prevent messages on mount https://github.com/Textualize/textual/pull/4392


## [0.55.1] - 2024-04-2

### Fixed

- Fixed mouse escape sequences being generated with `mouse=False`

## [0.55.0] - 2024-04-1

### Fixed

- Fix priority bindings not appearing in footer when key clashes with focused widget https://github.com/Textualize/textual/pull/4342
- Reverted auto-width change https://github.com/Textualize/textual/pull/4369

### Changed

- Exceptions inside `Widget.compose` or workers weren't bubbling up in tests https://github.com/Textualize/textual/issues/4282
- Fixed `DataTable` scrolling issues by changing `max-height` back to 100% https://github.com/Textualize/textual/issues/4286
- Fixed `Button` not rendering correctly with console markup https://github.com/Textualize/textual/issues/4328

### Added

- Added `Document.start` and `end` location properties for convenience https://github.com/Textualize/textual/pull/4267
- Added support for JavaScript, Golang, Rust, Bash, Java and Kotlin to `TextArea` https://github.com/Textualize/textual/pull/4350
- Added `inline` parameter to `run` and `run_async` to run app inline (under the prompt). https://github.com/Textualize/textual/pull/4343
- Added `mouse` parameter to disable mouse support https://github.com/Textualize/textual/pull/4343

## [0.54.0] - 2024-03-26

### Fixed

- Fixed a crash in `TextArea` when undoing an edit to a selection the selection was made backwards https://github.com/Textualize/textual/issues/4301
- Fixed issue with flickering scrollbars https://github.com/Textualize/textual/pull/4315
- Fixed issue where narrow TextArea would repeatedly wrap due to scrollbar appearing/disappearing https://github.com/Textualize/textual/pull/4334
- Fix progress bar ETA not updating when setting `total` reactive https://github.com/Textualize/textual/pull/4316

### Changed

- ProgressBar won't show ETA until there is at least one second of samples https://github.com/Textualize/textual/pull/4316
- `Input` waits until an edit has been made, after entry to the widget, before offering a suggestion https://github.com/Textualize/textual/pull/4335

## [0.53.1] - 2024-03-18

### Fixed

- Fixed issue with data binding https://github.com/Textualize/textual/pull/4308

## [0.53.0] - 2024-03-18

### Added

- Mapping of ANSI colors to hex codes configurable via `App.ansi_theme_dark` and `App.ansi_theme_light` https://github.com/Textualize/textual/pull/4192
- `Pilot.resize_terminal` to resize the terminal in testing https://github.com/Textualize/textual/issues/4212
- Added `sort_children` method https://github.com/Textualize/textual/pull/4244
- Support for pseudo-classes in nested TCSS https://github.com/Textualize/textual/issues/4039

### Fixed

- Fixed `TextArea.code_editor` missing recently added attributes https://github.com/Textualize/textual/pull/4172
- Fixed `Sparkline` not working with data in a `deque` https://github.com/Textualize/textual/issues/3899
- Tooltips are now cleared when the related widget is no longer under them https://github.com/Textualize/textual/issues/3045
- Simplified tree-sitter highlight queries for HTML, which also seems to fix segfault issue https://github.com/Textualize/textual/pull/4195
- Fixed `DirectoryTree.path` no longer reacting to new values https://github.com/Textualize/textual/issues/4208
- Fixed content size cache with Pretty widget https://github.com/Textualize/textual/pull/4211
- Fixed `grid-gutter` interaction with Pretty widget https://github.com/Textualize/textual/pull/4219
- Fixed `TextArea` styling issue on alternate screens https://github.com/Textualize/textual/pull/4220
- Fixed writing to invisible `RichLog` https://github.com/Textualize/textual/pull/4223
- Fixed `RichLog.min_width` not being used https://github.com/Textualize/textual/pull/4223
- Rename `CollapsibleTitle.action_toggle` to `action_toggle_collapsible` to fix clash with `DOMNode.action_toggle` https://github.com/Textualize/textual/pull/4221
- Markdown component classes weren't refreshed when watching for CSS https://github.com/Textualize/textual/issues/3464
- Rename `Switch.action_toggle` to `action_toggle_switch` to fix clash with `DOMNode.action_toggle` https://github.com/Textualize/textual/issues/4262
- Fixed `OptionList.OptionHighlighted` leaking out of `Select` https://github.com/Textualize/textual/issues/4224
- Fixed `Tab` enable/disable messages leaking into `TabbedContent` https://github.com/Textualize/textual/issues/4233
- Fixed a style leak from `TabbedContent` https://github.com/Textualize/textual/issues/4232
- Fixed active hidden scrollbars not releasing the mouse https://github.com/Textualize/textual/issues/4274
- Fixed the mouse not being released when hiding a `TextArea` while mouse selection is happening https://github.com/Textualize/textual/issues/4292
- Fix mouse scrolling not working when mouse cursor is over a disabled child widget https://github.com/Textualize/textual/issues/4242

### Changed

- Clicking a non focusable widget focus ancestors https://github.com/Textualize/textual/pull/4236
- BREAKING: widget class names must start with a capital letter or an underscore `_` https://github.com/Textualize/textual/pull/4252
- BREAKING: for many widgets, messages are now sent when programmatic changes that mirror user input are made https://github.com/Textualize/textual/pull/4256
  - Changed `Collapsible`
  - Changed `Markdown`
  - Changed `Select`
  - Changed `SelectionList`
  - Changed `TabbedContent`
  - Changed `Tabs`
  - Changed `TextArea`
  - Changed `Tree`
- Improved ETA calculation for ProgressBar https://github.com/Textualize/textual/pull/4271
- BREAKING: `AppFocus` and `AppBlur` are now posted when the terminal window gains or loses focus, if the terminal supports this https://github.com/Textualize/textual/pull/4265
  - When the terminal window loses focus, the currently-focused widget will also lose focus.
  - When the terminal window regains focus, the previously-focused widget will regain focus.
- TextArea binding for <kbd>ctrl</kbd>+<kbd>k</kbd> will now delete the line if the line is empty https://github.com/Textualize/textual/issues/4277
- The active tab (in `Tabs`) / tab pane (in `TabbedContent`) can now be unset https://github.com/Textualize/textual/issues/4241

## [0.52.1] - 2024-02-20

### Fixed

- Fixed the check for animation level in `LoadingIndicator` https://github.com/Textualize/textual/issues/4188

## [0.52.0] - 2024-02-19

### Changed

- Textual now writes to stderr rather than stdout https://github.com/Textualize/textual/pull/4177

### Added

- Added an `asyncio` lock attribute `Widget.lock` to be used to synchronize widget state https://github.com/Textualize/textual/issues/4134
- Added support for environment variable `TEXTUAL_ANIMATIONS` to control what animations Textual displays https://github.com/Textualize/textual/pull/4062
- Add attribute `App.animation_level` to control whether animations on that app run or not https://github.com/Textualize/textual/pull/4062
- Added support for a `TEXTUAL_SCREENSHOT_LOCATION` environment variable to specify the location of an automated screenshot https://github.com/Textualize/textual/pull/4181/
- Added support for a `TEXTUAL_SCREENSHOT_FILENAME` environment variable to specify the filename of an automated screenshot https://github.com/Textualize/textual/pull/4181/
- Added an `asyncio` lock attribute `Widget.lock` to be used to synchronize widget state https://github.com/Textualize/textual/issues/4134
- `Widget.remove_children` now accepts a CSS selector to specify which children to remove https://github.com/Textualize/textual/pull/4183
- `Widget.batch` combines widget locking and app update batching https://github.com/Textualize/textual/pull/4183

## [0.51.0] - 2024-02-15

### Added

- TextArea now has `read_only` mode https://github.com/Textualize/textual/pull/4151
- Add some syntax highlighting to TextArea default theme https://github.com/Textualize/textual/pull/4149
- Add undo and redo to TextArea https://github.com/Textualize/textual/pull/4124
- Added support for command palette command discoverability https://github.com/Textualize/textual/pull/4154

### Fixed

- Fixed out-of-view `Tab` not being scrolled into view when `Tabs.active` is assigned https://github.com/Textualize/textual/issues/4150
- Fixed `TabbedContent.TabActivate` not being posted when `TabbedContent.active` is assigned https://github.com/Textualize/textual/issues/4150

### Changed

- Breaking change: Renamed `TextArea.tab_behaviour` to `TextArea.tab_behavior` https://github.com/Textualize/textual/pull/4124
- `TextArea.theme` now defaults to `"css"` instead of None, and is no longer optional https://github.com/Textualize/textual/pull/4157

### Fixed

- Improve support for selector lists in nested TCSS https://github.com/Textualize/textual/issues/3969
- Improve support for rule declarations after nested TCSS rule sets https://github.com/Textualize/textual/issues/3999

## [0.50.1] - 2024-02-09

### Fixed

- Fixed tint applied to ANSI colors https://github.com/Textualize/textual/pull/4142

## [0.50.0] - 2024-02-08

### Fixed

- Fixed issue with ANSI colors not being converted to truecolor https://github.com/Textualize/textual/pull/4138
- Fixed duplicate watch methods being attached to DOM nodes https://github.com/Textualize/textual/pull/4030
- Fixed using `watch` to create additional watchers would trigger other watch methods https://github.com/Textualize/textual/issues/3878

### Added

- Added support for configuring dark and light themes for code in `Markdown` https://github.com/Textualize/textual/issues/3997

## [0.49.0] - 2024-02-07

### Fixed

- Fixed scrolling in long `OptionList` by adding max height of 100% https://github.com/Textualize/textual/issues/4021
- Fixed `DirectoryTree.clear_node` not clearing the node specified https://github.com/Textualize/textual/issues/4122

### Changed

- `DirectoryTree.reload` and `DirectoryTree.reload_node` now preserve state when reloading https://github.com/Textualize/textual/issues/4056
- Fixed a crash in the TextArea when performing a backward replace https://github.com/Textualize/textual/pull/4126
- Fixed selection not updating correctly when pasting while there's a non-zero selection https://github.com/Textualize/textual/pull/4126
- Breaking change: `TextArea` will not use `Escape` to shift focus if the `tab_behaviour` is the default https://github.com/Textualize/textual/issues/4110
- `TextArea` cursor will now be invisible before first focus https://github.com/Textualize/textual/pull/4128
- Fix toggling `TextArea.cursor_blink` reactive when widget does not have focus https://github.com/Textualize/textual/pull/4128

### Added

- Added DOMQuery.set https://github.com/Textualize/textual/pull/4075
- Added DOMNode.set_reactive https://github.com/Textualize/textual/pull/4075
- Added DOMNode.data_bind https://github.com/Textualize/textual/pull/4075
- Added DOMNode.action_toggle https://github.com/Textualize/textual/pull/4075
- Added Worker.cancelled_event https://github.com/Textualize/textual/pull/4075
- `Tree` (and `DirectoryTree`) grew an attribute `lock` that can be used for synchronization across coroutines https://github.com/Textualize/textual/issues/4056


## [0.48.2] - 2024-02-02

### Fixed

- Fixed a hang in the Linux driver when connected to a pipe https://github.com/Textualize/textual/issues/4104
- Fixed broken `OptionList` `Option.id` mappings https://github.com/Textualize/textual/issues/4101

### Changed

- Breaking change: keyboard navigation in `RadioSet`, `ListView`, `OptionList`, and `SelectionList`, no longer allows highlighting disabled items https://github.com/Textualize/textual/issues/3881

## [0.48.1] - 2024-02-01

### Fixed

- `TextArea` uses CSS theme by default instead of `monokai` https://github.com/Textualize/textual/pull/4091

## [0.48.0] - 2024-02-01

### Changed

- Breaking change: Significant changes to `TextArea.__init__` default values/behaviour https://github.com/Textualize/textual/pull/3933
  - `soft_wrap=True` - soft wrapping is now enabled by default.
  - `show_line_numbers=False` - line numbers are now disabled by default.
  - `tab_behaviour="focus"` - pressing the tab key now switches focus instead of indenting by default.
- Breaking change: `TextArea` default theme changed to CSS, and default styling changed https://github.com/Textualize/textual/pull/4074
- Breaking change: `DOMNode.has_pseudo_class` now accepts a single name only https://github.com/Textualize/textual/pull/3970
- Made `textual.cache` (formerly `textual._cache`) public https://github.com/Textualize/textual/pull/3976
- `Tab.label` can now be used to change the label of a tab https://github.com/Textualize/textual/pull/3979
- Changed the default notification timeout from 3 to 5 seconds https://github.com/Textualize/textual/pull/4059
- Prior scroll animations are now cancelled on new scrolls https://github.com/Textualize/textual/pull/4081

### Added

- Added `DOMNode.has_pseudo_classes` https://github.com/Textualize/textual/pull/3970
- Added `Widget.allow_focus` and `Widget.allow_focus_children` https://github.com/Textualize/textual/pull/3989
- Added `TextArea.soft_wrap` reactive attribute added https://github.com/Textualize/textual/pull/3933
- Added `TextArea.tab_behaviour` reactive attribute added https://github.com/Textualize/textual/pull/3933
- Added `TextArea.code_editor` classmethod/alternative constructor https://github.com/Textualize/textual/pull/3933
- Added `TextArea.wrapped_document` attribute which can convert between wrapped visual coordinates and locations https://github.com/Textualize/textual/pull/3933
- Added `show_line_numbers` to `TextArea.__init__` https://github.com/Textualize/textual/pull/3933
- Added component classes allowing `TextArea` to be styled using CSS https://github.com/Textualize/textual/pull/4074
- Added `Query.blur` and `Query.focus` https://github.com/Textualize/textual/pull/4012
- Added `MessagePump.message_queue_size` https://github.com/Textualize/textual/pull/4012
- Added `TabbedContent.active_pane` https://github.com/Textualize/textual/pull/4012
- Added `App.suspend` https://github.com/Textualize/textual/pull/4064
- Added `App.action_suspend_process` https://github.com/Textualize/textual/pull/4064


### Fixed

- Parameter `animate` from `DataTable.move_cursor` was being ignored https://github.com/Textualize/textual/issues/3840
- Fixed a crash if `DirectoryTree.show_root` was set before the DOM was fully available https://github.com/Textualize/textual/issues/2363
- Live reloading of TCSS wouldn't apply CSS changes to screens under the top screen of the stack https://github.com/Textualize/textual/issues/3931
- `SelectionList` option IDs are usable as soon as the widget is instantiated https://github.com/Textualize/textual/issues/3903
- Fix issue with `Strip.crop` when crop window start aligned with strip end https://github.com/Textualize/textual/pull/3998
- Fixed Strip.crop_extend https://github.com/Textualize/textual/pull/4011
- Fix for percentage dimensions https://github.com/Textualize/textual/pull/4037
- Fixed a crash if the `TextArea` language was set but tree-sitter language binaries were not installed https://github.com/Textualize/textual/issues/4045
- Ensuring `TextArea.SelectionChanged` message only sends when the updated selection is different https://github.com/Textualize/textual/pull/3933
- Fixed declaration after nested rule set causing a parse error https://github.com/Textualize/textual/pull/4012
- ID and class validation was too lenient https://github.com/Textualize/textual/issues/3954
- Fixed CSS watcher crash if file becomes unreadable (even temporarily) https://github.com/Textualize/textual/pull/4079
- Fixed display of keys when used in conjunction with other keys https://github.com/Textualize/textual/pull/3050
- Fixed double detection of <kbd>Escape</kbd> on Windows https://github.com/Textualize/textual/issues/4038

## [0.47.1] - 2024-01-05

### Fixed

- Fixed nested specificity https://github.com/Textualize/textual/pull/3963

## [0.47.0] - 2024-01-04

### Fixed

- `Widget.move_child` would break if `before`/`after` is set to the index of the widget in `child` https://github.com/Textualize/textual/issues/1743
- Fixed auto width text not processing markup https://github.com/Textualize/textual/issues/3918
- Fixed `Tree.clear` not retaining the root's expanded state https://github.com/Textualize/textual/issues/3557

### Changed

- Breaking change: `Widget.move_child` parameters `before` and `after` are now keyword-only https://github.com/Textualize/textual/pull/3896
- Style tweak to toasts https://github.com/Textualize/textual/pull/3955

### Added

- Added textual.lazy https://github.com/Textualize/textual/pull/3936
- Added App.push_screen_wait https://github.com/Textualize/textual/pull/3955
- Added nesting of CSS https://github.com/Textualize/textual/pull/3946

## [0.46.0] - 2023-12-17

### Fixed

- Disabled radio buttons could be selected with the keyboard https://github.com/Textualize/textual/issues/3839
- Fixed zero width scrollbars causing content to disappear https://github.com/Textualize/textual/issues/3886

### Changed

- The tabs within a `TabbedContent` now prefix their IDs to stop any clash with their associated `TabPane` https://github.com/Textualize/textual/pull/3815
- Breaking change: `tab` is no longer a `@on` decorator selector for `TabbedContent.TabActivated` -- use `pane` instead https://github.com/Textualize/textual/pull/3815

### Added

- Added `Collapsible.title` reactive attribute https://github.com/Textualize/textual/pull/3830
- Added a `pane` attribute to `TabbedContent.TabActivated` https://github.com/Textualize/textual/pull/3815
- Added caching of rules attributes and `cache` parameter to Stylesheet.apply https://github.com/Textualize/textual/pull/3880

## [0.45.1] - 2023-12-12

### Fixed

- Fixed issues where styles wouldn't update if changed in mount. https://github.com/Textualize/textual/pull/3860

## [0.45.0] - 2023-12-12

### Fixed

- Fixed `DataTable.update_cell` not raising an error with an invalid column key https://github.com/Textualize/textual/issues/3335
- Fixed `Input` showing suggestions when not focused https://github.com/Textualize/textual/pull/3808
- Fixed loading indicator not covering scrollbars https://github.com/Textualize/textual/pull/3816

### Removed

- Removed renderables/align.py which was no longer used.

### Changed

- Dropped ALLOW_CHILDREN flag introduced in 0.43.0 https://github.com/Textualize/textual/pull/3814
- Widgets with an auto height in an auto height container will now expand if they have no siblings https://github.com/Textualize/textual/pull/3814
- Breaking change: Removed `limit_rules` from Stylesheet.apply https://github.com/Textualize/textual/pull/3844

### Added

- Added `get_loading_widget` to Widget and App customize the loading widget. https://github.com/Textualize/textual/pull/3816
- Added messages `Collapsible.Expanded` and `Collapsible.Collapsed` that inherit from `Collapsible.Toggled`. https://github.com/Textualize/textual/issues/3824

## [0.44.1] - 2023-12-4

### Fixed

- Fixed slow scrolling when there are many widgets https://github.com/Textualize/textual/pull/3801

## [0.44.0] - 2023-12-1

### Changed

- Breaking change: Dropped 3.7 support https://github.com/Textualize/textual/pull/3766
- Breaking changes https://github.com/Textualize/textual/issues/1530
 - `link-hover-background` renamed to `link-background-hover`
 - `link-hover-color` renamed to `link-color-hover`
 - `link-hover-style` renamed to `link-style-hover`
- `Tree` now forces a scroll when `scroll_to_node` is called https://github.com/Textualize/textual/pull/3786
- Brought rxvt's use of shift-numpad keys in line with most other terminals https://github.com/Textualize/textual/pull/3769

### Added

- Added support for Ctrl+Fn and Ctrl+Shift+Fn keys in urxvt https://github.com/Textualize/textual/pull/3737
- Friendly error messages when trying to mount non-widgets https://github.com/Textualize/textual/pull/3780
- Added `Select.from_values` class method that can be used to initialize a Select control with an iterator of values https://github.com/Textualize/textual/pull/3743

### Fixed

- Fixed NoWidget when mouse goes outside window https://github.com/Textualize/textual/pull/3790
- Removed spurious print statements from press_keys https://github.com/Textualize/textual/issues/3785

## [0.43.2] - 2023-11-29

### Fixed

- Fixed NoWidget error https://github.com/Textualize/textual/pull/3779

## [0.43.1] - 2023-11-29

### Fixed

- Fixed clicking on scrollbar moves TextArea cursor https://github.com/Textualize/textual/issues/3763

## [0.43.0] - 2023-11-28

### Fixed

- Fixed mouse targeting issue in `TextArea` when tabs were not fully expanded https://github.com/Textualize/textual/pull/3725
- Fixed `Select` not updating after changing the `prompt` reactive https://github.com/Textualize/textual/issues/2983
- Fixed flicker when updating Markdown https://github.com/Textualize/textual/pull/3757

### Added

- Added experimental Canvas class https://github.com/Textualize/textual/pull/3669/
- Added `keyline` rule https://github.com/Textualize/textual/pull/3669/
- Widgets can now have an ALLOW_CHILDREN (bool) classvar to disallow adding children to a widget https://github.com/Textualize/textual/pull/3758
- Added the ability to set the `label` property of a `Checkbox` https://github.com/Textualize/textual/pull/3765
- Added the ability to set the `label` property of a `RadioButton` https://github.com/Textualize/textual/pull/3765
- Added support for various modified edit and navigation keys in urxvt https://github.com/Textualize/textual/pull/3739
- Added app focus/blur for textual-web https://github.com/Textualize/textual/pull/3767

### Changed

- Method `MarkdownTableOfContents.set_table_of_contents` renamed to `MarkdownTableOfContents.rebuild_table_of_contents` https://github.com/Textualize/textual/pull/3730
- Exception `Tree.UnknownNodeID` moved out of `Tree`, import from `textual.widgets.tree` https://github.com/Textualize/textual/pull/3730
- Exception `TreeNode.RemoveRootError` moved out of `TreeNode`, import from `textual.widgets.tree` https://github.com/Textualize/textual/pull/3730
- Optimized startup time https://github.com/Textualize/textual/pull/3753
- App.COMMANDS or Screen.COMMANDS can now accept a callable which returns a command palette provider https://github.com/Textualize/textual/pull/3756

## [0.42.0] - 2023-11-22

### Fixed

- Duplicate CSS errors when parsing CSS from a screen https://github.com/Textualize/textual/issues/3581
- Added missing `blur` pseudo class https://github.com/Textualize/textual/issues/3439
- Fixed visual glitched characters on Windows due to Python limitation https://github.com/Textualize/textual/issues/2548
- Fixed `ScrollableContainer` to receive focus https://github.com/Textualize/textual/pull/3632
- Fixed app-level queries causing a crash when the command palette is active https://github.com/Textualize/textual/issues/3633
- Fixed outline not rendering correctly in some scenarios (e.g. on Button widgets) https://github.com/Textualize/textual/issues/3628
- Fixed live-reloading of screen CSS https://github.com/Textualize/textual/issues/3454
- `Select.value` could be in an invalid state https://github.com/Textualize/textual/issues/3612
- Off-by-one in CSS error reporting https://github.com/Textualize/textual/issues/3625
- Loading indicators and app notifications overlapped in the wrong order https://github.com/Textualize/textual/issues/3677
- Widgets being loaded are disabled and have their scrolling explicitly disabled too https://github.com/Textualize/textual/issues/3677
- Method render on a widget could be called before mounting said widget https://github.com/Textualize/textual/issues/2914

### Added

- Exceptions to `textual.widgets.select` https://github.com/Textualize/textual/pull/3614
  - `InvalidSelectValueError` for when setting a `Select` to an invalid value
  - `EmptySelectError` when creating/setting a `Select` to have no options when `allow_blank` is `False`
- `Select` methods https://github.com/Textualize/textual/pull/3614
  - `clear`
  - `is_blank`
- Constant `Select.BLANK` to flag an empty selection https://github.com/Textualize/textual/pull/3614
- Added `restrict`, `type`, `max_length`, and `valid_empty` to Input https://github.com/Textualize/textual/pull/3657
- Added `Pilot.mouse_down` to simulate `MouseDown` events https://github.com/Textualize/textual/pull/3495
- Added `Pilot.mouse_up` to simulate `MouseUp` events https://github.com/Textualize/textual/pull/3495
- Added `Widget.is_mounted` property https://github.com/Textualize/textual/pull/3709
- Added `TreeNode.refresh` https://github.com/Textualize/textual/pull/3639

### Changed

- CSS error reporting will no longer provide links to the files in question https://github.com/Textualize/textual/pull/3582
- inline CSS error reporting will report widget/class variable where the CSS was read from https://github.com/Textualize/textual/pull/3582
- Breaking change: `Tree.refresh_line` has now become an internal https://github.com/Textualize/textual/pull/3639
- Breaking change: Setting `Select.value` to `None` no longer clears the selection (See `Select.BLANK` and `Select.clear`) https://github.com/Textualize/textual/pull/3614
- Breaking change: `Button` no longer inherits from `Static`, now it inherits directly from `Widget` https://github.com/Textualize/textual/issues/3603
- Rich markup in markdown headings is now escaped when building the TOC https://github.com/Textualize/textual/issues/3689
- Mechanics behind mouse clicks. See [this](https://github.com/Textualize/textual/pull/3495#issue-1934915047) for more details. https://github.com/Textualize/textual/pull/3495
- Breaking change: max/min-width/height now includes padding and border. https://github.com/Textualize/textual/pull/3712

## [0.41.0] - 2023-10-31

### Fixed

- Fixed `Input.cursor_blink` reactive not changing blink state after `Input` was mounted https://github.com/Textualize/textual/pull/3498
- Fixed `Tabs.active` attribute value not being re-assigned after removing a tab or clearing https://github.com/Textualize/textual/pull/3498
- Fixed `DirectoryTree` race-condition crash when changing path https://github.com/Textualize/textual/pull/3498
- Fixed issue with `LRUCache.discard` https://github.com/Textualize/textual/issues/3537
- Fixed `DataTable` not scrolling to rows that were just added https://github.com/Textualize/textual/pull/3552
- Fixed cache bug with `DataTable.update_cell` https://github.com/Textualize/textual/pull/3551
- Fixed CSS errors being repeated https://github.com/Textualize/textual/pull/3566
- Fix issue with chunky highlights on buttons https://github.com/Textualize/textual/pull/3571
- Fixed `OptionList` event leakage from `CommandPalette` to `App`.
- Fixed crash in `LoadingIndicator` https://github.com/Textualize/textual/pull/3498
- Fixed crash when `Tabs` appeared as a descendant of `TabbedContent` in the DOM https://github.com/Textualize/textual/pull/3602
- Fixed the command palette cancelling other workers https://github.com/Textualize/textual/issues/3615

### Added

- Add Document `get_index_from_location` / `get_location_from_index` https://github.com/Textualize/textual/pull/3410
- Add setter for `TextArea.text` https://github.com/Textualize/textual/discussions/3525
- Added `key` argument to the `DataTable.sort()` method, allowing the table to be sorted using a custom function (or other callable) https://github.com/Textualize/textual/pull/3090
- Added `initial` to all css rules, which restores default (i.e. value from DEFAULT_CSS) https://github.com/Textualize/textual/pull/3566
- Added HorizontalPad to pad.py https://github.com/Textualize/textual/pull/3571
- Added `AwaitComplete` class, to be used for optionally awaitable return values https://github.com/Textualize/textual/pull/3498

### Changed

- Breaking change: `Button.ACTIVE_EFFECT_DURATION` classvar converted to `Button.active_effect_duration` attribute https://github.com/Textualize/textual/pull/3498
- Breaking change: `Input.blink_timer` made private (renamed to `Input._blink_timer`) https://github.com/Textualize/textual/pull/3498
- Breaking change: `Input.cursor_blink` reactive updated to not run on mount (now `init=False`) https://github.com/Textualize/textual/pull/3498
- Breaking change: `AwaitTabbedContent` class removed https://github.com/Textualize/textual/pull/3498
- Breaking change: `Tabs.remove_tab` now returns an `AwaitComplete` instead of an `AwaitRemove` https://github.com/Textualize/textual/pull/3498
- Breaking change: `Tabs.clear` now returns an `AwaitComplete` instead of an `AwaitRemove` https://github.com/Textualize/textual/pull/3498
- `TabbedContent.add_pane` now returns an `AwaitComplete` instead of an `AwaitTabbedContent` https://github.com/Textualize/textual/pull/3498
- `TabbedContent.remove_pane` now returns an `AwaitComplete` instead of an `AwaitTabbedContent` https://github.com/Textualize/textual/pull/3498
- `TabbedContent.clear_pane` now returns an `AwaitComplete` instead of an `AwaitTabbedContent` https://github.com/Textualize/textual/pull/3498
- `Tabs.add_tab` now returns an `AwaitComplete` instead of an `AwaitMount` https://github.com/Textualize/textual/pull/3498
- `DirectoryTree.reload` now returns an `AwaitComplete`, which may be awaited to ensure the node has finished being processed by the internal queue https://github.com/Textualize/textual/pull/3498
- `Tabs.remove_tab` now returns an `AwaitComplete`, which may be awaited to ensure the tab is unmounted and internal state is updated https://github.com/Textualize/textual/pull/3498
- `App.switch_mode` now returns an `AwaitMount`, which may be awaited to ensure the screen is mounted https://github.com/Textualize/textual/pull/3498
- Buttons will now display multiple lines, and have auto height https://github.com/Textualize/textual/pull/3539
- DataTable now has a max-height of 100vh rather than 100%, which doesn't work with auto
- Breaking change: empty rules now result in an error https://github.com/Textualize/textual/pull/3566
- Improved startup time by caching CSS parsing https://github.com/Textualize/textual/pull/3575
- Workers are now created/run in a thread-safe way https://github.com/Textualize/textual/pull/3586

## [0.40.0] - 2023-10-11

### Added

- Added `loading` reactive property to widgets https://github.com/Textualize/textual/pull/3509

## [0.39.0] - 2023-10-10

### Fixed

- `Pilot.click`/`Pilot.hover` can't use `Screen` as a selector https://github.com/Textualize/textual/issues/3395
- App exception when a `Tree` is initialized/mounted with `disabled=True` https://github.com/Textualize/textual/issues/3407
- Fixed `print` locations not being correctly reported in `textual console` https://github.com/Textualize/textual/issues/3237
- Fix location of IME and emoji popups https://github.com/Textualize/textual/pull/3408
- Fixed application freeze when pasting an emoji into an application on Windows https://github.com/Textualize/textual/issues/3178
- Fixed duplicate option ID handling in the `OptionList` https://github.com/Textualize/textual/issues/3455
- Fix crash when removing and updating DataTable cell at same time https://github.com/Textualize/textual/pull/3487
- Fixed fractional styles to allow integer values https://github.com/Textualize/textual/issues/3414
- Stop eating stdout/stderr in headless mode - print works again in tests https://github.com/Textualize/textual/pull/3486

### Added

- `OutOfBounds` exception to be raised by `Pilot` https://github.com/Textualize/textual/pull/3360
- `TextArea.cursor_screen_offset` property for getting the screen-relative position of the cursor https://github.com/Textualize/textual/pull/3408
- `Input.cursor_screen_offset` property for getting the screen-relative position of the cursor https://github.com/Textualize/textual/pull/3408
- Reactive `cell_padding` (and respective parameter) to define horizontal cell padding in data table columns https://github.com/Textualize/textual/issues/3435
- Added `Input.clear` method https://github.com/Textualize/textual/pull/3430
- Added `TextArea.SelectionChanged` and `TextArea.Changed` messages https://github.com/Textualize/textual/pull/3442
- Added `wait_for_dismiss` parameter to `App.push_screen` https://github.com/Textualize/textual/pull/3477
- Allow scrollbar-size to be set to 0 to achieve scrollable containers with no visible scrollbars https://github.com/Textualize/textual/pull/3488

### Changed

- Breaking change: tree-sitter and tree-sitter-languages dependencies moved to `syntax` extra https://github.com/Textualize/textual/pull/3398
- `Pilot.click`/`Pilot.hover` now raises `OutOfBounds` when clicking outside visible screen https://github.com/Textualize/textual/pull/3360
- `Pilot.click`/`Pilot.hover` now return a Boolean indicating whether the click/hover landed on the widget that matches the selector https://github.com/Textualize/textual/pull/3360
- Added a delay to when the `No Matches` message appears in the command palette, thus removing a flicker https://github.com/Textualize/textual/pull/3399
- Timer callbacks are now typed more loosely https://github.com/Textualize/textual/issues/3434

## [0.38.1] - 2023-09-21

### Fixed

- Hotfix - added missing highlight files in build distribution https://github.com/Textualize/textual/pull/3370

## [0.38.0] - 2023-09-21

### Added

- Added a TextArea https://github.com/Textualize/textual/pull/2931
- Added :dark and :light pseudo classes

### Fixed

- Fixed `DataTable` not updating component styles on hot-reloading https://github.com/Textualize/textual/issues/3312

### Changed

- Breaking change: CSS in DEFAULT_CSS is now automatically scoped to the widget (set SCOPED_CSS=False) to disable
- Breaking change: Changed `Markdown.goto_anchor` to return a boolean (if the anchor was found) instead of `None` https://github.com/Textualize/textual/pull/3334

## [0.37.1] - 2023-09-16

### Fixed

- Fixed the command palette crashing with a `TimeoutError` in any Python before 3.11 https://github.com/Textualize/textual/issues/3320
- Fixed `Input` event leakage from `CommandPalette` to `App`.

## [0.37.0] - 2023-09-15

### Added

- Added the command palette https://github.com/Textualize/textual/pull/3058
- `Input` is now validated when focus moves out of it https://github.com/Textualize/textual/pull/3193
- Attribute `Input.validate_on` (and `__init__` parameter of the same name) to customise when validation occurs https://github.com/Textualize/textual/pull/3193
- Screen-specific (sub-)title attributes https://github.com/Textualize/textual/pull/3199:
  - `Screen.TITLE`
  - `Screen.SUB_TITLE`
  - `Screen.title`
  - `Screen.sub_title`
- Properties `Header.screen_title` and `Header.screen_sub_title` https://github.com/Textualize/textual/pull/3199
- Added `DirectoryTree.DirectorySelected` message https://github.com/Textualize/textual/issues/3200
- Added `widgets.Collapsible` contributed by Sunyoung Yoo https://github.com/Textualize/textual/pull/2989

### Fixed

- Fixed a crash when removing an option from an `OptionList` while the mouse is hovering over the last option https://github.com/Textualize/textual/issues/3270
- Fixed a crash in `MarkdownViewer` when clicking on a link that contains an anchor https://github.com/Textualize/textual/issues/3094
- Fixed wrong message pump in pop_screen https://github.com/Textualize/textual/pull/3315

### Changed

- Widget.notify and App.notify are now thread-safe https://github.com/Textualize/textual/pull/3275
- Breaking change: Widget.notify and App.notify now return None https://github.com/Textualize/textual/pull/3275
- App.unnotify is now private (renamed to App._unnotify) https://github.com/Textualize/textual/pull/3275
- `Markdown.load` will now attempt to scroll to a related heading if an anchor is provided https://github.com/Textualize/textual/pull/3244
- `ProgressBar` explicitly supports being set back to its indeterminate state https://github.com/Textualize/textual/pull/3286

## [0.36.0] - 2023-09-05

### Added

- TCSS styles `layer` and `layers` can be strings https://github.com/Textualize/textual/pull/3169
- `App.return_code` for the app return code https://github.com/Textualize/textual/pull/3202
- Added `animate` switch to `Tree.scroll_to_line` and `Tree.scroll_to_node` https://github.com/Textualize/textual/pull/3210
- Added `Rule` widget https://github.com/Textualize/textual/pull/3209
- Added App.current_mode to get the current mode https://github.com/Textualize/textual/pull/3233

### Changed

- Reactive callbacks are now scheduled on the message pump of the reactable that is watching instead of the owner of reactive attribute https://github.com/Textualize/textual/pull/3065
- Callbacks scheduled with `call_next` will now have the same prevented messages as when the callback was scheduled https://github.com/Textualize/textual/pull/3065
- Added `cursor_type` to the `DataTable` constructor.
- Fixed `push_screen` not updating Screen.CSS styles https://github.com/Textualize/textual/issues/3217
- `DataTable.add_row` accepts `height=None` to automatically compute optimal height for a row https://github.com/Textualize/textual/pull/3213

### Fixed

- Fixed flicker when calling pop_screen multiple times https://github.com/Textualize/textual/issues/3126
- Fixed setting styles.layout not updating https://github.com/Textualize/textual/issues/3047
- Fixed flicker when scrolling tree up or down a line https://github.com/Textualize/textual/issues/3206

## [0.35.1]

### Fixed

- Fixed flash of 80x24 interface in textual-web

## [0.35.0]

### Added

- Ability to enable/disable tabs via the reactive `disabled` in tab panes https://github.com/Textualize/textual/pull/3152
- Textual-web driver support for Windows

### Fixed

- Could not hide/show/disable/enable tabs in nested `TabbedContent` https://github.com/Textualize/textual/pull/3150

## [0.34.0] - 2023-08-22

### Added

- Methods `TabbedContent.disable_tab` and `TabbedContent.enable_tab` https://github.com/Textualize/textual/pull/3112
- Methods `Tabs.disable` and `Tabs.enable` https://github.com/Textualize/textual/pull/3112
- Messages `Tab.Disabled`, `Tab.Enabled`, `Tabs.TabDisabled` and `Tabs.Enabled` https://github.com/Textualize/textual/pull/3112
- Methods `TabbedContent.hide_tab` and `TabbedContent.show_tab` https://github.com/Textualize/textual/pull/3112
- Methods `Tabs.hide` and `Tabs.show` https://github.com/Textualize/textual/pull/3112
- Messages `Tabs.TabHidden` and `Tabs.TabShown` https://github.com/Textualize/textual/pull/3112
- Added `ListView.extend` method to append multiple items https://github.com/Textualize/textual/pull/3012

### Changed

- grid-columns and grid-rows now accept an `auto` token to detect the optimal size https://github.com/Textualize/textual/pull/3107
- LoadingIndicator now has a minimum height of 1 line.

### Fixed

- Fixed auto height container with default grid-rows https://github.com/Textualize/textual/issues/1597
- Fixed `page_up` and `page_down` bug in `DataTable` when `show_header = False` https://github.com/Textualize/textual/pull/3093
- Fixed issue with visible children inside invisible container when moving focus https://github.com/Textualize/textual/issues/3053

## [0.33.0] - 2023-08-15

### Fixed

- Fixed unintuitive sizing behaviour of TabbedContent https://github.com/Textualize/textual/issues/2411
- Fixed relative units not always expanding auto containers https://github.com/Textualize/textual/pull/3059
- Fixed background refresh https://github.com/Textualize/textual/issues/3055
- Fixed `SelectionList.clear_options` https://github.com/Textualize/textual/pull/3075
- `MouseMove` events bubble up from widgets. `App` and `Screen` receive `MouseMove` events even if there's no Widget under the cursor. https://github.com/Textualize/textual/issues/2905
- Fixed click on double-width char https://github.com/Textualize/textual/issues/2968

### Changed

- Breaking change: `DOMNode.visible` now takes into account full DOM to report whether a node is visible or not.

### Removed

- Property `Widget.focusable_children` https://github.com/Textualize/textual/pull/3070

### Added

- Added an interface for replacing prompt of an individual option in an `OptionList` https://github.com/Textualize/textual/issues/2603
- Added `DirectoryTree.reload_node` method https://github.com/Textualize/textual/issues/2757
- Added widgets.Digit https://github.com/Textualize/textual/pull/3073
- Added `BORDER_TITLE` and `BORDER_SUBTITLE` classvars to Widget https://github.com/Textualize/textual/pull/3097

### Changed

- DescendantBlur and DescendantFocus can now be used with @on decorator

## [0.32.0] - 2023-08-03

### Added

- Added widgets.Log
- Added Widget.is_vertical_scroll_end, Widget.is_horizontal_scroll_end, Widget.is_vertical_scrollbar_grabbed, Widget.is_horizontal_scrollbar_grabbed

### Changed

- Breaking change: Renamed TextLog to RichLog

## [0.31.0] - 2023-08-01

### Added

- Added App.begin_capture_print, App.end_capture_print, Widget.begin_capture_print, Widget.end_capture_print https://github.com/Textualize/textual/issues/2952
- Added the ability to run async methods as thread workers https://github.com/Textualize/textual/pull/2938
- Added `App.stop_animation` https://github.com/Textualize/textual/issues/2786
- Added `Widget.stop_animation` https://github.com/Textualize/textual/issues/2786

### Changed

- Breaking change: Creating a thread worker now requires that a `thread=True` keyword argument is passed https://github.com/Textualize/textual/pull/2938
- Breaking change: `Markdown.load` no longer captures all errors and returns a `bool`, errors now propagate https://github.com/Textualize/textual/issues/2956
- Breaking change: the default style of a `DataTable` now has `max-height: 100%` https://github.com/Textualize/textual/issues/2959

### Fixed

- Fixed a crash when a `SelectionList` had a prompt wider than itself https://github.com/Textualize/textual/issues/2900
- Fixed a bug where `Click` events were bubbling up from `Switch` widgets https://github.com/Textualize/textual/issues/2366
- Fixed a crash when using empty CSS variables https://github.com/Textualize/textual/issues/1849
- Fixed issue with tabs in TextLog https://github.com/Textualize/textual/issues/3007
- Fixed a bug with `DataTable` hover highlighting https://github.com/Textualize/textual/issues/2909

## [0.30.0] - 2023-07-17

### Added

- Added `DataTable.remove_column` method https://github.com/Textualize/textual/pull/2899
- Added notifications https://github.com/Textualize/textual/pull/2866
- Added `on_complete` callback to scroll methods https://github.com/Textualize/textual/pull/2903

### Fixed

- Fixed CancelledError issue with timer https://github.com/Textualize/textual/issues/2854
- Fixed Toggle Buttons issue with not being clickable/hoverable https://github.com/Textualize/textual/pull/2930


## [0.29.0] - 2023-07-03

### Changed

- Factored dev tools (`textual` command) in to external lib (`textual-dev`).

### Added

- Updated `DataTable.get_cell` type hints to accept string keys https://github.com/Textualize/textual/issues/2586
- Added `DataTable.get_cell_coordinate` method
- Added `DataTable.get_row_index` method https://github.com/Textualize/textual/issues/2587
- Added `DataTable.get_column_index` method
- Added can-focus pseudo-class to target widgets that may receive focus
- Make `Markdown.update` optionally awaitable https://github.com/Textualize/textual/pull/2838
- Added `default` parameter to `DataTable.add_column` for populating existing rows https://github.com/Textualize/textual/pull/2836
- Added can-focus pseudo-class to target widgets that may receive focus

### Fixed

- Fixed crash when columns were added to populated `DataTable` https://github.com/Textualize/textual/pull/2836
- Fixed issues with opacity on Screens https://github.com/Textualize/textual/issues/2616
- Fixed style problem with selected selections in a non-focused selection list https://github.com/Textualize/textual/issues/2768
- Fixed sys.stdout and sys.stderr being None https://github.com/Textualize/textual/issues/2879

## [0.28.1] - 2023-06-20

### Fixed

- Fixed indented code blocks not showing up in `Markdown` https://github.com/Textualize/textual/issues/2781
- Fixed inline code blocks in lists showing out of order in `Markdown` https://github.com/Textualize/textual/issues/2676
- Fixed list items in a `Markdown` being added to the focus chain https://github.com/Textualize/textual/issues/2380
- Fixed `Tabs` posting unnecessary messages when removing non-active tabs https://github.com/Textualize/textual/issues/2807
- call_after_refresh will preserve the sender within the callback https://github.com/Textualize/textual/pull/2806

### Added

- Added a method of allowing third party code to handle unhandled tokens in `Markdown` https://github.com/Textualize/textual/pull/2803
- Added `MarkdownBlock` as an exported symbol in `textual.widgets.markdown` https://github.com/Textualize/textual/pull/2803

### Changed

- Tooltips are now inherited, so will work with compound widgets


## [0.28.0] - 2023-06-19

### Added

- The devtools console now confirms when CSS files have been successfully loaded after a previous error https://github.com/Textualize/textual/pull/2716
- Class variable `CSS` to screens https://github.com/Textualize/textual/issues/2137
- Class variable `CSS_PATH` to screens https://github.com/Textualize/textual/issues/2137
- Added `cursor_foreground_priority` and `cursor_background_priority` to `DataTable` https://github.com/Textualize/textual/pull/2736
- Added Region.center
- Added `center` parameter to `Widget.scroll_to_region`
- Added `origin_visible` parameter to `Widget.scroll_to_region`
- Added `origin_visible` parameter to `Widget.scroll_to_center`
- Added `TabbedContent.tab_count` https://github.com/Textualize/textual/pull/2751
- Added `TabbedContent.add_pane` https://github.com/Textualize/textual/pull/2751
- Added `TabbedContent.remove_pane` https://github.com/Textualize/textual/pull/2751
- Added `TabbedContent.clear_panes` https://github.com/Textualize/textual/pull/2751
- Added `TabbedContent.Cleared` https://github.com/Textualize/textual/pull/2751

### Fixed

- Fixed setting `TreeNode.label` on an existing `Tree` node not immediately refreshing https://github.com/Textualize/textual/pull/2713
- Correctly implement `__eq__` protocol in DataTable https://github.com/Textualize/textual/pull/2705
- Fixed exceptions in Pilot tests being silently ignored https://github.com/Textualize/textual/pull/2754
- Fixed issue where internal data of `OptionList` could be invalid for short window after `clear_options` https://github.com/Textualize/textual/pull/2754
- Fixed `Tooltip` causing a `query_one` on a lone `Static` to fail https://github.com/Textualize/textual/issues/2723
- Nested widgets wouldn't lose focus when parent is disabled https://github.com/Textualize/textual/issues/2772
- Fixed the `Tabs` `Underline` highlight getting "lost" in some extreme situations https://github.com/Textualize/textual/pull/2751

### Changed

- Breaking change: The `@on` decorator will now match a message class and any child classes https://github.com/Textualize/textual/pull/2746
- Breaking change: Styles update to checkbox, radiobutton, OptionList, Select, SelectionList, Switch https://github.com/Textualize/textual/pull/2777
- `Tabs.add_tab` is now optionally awaitable https://github.com/Textualize/textual/pull/2778
- `Tabs.add_tab` now takes `before` and `after` arguments to position a new tab https://github.com/Textualize/textual/pull/2778
- `Tabs.remove_tab` is now optionally awaitable https://github.com/Textualize/textual/pull/2778
- Breaking change: `Tabs.clear` has been changed from returning `self` to being optionally awaitable https://github.com/Textualize/textual/pull/2778

## [0.27.0] - 2023-06-01

### Fixed

- Fixed zero division error https://github.com/Textualize/textual/issues/2673
- Fix `scroll_to_center` when there were nested layers out of view (Compositor full_map not populated fully) https://github.com/Textualize/textual/pull/2684
- Fix crash when `Select` widget value attribute was set in `compose` https://github.com/Textualize/textual/pull/2690
- Issue with computing progress in workers https://github.com/Textualize/textual/pull/2686
- Issues with `switch_screen` not updating the results callback appropriately https://github.com/Textualize/textual/issues/2650
- Fixed incorrect mount order https://github.com/Textualize/textual/pull/2702

### Added

- `work` decorator accepts `description` parameter to add debug string https://github.com/Textualize/textual/issues/2597
- Added `SelectionList` widget https://github.com/Textualize/textual/pull/2652
- `App.AUTO_FOCUS` to set auto focus on all screens https://github.com/Textualize/textual/issues/2594
- Option to `scroll_to_center` to ensure we don't scroll such that the top left corner of the widget is not visible https://github.com/Textualize/textual/pull/2682
- Added `Widget.tooltip` property https://github.com/Textualize/textual/pull/2670
- Added `Region.inflect` https://github.com/Textualize/textual/pull/2670
- `Suggester` API to compose with widgets for automatic suggestions https://github.com/Textualize/textual/issues/2330
- `SuggestFromList` class to let widgets get completions from a fixed set of options https://github.com/Textualize/textual/pull/2604
- `Input` has a new component class `input--suggestion` https://github.com/Textualize/textual/pull/2604
- Added `Widget.remove_children` https://github.com/Textualize/textual/pull/2657
- Added `Validator` framework and validation for `Input` https://github.com/Textualize/textual/pull/2600
- Ability to have private and public validate methods https://github.com/Textualize/textual/pull/2708
- Ability to have private compute methods https://github.com/Textualize/textual/pull/2708
- Added `message_hook` to App.run_test https://github.com/Textualize/textual/pull/2702
- Added `Sparkline` widget https://github.com/Textualize/textual/pull/2631

### Changed

- `Placeholder` now sets its color cycle per app https://github.com/Textualize/textual/issues/2590
- Footer now clears key highlight regardless of whether it's in the active screen or not https://github.com/Textualize/textual/issues/2606
- The default Widget repr no longer displays classes and pseudo-classes (to reduce noise in logs). Add them to your `__rich_repr__` method if needed. https://github.com/Textualize/textual/pull/2623
- Setting `Screen.AUTO_FOCUS` to `None` will inherit `AUTO_FOCUS` from the app instead of disabling it https://github.com/Textualize/textual/issues/2594
- Setting `Screen.AUTO_FOCUS` to `""` will disable it on the screen https://github.com/Textualize/textual/issues/2594
- Messages now have a `handler_name` class var which contains the name of the default handler method.
- `Message.control` is now a property instead of a class variable. https://github.com/Textualize/textual/issues/2528
- `Tree` and `DirectoryTree` Messages no longer accept a `tree` parameter, using `self.node.tree` instead. https://github.com/Textualize/textual/issues/2529
- Keybinding <kbd>right</kbd> in `Input` is also used to accept a suggestion if the cursor is at the end of the input https://github.com/Textualize/textual/pull/2604
- `Input.__init__` now accepts a `suggester` attribute for completion suggestions https://github.com/Textualize/textual/pull/2604
- Using `switch_screen` to switch to the currently active screen is now a no-op https://github.com/Textualize/textual/pull/2692
- Breaking change: removed `reactive.py::Reactive.var` in favor of `reactive.py::var` https://github.com/Textualize/textual/pull/2709/

### Removed

- `Placeholder.reset_color_cycle`
- Removed `Widget.reset_focus` (now called `Widget.blur`) https://github.com/Textualize/textual/issues/2642

## [0.26.0] - 2023-05-20

### Added

- Added `Widget.can_view`

### Changed

- Textual will now scroll focused widgets to center if not in view

## [0.25.0] - 2023-05-17

### Changed

- App `title` and `sub_title` attributes can be set to any type https://github.com/Textualize/textual/issues/2521
- `DirectoryTree` now loads directory contents in a worker https://github.com/Textualize/textual/issues/2456
- Only a single error will be written by default, unless in dev mode ("debug" in App.features) https://github.com/Textualize/textual/issues/2480
- Using `Widget.move_child` where the target and the child being moved are the same is now a no-op https://github.com/Textualize/textual/issues/1743
- Calling `dismiss` on a screen that is not at the top of the stack now raises an exception https://github.com/Textualize/textual/issues/2575
- `MessagePump.call_after_refresh` and `MessagePump.call_later` will now return `False` if the callback could not be scheduled. https://github.com/Textualize/textual/pull/2584

### Fixed

- Fixed `ZeroDivisionError` in `resolve_fraction_unit` https://github.com/Textualize/textual/issues/2502
- Fixed `TreeNode.expand` and `TreeNode.expand_all` not posting a `Tree.NodeExpanded` message https://github.com/Textualize/textual/issues/2535
- Fixed `TreeNode.collapse` and `TreeNode.collapse_all` not posting a `Tree.NodeCollapsed` message https://github.com/Textualize/textual/issues/2535
- Fixed `TreeNode.toggle` and `TreeNode.toggle_all` not posting a `Tree.NodeExpanded` or `Tree.NodeCollapsed` message https://github.com/Textualize/textual/issues/2535
- `footer--description` component class was being ignored https://github.com/Textualize/textual/issues/2544
- Pasting empty selection in `Input` would raise an exception https://github.com/Textualize/textual/issues/2563
- `Screen.AUTO_FOCUS` now focuses the first _focusable_ widget that matches the selector https://github.com/Textualize/textual/issues/2578
- `Screen.AUTO_FOCUS` now works on the default screen on startup https://github.com/Textualize/textual/pull/2581
- Fix for setting dark in App `__init__` https://github.com/Textualize/textual/issues/2583
- Fix issue with scrolling and docks https://github.com/Textualize/textual/issues/2525
- Fix not being able to use CSS classes with `Tab` https://github.com/Textualize/textual/pull/2589

### Added

- Class variable `AUTO_FOCUS` to screens https://github.com/Textualize/textual/issues/2457
- Added `NULL_SPACING` and `NULL_REGION` to geometry.py

## [0.24.1] - 2023-05-08

### Fixed

- Fix TypeError in code browser

## [0.24.0] - 2023-05-08

### Fixed

- Fixed crash when creating a `DirectoryTree` starting anywhere other than `.`
- Fixed line drawing in `Tree` when `Tree.show_root` is `True` https://github.com/Textualize/textual/issues/2397
- Fixed line drawing in `Tree` not marking branches as selected when first getting focus https://github.com/Textualize/textual/issues/2397

### Changed

- The DataTable cursor is now scrolled into view when the cursor coordinate is changed programmatically https://github.com/Textualize/textual/issues/2459
- run_worker exclusive parameter is now `False` by default https://github.com/Textualize/textual/pull/2470
- Added `always_update` as an optional argument for `reactive.var`
- Made Binding description default to empty string, which is equivalent to show=False https://github.com/Textualize/textual/pull/2501
- Modified Message to allow it to be used as a dataclass https://github.com/Textualize/textual/pull/2501
- Decorator `@on` accepts arbitrary `**kwargs` to apply selectors to attributes of the message https://github.com/Textualize/textual/pull/2498

### Added

- Property `control` as alias for attribute `tabs` in `Tabs` messages https://github.com/Textualize/textual/pull/2483
- Experimental: Added "overlay" rule https://github.com/Textualize/textual/pull/2501
- Experimental: Added "constrain" rule https://github.com/Textualize/textual/pull/2501
- Added textual.widgets.Select https://github.com/Textualize/textual/pull/2501
- Added Region.translate_inside https://github.com/Textualize/textual/pull/2501
- `TabbedContent` now takes kwargs `id`, `name`, `classes`, and `disabled`, upon initialization, like other widgets https://github.com/Textualize/textual/pull/2497
- Method `DataTable.move_cursor` https://github.com/Textualize/textual/issues/2472
- Added `OptionList.add_options` https://github.com/Textualize/textual/pull/2508
- Added `TreeNode.is_root` https://github.com/Textualize/textual/pull/2510
- Added `TreeNode.remove_children` https://github.com/Textualize/textual/pull/2510
- Added `TreeNode.remove` https://github.com/Textualize/textual/pull/2510
- Added classvar `Message.ALLOW_SELECTOR_MATCH` https://github.com/Textualize/textual/pull/2498
- Added `ALLOW_SELECTOR_MATCH` to all built-in messages associated with widgets https://github.com/Textualize/textual/pull/2498
- Markdown document sub-widgets now reference the container document
- Table of contents of a markdown document now references the document
- Added the `control` property to messages
  - `DirectoryTree.FileSelected`
  - `ListView`
    - `Highlighted`
    - `Selected`
  - `Markdown`
    - `TableOfContentsUpdated`
    - `TableOfContentsSelected`
    - `LinkClicked`
  - `OptionList`
    - `OptionHighlighted`
    - `OptionSelected`
  - `RadioSet.Changed`
  - `TabContent.TabActivated`
  - `Tree`
    - `NodeSelected`
    - `NodeHighlighted`
    - `NodeExpanded`
    - `NodeCollapsed`

## [0.23.0] - 2023-05-03

### Fixed

- Fixed `outline` top and bottom not handling alpha - https://github.com/Textualize/textual/issues/2371
- Fixed `!important` not applying to `align` https://github.com/Textualize/textual/issues/2420
- Fixed `!important` not applying to `border` https://github.com/Textualize/textual/issues/2420
- Fixed `!important` not applying to `content-align` https://github.com/Textualize/textual/issues/2420
- Fixed `!important` not applying to `outline` https://github.com/Textualize/textual/issues/2420
- Fixed `!important` not applying to `overflow` https://github.com/Textualize/textual/issues/2420
- Fixed `!important` not applying to `scrollbar-size` https://github.com/Textualize/textual/issues/2420
- Fixed `outline-right` not being recognised https://github.com/Textualize/textual/issues/2446
- Fixed OSError when a file system is not available https://github.com/Textualize/textual/issues/2468

### Changed

- Setting attributes with a `compute_` method will now raise an `AttributeError` https://github.com/Textualize/textual/issues/2383
- Unknown psuedo-selectors will now raise a tokenizer error (previously they were silently ignored) https://github.com/Textualize/textual/pull/2445
- Breaking change: `DirectoryTree.FileSelected.path` is now always a `Path` https://github.com/Textualize/textual/issues/2448
- Breaking change: `Directorytree.load_directory` renamed to `Directorytree._load_directory` https://github.com/Textualize/textual/issues/2448
- Unknown pseudo-selectors will now raise a tokenizer error (previously they were silently ignored) https://github.com/Textualize/textual/pull/2445

### Added

- Watch methods can now optionally be private https://github.com/Textualize/textual/issues/2382
- Added `DirectoryTree.path` reactive attribute https://github.com/Textualize/textual/issues/2448
- Added `DirectoryTree.FileSelected.node` https://github.com/Textualize/textual/pull/2463
- Added `DirectoryTree.reload` https://github.com/Textualize/textual/issues/2448
- Added textual.on decorator https://github.com/Textualize/textual/issues/2398

## [0.22.3] - 2023-04-29

### Fixed

- Fixed `textual run` on Windows https://github.com/Textualize/textual/issues/2406
- Fixed top border of button hover state

## [0.22.2] - 2023-04-29

### Added

- Added `TreeNode.tree` as a read-only public attribute https://github.com/Textualize/textual/issues/2413

### Fixed

- Fixed superfluous style updates for focus-within pseudo-selector

## [0.22.1] - 2023-04-28

### Fixed

- Fixed timer issue https://github.com/Textualize/textual/issues/2416
- Fixed `textual run` issue https://github.com/Textualize/textual/issues/2391

## [0.22.0] - 2023-04-27

### Fixed

- Fixed broken fr units when there is a min or max dimension https://github.com/Textualize/textual/issues/2378
- Fixed plain text in Markdown code blocks with no syntax being difficult to read https://github.com/Textualize/textual/issues/2400

### Added

- Added `ProgressBar` widget https://github.com/Textualize/textual/pull/2333

### Changed

- All `textual.containers` are now `1fr` in relevant dimensions by default https://github.com/Textualize/textual/pull/2386


## [0.21.0] - 2023-04-26

### Changed

- `textual run` execs apps in a new context.
- Textual console no longer parses console markup.
- Breaking change: `Container` no longer shows required scrollbars by default https://github.com/Textualize/textual/issues/2361
- Breaking change: `VerticalScroll` no longer shows a required horizontal scrollbar by default
- Breaking change: `HorizontalScroll` no longer shows a required vertical scrollbar by default
- Breaking change: Renamed `App.action_add_class_` to `App.action_add_class`
- Breaking change: Renamed `App.action_remove_class_` to `App.action_remove_class`
- Breaking change: `RadioSet` is now a single focusable widget https://github.com/Textualize/textual/pull/2372
- Breaking change: Removed `containers.Content` (use `containers.VerticalScroll` now)

### Added

- Added `-c` switch to `textual run` which runs commands in a Textual dev environment.
- Breaking change: standard keyboard scrollable navigation bindings have been moved off `Widget` and onto a new base class for scrollable containers (see also below addition) https://github.com/Textualize/textual/issues/2332
- `ScrollView` now inherits from `ScrollableContainer` rather than `Widget` https://github.com/Textualize/textual/issues/2332
- Containers no longer inherit any bindings from `Widget` https://github.com/Textualize/textual/issues/2331
- Added `ScrollableContainer`; a container class that binds the common navigation keys to scroll actions (see also above breaking change) https://github.com/Textualize/textual/issues/2332

### Fixed

- Fixed dark mode toggles in a "child" screen not updating a "parent" screen https://github.com/Textualize/textual/issues/1999
- Fixed "panel" border not exposed via CSS
- Fixed `TabbedContent.active` changes not changing the actual content https://github.com/Textualize/textual/issues/2352
- Fixed broken color on macOS Terminal https://github.com/Textualize/textual/issues/2359

## [0.20.1] - 2023-04-18

### Fix

- New fix for stuck tabs underline https://github.com/Textualize/textual/issues/2229

## [0.20.0] - 2023-04-18

### Changed

- Changed signature of Driver. Technically a breaking change, but unlikely to affect anyone.
- Breaking change: Timer.start is now private, and returns None. There was no reason to call this manually, so unlikely to affect anyone.
- A clicked tab will now be scrolled to the center of its tab container https://github.com/Textualize/textual/pull/2276
- Style updates are now done immediately rather than on_idle https://github.com/Textualize/textual/pull/2304
- `ButtonVariant` is now exported from `textual.widgets.button` https://github.com/Textualize/textual/issues/2264
- `HorizontalScroll` and `VerticalScroll` are now focusable by default https://github.com/Textualize/textual/pull/2317

### Added

- Added `DataTable.remove_row` method https://github.com/Textualize/textual/pull/2253
- option `--port` to the command `textual console` to specify which port the console should connect to https://github.com/Textualize/textual/pull/2258
- `Widget.scroll_to_center` method to scroll children to the center of container widget https://github.com/Textualize/textual/pull/2255 and https://github.com/Textualize/textual/pull/2276
- Added `TabActivated` message to `TabbedContent` https://github.com/Textualize/textual/pull/2260
- Added "panel" border style https://github.com/Textualize/textual/pull/2292
- Added `border-title-color`, `border-title-background`, `border-title-style` rules https://github.com/Textualize/textual/issues/2289
- Added `border-subtitle-color`, `border-subtitle-background`, `border-subtitle-style` rules https://github.com/Textualize/textual/issues/2289

### Fixed

- Fixed order styles are applied in DataTable - allows combining of renderable styles and component classes https://github.com/Textualize/textual/pull/2272
- Fixed key combos with up/down keys in some terminals https://github.com/Textualize/textual/pull/2280
- Fix empty ListView preventing bindings from firing https://github.com/Textualize/textual/pull/2281
- Fix `get_component_styles` returning incorrect values on first call when combined with pseudoclasses https://github.com/Textualize/textual/pull/2304
- Fixed `active_message_pump.get` sometimes resulting in a `LookupError` https://github.com/Textualize/textual/issues/2301

## [0.19.1] - 2023-04-10

### Fixed

- Fix viewport units using wrong viewport size  https://github.com/Textualize/textual/pull/2247
- Fixed layout not clearing arrangement cache https://github.com/Textualize/textual/pull/2249


## [0.19.0] - 2023-04-07

### Added

- Added support for filtering a `DirectoryTree` https://github.com/Textualize/textual/pull/2215

### Changed

- Allowed border_title and border_subtitle to accept Text objects
- Added additional line around titles
- When a container is auto, relative dimensions in children stretch the container. https://github.com/Textualize/textual/pull/2221
- DataTable page up / down now move cursor

### Fixed

- Fixed margin not being respected when width or height is "auto" https://github.com/Textualize/textual/issues/2220
- Fixed issue which prevent scroll_visible from working https://github.com/Textualize/textual/issues/2181
- Fixed missing tracebacks on Windows https://github.com/Textualize/textual/issues/2027

## [0.18.0] - 2023-04-04

### Added

- Added Worker API https://github.com/Textualize/textual/pull/2182

### Changed

- Breaking change: Markdown.update is no longer a coroutine https://github.com/Textualize/textual/pull/2182

### Fixed

- `RadioSet` is now far less likely to report `pressed_button` as `None` https://github.com/Textualize/textual/issues/2203

## [0.17.3] - 2023-04-02

### [Fixed]

- Fixed scrollable area not taking in to account dock https://github.com/Textualize/textual/issues/2188

## [0.17.2] - 2023-04-02

### [Fixed]

- Fixed bindings persistance https://github.com/Textualize/textual/issues/1613
- The `Markdown` widget now auto-increments ordered lists https://github.com/Textualize/textual/issues/2002
- Fixed modal bindings https://github.com/Textualize/textual/issues/2194
- Fix binding enter to active button https://github.com/Textualize/textual/issues/2194

### [Changed]

- tab and shift+tab are now defined on Screen.

## [0.17.1] - 2023-03-30

### Fixed

- Fix cursor not hiding on Windows https://github.com/Textualize/textual/issues/2170
- Fixed freeze when ctrl-clicking links https://github.com/Textualize/textual/issues/2167 https://github.com/Textualize/textual/issues/2073

## [0.17.0] - 2023-03-29

### Fixed

- Issue with parsing action strings whose arguments contained quoted closing parenthesis https://github.com/Textualize/textual/pull/2112
- Issues with parsing action strings with tuple arguments https://github.com/Textualize/textual/pull/2112
- Issue with watching for CSS file changes https://github.com/Textualize/textual/pull/2128
- Fix for tabs not invalidating https://github.com/Textualize/textual/issues/2125
- Fixed scrollbar layers issue https://github.com/Textualize/textual/issues/1358
- Fix for interaction between pseudo-classes and widget-level render caches https://github.com/Textualize/textual/pull/2155

### Changed

- DataTable now has height: auto by default. https://github.com/Textualize/textual/issues/2117
- Textual will now render strings within renderables (such as tables) as Console Markup by default. You can wrap your text with rich.Text() if you want the original behavior. https://github.com/Textualize/textual/issues/2120
- Some widget methods now return `self` instead of `None` https://github.com/Textualize/textual/pull/2102:
  - `Widget`: `refresh`, `focus`, `reset_focus`
  - `Button.press`
  - `DataTable`: `clear`, `refresh_coordinate`, `refresh_row`, `refresh_column`, `sort`
  - `Placehoder.cycle_variant`
  - `Switch.toggle`
  - `Tabs.clear`
  - `TextLog`: `write`, `clear`
  - `TreeNode`: `expand`, `expand_all`, `collapse`, `collapse_all`, `toggle`, `toggle_all`
  - `Tree`: `clear`, `reset`
- Screens with alpha in their background color will now blend with the background. https://github.com/Textualize/textual/pull/2139
- Added "thick" border style. https://github.com/Textualize/textual/pull/2139
- message_pump.app will now set the active app if it is not already set.
- DataTable now has max height set to 100vh

### Added

- Added auto_scroll attribute to TextLog https://github.com/Textualize/textual/pull/2127
- Added scroll_end switch to TextLog.write https://github.com/Textualize/textual/pull/2127
- Added `Widget.get_pseudo_class_state` https://github.com/Textualize/textual/pull/2155
- Added Screen.ModalScreen which prevents App from handling bindings. https://github.com/Textualize/textual/pull/2139
- Added TEXTUAL_LOG env var which should be a path that Textual will write verbose logs to (textual devtools is generally preferred) https://github.com/Textualize/textual/pull/2148
- Added textual.logging.TextualHandler logging handler
- Added Query.set_classes, DOMNode.set_classes, and `classes` setter for Widget https://github.com/Textualize/textual/issues/1081
- Added `OptionList` https://github.com/Textualize/textual/pull/2154

## [0.16.0] - 2023-03-22

### Added
- Added `parser_factory` argument to `Markdown` and `MarkdownViewer` constructors https://github.com/Textualize/textual/pull/2075
- Added `HorizontalScroll` https://github.com/Textualize/textual/issues/1957
- Added `Center` https://github.com/Textualize/textual/issues/1957
- Added `Middle` https://github.com/Textualize/textual/issues/1957
- Added `VerticalScroll` (mimicking the old behaviour of `Vertical`) https://github.com/Textualize/textual/issues/1957
- Added `Widget.border_title` and `Widget.border_subtitle` to set border (sub)title for a widget https://github.com/Textualize/textual/issues/1864
- Added CSS styles `border_title_align` and `border_subtitle_align`.
- Added `TabbedContent` widget https://github.com/Textualize/textual/pull/2059
- Added `get_child_by_type` method to widgets / app https://github.com/Textualize/textual/pull/2059
- Added `Widget.render_str` method https://github.com/Textualize/textual/pull/2059
- Added TEXTUAL_DRIVER environment variable

### Changed

- Dropped "loading-indicator--dot" component style from LoadingIndicator https://github.com/Textualize/textual/pull/2050
- Tabs widget now sends Tabs.Cleared when there is no active tab.
- Breaking change: changed default behaviour of `Vertical` (see `VerticalScroll`) https://github.com/Textualize/textual/issues/1957
- The default `overflow` style for `Horizontal` was changed to `hidden hidden` https://github.com/Textualize/textual/issues/1957
- `DirectoryTree` also accepts `pathlib.Path` objects as the path to list https://github.com/Textualize/textual/issues/1438

### Removed

- Removed `sender` attribute from messages. It's now just private (`_sender`). https://github.com/Textualize/textual/pull/2071

### Fixed

- Fixed borders not rendering correctly. https://github.com/Textualize/textual/pull/2074
- Fix for error when removing nodes. https://github.com/Textualize/textual/issues/2079

## [0.15.1] - 2023-03-14

### Fixed

- Fixed how the namespace for messages is calculated to facilitate inheriting messages https://github.com/Textualize/textual/issues/1814
- `Tab` is now correctly made available from `textual.widgets`. https://github.com/Textualize/textual/issues/2044

## [0.15.0] - 2023-03-13

### Fixed

- Fixed container not resizing when a widget is removed https://github.com/Textualize/textual/issues/2007
- Fixes issue where the horizontal scrollbar would be incorrectly enabled https://github.com/Textualize/textual/pull/2024

## [0.15.0] - 2023-03-13

### Changed

- Fixed container not resizing when a widget is removed https://github.com/Textualize/textual/issues/2007
- Fixed issue where the horizontal scrollbar would be incorrectly enabled https://github.com/Textualize/textual/pull/2024
- Fixed `Pilot.click` not correctly creating the mouse events https://github.com/Textualize/textual/issues/2022
- Fixes issue where the horizontal scrollbar would be incorrectly enabled https://github.com/Textualize/textual/pull/2024
- Fixes for tracebacks not appearing on exit https://github.com/Textualize/textual/issues/2027

### Added

- Added a LoadingIndicator widget https://github.com/Textualize/textual/pull/2018
- Added Tabs Widget https://github.com/Textualize/textual/pull/2020

### Changed

- Breaking change: Renamed Widget.action and App.action to Widget.run_action and App.run_action
- Added `shift`, `meta` and `control` arguments to `Pilot.click`.

## [0.14.0] - 2023-03-09

### Changed

- Breaking change: There is now only `post_message` to post events, which is non-async, `post_message_no_wait` was dropped. https://github.com/Textualize/textual/pull/1940
- Breaking change: The Timer class now has just one method to stop it, `Timer.stop` which is non sync https://github.com/Textualize/textual/pull/1940
- Breaking change: Messages don't require a `sender` in their constructor https://github.com/Textualize/textual/pull/1940
- Many messages have grown a `control` property which returns the control they relate to. https://github.com/Textualize/textual/pull/1940
- Updated styling to make it clear DataTable grows horizontally https://github.com/Textualize/textual/pull/1946
- Changed the `Checkbox` character due to issues with Windows Terminal and Windows 10 https://github.com/Textualize/textual/issues/1934
- Changed the `RadioButton` character due to issues with Windows Terminal and Windows 10 and 11 https://github.com/Textualize/textual/issues/1934
- Changed the `Markdown` initial bullet character due to issues with Windows Terminal and Windows 10 and 11 https://github.com/Textualize/textual/issues/1982
- The underscore `_` is no longer a special alias for the method `pilot.press`

### Added

- Added `data_table` attribute to DataTable events https://github.com/Textualize/textual/pull/1940
- Added `list_view` attribute to `ListView` events https://github.com/Textualize/textual/pull/1940
- Added `radio_set` attribute to `RadioSet` events https://github.com/Textualize/textual/pull/1940
- Added `switch` attribute to `Switch` events https://github.com/Textualize/textual/pull/1940
- Added `hover` and `click` methods to `Pilot` https://github.com/Textualize/textual/pull/1966
- Breaking change: Added `toggle_button` attribute to RadioButton and Checkbox events, replaces `input` https://github.com/Textualize/textual/pull/1940
- A percentage alpha can now be applied to a border https://github.com/Textualize/textual/issues/1863
- Added `Color.multiply_alpha`.
- Added `ContentSwitcher` https://github.com/Textualize/textual/issues/1945

### Fixed

- Fixed bug that prevented pilot from pressing some keys https://github.com/Textualize/textual/issues/1815
- DataTable race condition that caused crash https://github.com/Textualize/textual/pull/1962
- Fixed scrollbar getting "stuck" to cursor when cursor leaves window during drag https://github.com/Textualize/textual/pull/1968 https://github.com/Textualize/textual/pull/2003
- DataTable crash when enter pressed when table is empty https://github.com/Textualize/textual/pull/1973

## [0.13.0] - 2023-03-02

### Added

- Added `Checkbox` https://github.com/Textualize/textual/pull/1872
- Added `RadioButton` https://github.com/Textualize/textual/pull/1872
- Added `RadioSet` https://github.com/Textualize/textual/pull/1872

### Changed

- Widget scrolling methods (such as `Widget.scroll_home` and `Widget.scroll_end`) now perform the scroll after the next refresh https://github.com/Textualize/textual/issues/1774
- Buttons no longer accept arbitrary renderables https://github.com/Textualize/textual/issues/1870

### Fixed

- Scrolling with cursor keys now moves just one cell https://github.com/Textualize/textual/issues/1897
- Fix exceptions in watch methods being hidden on startup https://github.com/Textualize/textual/issues/1886
- Fixed scrollbar size miscalculation https://github.com/Textualize/textual/pull/1910
- Fixed slow exit on some terminals https://github.com/Textualize/textual/issues/1920

## [0.12.1] - 2023-02-25

### Fixed

- Fix for batch update glitch https://github.com/Textualize/textual/pull/1880

## [0.12.0] - 2023-02-24

### Added

- Added `App.batch_update` https://github.com/Textualize/textual/pull/1832
- Added horizontal rule to Markdown https://github.com/Textualize/textual/pull/1832
- Added `Widget.disabled` https://github.com/Textualize/textual/pull/1785
- Added `DOMNode.notify_style_update` to replace `messages.StylesUpdated` message https://github.com/Textualize/textual/pull/1861
- Added `DataTable.show_row_labels` reactive to show and hide row labels https://github.com/Textualize/textual/pull/1868
- Added `DataTable.RowLabelSelected` event, which is emitted when a row label is clicked https://github.com/Textualize/textual/pull/1868
- Added `MessagePump.prevent` context manager to temporarily suppress a given message type https://github.com/Textualize/textual/pull/1866

### Changed

- Scrolling by page now adds to current position.
- Markdown lists have been polished: a selection of bullets, better alignment of numbers, style tweaks https://github.com/Textualize/textual/pull/1832
- Added alternative method of composing Widgets https://github.com/Textualize/textual/pull/1847
- Added `label` parameter to `DataTable.add_row` https://github.com/Textualize/textual/pull/1868
- Breaking change: Some `DataTable` component classes were renamed - see PR for details https://github.com/Textualize/textual/pull/1868

### Removed

- Removed `screen.visible_widgets` and `screen.widgets`
- Removed `StylesUpdate` message. https://github.com/Textualize/textual/pull/1861

### Fixed

- Numbers in a descendant-combined selector no longer cause an error https://github.com/Textualize/textual/issues/1836
- Fixed superfluous scrolling when focusing a docked widget https://github.com/Textualize/textual/issues/1816
- Fixes walk_children which was returning more than one screen https://github.com/Textualize/textual/issues/1846
- Fixed issue with watchers fired for detached nodes https://github.com/Textualize/textual/issues/1846

## [0.11.1] - 2023-02-17

### Fixed

- DataTable fix issue where offset cache was not being used https://github.com/Textualize/textual/pull/1810
- DataTable scrollbars resize correctly when header is toggled https://github.com/Textualize/textual/pull/1803
- DataTable location mapping cleared when clear called https://github.com/Textualize/textual/pull/1809

## [0.11.0] - 2023-02-15

### Added

- Added `TreeNode.expand_all` https://github.com/Textualize/textual/issues/1430
- Added `TreeNode.collapse_all` https://github.com/Textualize/textual/issues/1430
- Added `TreeNode.toggle_all` https://github.com/Textualize/textual/issues/1430
- Added the coroutines `Animator.wait_until_complete` and `pilot.wait_for_scheduled_animations` that allow waiting for all current and scheduled animations https://github.com/Textualize/textual/issues/1658
- Added the method `Animator.is_being_animated` that checks if an attribute of an object is being animated or is scheduled for animation
- Added more keyboard actions and related bindings to `Input` https://github.com/Textualize/textual/pull/1676
- Added App.scroll_sensitivity_x and App.scroll_sensitivity_y to adjust how many lines the scroll wheel moves the scroll position https://github.com/Textualize/textual/issues/928
- Added Shift+scroll wheel and ctrl+scroll wheel to scroll horizontally
- Added `Tree.action_toggle_node` to toggle a node without selecting, and bound it to <kbd>Space</kbd> https://github.com/Textualize/textual/issues/1433
- Added `Tree.reset` to fully reset a `Tree` https://github.com/Textualize/textual/issues/1437
- Added `DataTable.sort` to sort rows https://github.com/Textualize/textual/pull/1638
- Added `DataTable.get_cell` to retrieve a cell by column/row keys https://github.com/Textualize/textual/pull/1638
- Added `DataTable.get_cell_at` to retrieve a cell by coordinate https://github.com/Textualize/textual/pull/1638
- Added `DataTable.update_cell` to update a cell by column/row keys https://github.com/Textualize/textual/pull/1638
- Added `DataTable.update_cell_at` to update a cell at a coordinate  https://github.com/Textualize/textual/pull/1638
- Added `DataTable.ordered_rows` property to retrieve `Row`s as they're currently ordered https://github.com/Textualize/textual/pull/1638
- Added `DataTable.ordered_columns` property to retrieve `Column`s as they're currently ordered https://github.com/Textualize/textual/pull/1638
- Added `DataTable.coordinate_to_cell_key` to find the key for the cell at a coordinate https://github.com/Textualize/textual/pull/1638
- Added `DataTable.is_valid_coordinate` https://github.com/Textualize/textual/pull/1638
- Added `DataTable.is_valid_row_index` https://github.com/Textualize/textual/pull/1638
- Added `DataTable.is_valid_column_index` https://github.com/Textualize/textual/pull/1638
- Added attributes to events emitted from `DataTable` indicating row/column/cell keys https://github.com/Textualize/textual/pull/1638
- Added `DataTable.get_row` to retrieve the values from a row by key https://github.com/Textualize/textual/pull/1786
- Added `DataTable.get_row_at` to retrieve the values from a row by index https://github.com/Textualize/textual/pull/1786
- Added `DataTable.get_column` to retrieve the values from a column by key https://github.com/Textualize/textual/pull/1786
- Added `DataTable.get_column_at` to retrieve the values from a column by index https://github.com/Textualize/textual/pull/1786
- Added `DataTable.HeaderSelected` which is posted when header label clicked https://github.com/Textualize/textual/pull/1788
- Added `DOMNode.watch` and `DOMNode.is_attached` methods  https://github.com/Textualize/textual/pull/1750
- Added `DOMNode.css_tree` which is a renderable that shows the DOM and CSS https://github.com/Textualize/textual/pull/1778
- Added `DOMNode.children_view` which is a view on to a nodes children list, use for querying https://github.com/Textualize/textual/pull/1778
- Added `Markdown` and `MarkdownViewer` widgets.
- Added `--screenshot` option to `textual run`

### Changed

- Breaking change: `TreeNode` can no longer be imported from `textual.widgets`; it is now available via `from textual.widgets.tree import TreeNode`. https://github.com/Textualize/textual/pull/1637
- `Tree` now shows a (subdued) cursor for a highlighted node when focus has moved elsewhere https://github.com/Textualize/textual/issues/1471
- `DataTable.add_row` now accepts `key` argument to uniquely identify the row https://github.com/Textualize/textual/pull/1638
- `DataTable.add_column` now accepts `key` argument to uniquely identify the column https://github.com/Textualize/textual/pull/1638
- `DataTable.add_row` and `DataTable.add_column` now return lists of keys identifying the added rows/columns https://github.com/Textualize/textual/pull/1638
- Breaking change: `DataTable.get_cell_value` renamed to `DataTable.get_value_at` https://github.com/Textualize/textual/pull/1638
- `DataTable.row_count` is now a property https://github.com/Textualize/textual/pull/1638
- Breaking change: `DataTable.cursor_cell` renamed to `DataTable.cursor_coordinate` https://github.com/Textualize/textual/pull/1638
  - The method `validate_cursor_cell` was renamed to `validate_cursor_coordinate`.
  - The method `watch_cursor_cell` was renamed to `watch_cursor_coordinate`.
- Breaking change: `DataTable.hover_cell` renamed to `DataTable.hover_coordinate` https://github.com/Textualize/textual/pull/1638
  - The method `validate_hover_cell` was renamed to `validate_hover_coordinate`.
- Breaking change: `DataTable.data` structure changed, and will be made private in upcoming release https://github.com/Textualize/textual/pull/1638
- Breaking change: `DataTable.refresh_cell` was renamed to `DataTable.refresh_coordinate` https://github.com/Textualize/textual/pull/1638
- Breaking change: `DataTable.get_row_height` now takes a `RowKey` argument instead of a row index https://github.com/Textualize/textual/pull/1638
- Breaking change: `DataTable.data` renamed to `DataTable._data` (it's now private) https://github.com/Textualize/textual/pull/1786
- The `_filter` module was made public (now called `filter`) https://github.com/Textualize/textual/pull/1638
- Breaking change: renamed `Checkbox` to `Switch` https://github.com/Textualize/textual/issues/1746
- `App.install_screen` name is no longer optional https://github.com/Textualize/textual/pull/1778
- `App.query` now only includes the current screen https://github.com/Textualize/textual/pull/1778
- `DOMNode.tree` now displays simple DOM structure only https://github.com/Textualize/textual/pull/1778
- `App.install_screen` now returns None rather than AwaitMount https://github.com/Textualize/textual/pull/1778
- `DOMNode.children` is now a simple sequence, the NodesList is exposed as `DOMNode._nodes` https://github.com/Textualize/textual/pull/1778
- `DataTable` cursor can now enter fixed columns https://github.com/Textualize/textual/pull/1799

### Fixed

- Fixed stuck screen  https://github.com/Textualize/textual/issues/1632
- Fixed programmatic style changes not refreshing children layouts when parent widget did not change size https://github.com/Textualize/textual/issues/1607
- Fixed relative units in `grid-rows` and `grid-columns` being computed with respect to the wrong dimension https://github.com/Textualize/textual/issues/1406
- Fixed bug with animations that were triggered back to back, where the second one wouldn't start https://github.com/Textualize/textual/issues/1372
- Fixed bug with animations that were scheduled where all but the first would be skipped https://github.com/Textualize/textual/issues/1372
- Programmatically setting `overflow_x`/`overflow_y` refreshes the layout correctly https://github.com/Textualize/textual/issues/1616
- Fixed double-paste into `Input` https://github.com/Textualize/textual/issues/1657
- Added a workaround for an apparent Windows Terminal paste issue https://github.com/Textualize/textual/issues/1661
- Fixed issue with renderable width calculation https://github.com/Textualize/textual/issues/1685
- Fixed issue with app not processing Paste event https://github.com/Textualize/textual/issues/1666
- Fixed glitch with view position with auto width inputs https://github.com/Textualize/textual/issues/1693
- Fixed `DataTable` "selected" events containing wrong coordinates when mouse was used https://github.com/Textualize/textual/issues/1723

### Removed

- Methods `MessagePump.emit` and `MessagePump.emit_no_wait` https://github.com/Textualize/textual/pull/1738
- Removed `reactive.watch` in favor of DOMNode.watch.

## [0.10.1] - 2023-01-20

### Added

- Added Strip.text property https://github.com/Textualize/textual/issues/1620

### Fixed

- Fixed `textual diagnose` crash on older supported Python versions. https://github.com/Textualize/textual/issues/1622

### Changed

- The default filename for screenshots uses a datetime format similar to ISO8601, but with reserved characters replaced by underscores https://github.com/Textualize/textual/pull/1518


## [0.10.0] - 2023-01-19

### Added

- Added `TreeNode.parent` -- a read-only property for accessing a node's parent https://github.com/Textualize/textual/issues/1397
- Added public `TreeNode` label access via `TreeNode.label` https://github.com/Textualize/textual/issues/1396
- Added read-only public access to the children of a `TreeNode` via `TreeNode.children` https://github.com/Textualize/textual/issues/1398
- Added `Tree.get_node_by_id` to allow getting a node by its ID https://github.com/Textualize/textual/pull/1535
- Added a `Tree.NodeHighlighted` message, giving a `on_tree_node_highlighted` event handler https://github.com/Textualize/textual/issues/1400
- Added a `inherit_component_classes` subclassing parameter to control whether component classes are inherited from base classes https://github.com/Textualize/textual/issues/1399
- Added `diagnose` as a `textual` command https://github.com/Textualize/textual/issues/1542
- Added `row` and `column` cursors to `DataTable` https://github.com/Textualize/textual/pull/1547
- Added an optional parameter `selector` to the methods `Screen.focus_next` and `Screen.focus_previous` that enable using a CSS selector to narrow down which widgets can get focus https://github.com/Textualize/textual/issues/1196

### Changed

- `MouseScrollUp` and `MouseScrollDown` now inherit from `MouseEvent` and have attached modifier keys. https://github.com/Textualize/textual/pull/1458
- Fail-fast and print pretty tracebacks for Widget compose errors https://github.com/Textualize/textual/pull/1505
- Added Widget._refresh_scroll to avoid expensive layout when scrolling https://github.com/Textualize/textual/pull/1524
- `events.Paste` now bubbles https://github.com/Textualize/textual/issues/1434
- Improved error message when style flag `none` is mixed with other flags (e.g., when setting `text-style`) https://github.com/Textualize/textual/issues/1420
- Clock color in the `Header` widget now matches the header color https://github.com/Textualize/textual/issues/1459
- Programmatic calls to scroll now optionally scroll even if overflow styling says otherwise (introduces a new `force` parameter to all the `scroll_*` methods) https://github.com/Textualize/textual/issues/1201
- `COMPONENT_CLASSES` are now inherited from base classes https://github.com/Textualize/textual/issues/1399
- Watch methods may now take no parameters
- Added `compute` parameter to reactive
- A `TypeError` raised during `compose` now carries the full traceback
- Removed base class `NodeMessage` from which all node-related `Tree` events inherited

### Fixed

- The styles `scrollbar-background-active` and `scrollbar-color-hover` are no longer ignored https://github.com/Textualize/textual/pull/1480
- The widget `Placeholder` can now have its width set to `auto` https://github.com/Textualize/textual/pull/1508
- Behavior of widget `Input` when rendering after programmatic value change and related scenarios https://github.com/Textualize/textual/issues/1477 https://github.com/Textualize/textual/issues/1443
- `DataTable.show_cursor` now correctly allows cursor toggling https://github.com/Textualize/textual/pull/1547
- Fixed cursor not being visible on `DataTable` mount when `fixed_columns` were used https://github.com/Textualize/textual/pull/1547
- Fixed `DataTable` cursors not resetting to origin on `clear()` https://github.com/Textualize/textual/pull/1601
- Fixed TextLog wrapping issue https://github.com/Textualize/textual/issues/1554
- Fixed issue with TextLog not writing anything before layout https://github.com/Textualize/textual/issues/1498
- Fixed an exception when populating a child class of `ListView` purely from `compose` https://github.com/Textualize/textual/issues/1588
- Fixed freeze in tests https://github.com/Textualize/textual/issues/1608
- Fixed minus not displaying as symbol https://github.com/Textualize/textual/issues/1482

## [0.9.1] - 2022-12-30

### Added

- Added textual._win_sleep for Python on Windows < 3.11 https://github.com/Textualize/textual/pull/1457

## [0.9.0] - 2022-12-30

### Added

- Added textual.strip.Strip primitive
- Added textual._cache.FIFOCache
- Added an option to clear columns in DataTable.clear() https://github.com/Textualize/textual/pull/1427

### Changed

- Widget.render_line now returns a Strip
- Fix for slow updates on Windows
- Bumped Rich dependency

## [0.8.2] - 2022-12-28

### Fixed

- Fixed issue with TextLog.clear() https://github.com/Textualize/textual/issues/1447

## [0.8.1] - 2022-12-25

### Fixed

- Fix for overflowing tree issue https://github.com/Textualize/textual/issues/1425

## [0.8.0] - 2022-12-22

### Fixed

- Fixed issues with nested auto dimensions https://github.com/Textualize/textual/issues/1402
- Fixed watch method incorrectly running on first set when value hasn't changed and init=False https://github.com/Textualize/textual/pull/1367
- `App.dark` can now be set from `App.on_load` without an error being raised  https://github.com/Textualize/textual/issues/1369
- Fixed setting `visibility` changes needing a `refresh` https://github.com/Textualize/textual/issues/1355

### Added

- Added `textual.actions.SkipAction` exception which can be raised from an action to allow parents to process bindings.
- Added `textual keys` preview.
- Added ability to bind to a character in addition to key name. i.e. you can bind to "." or "full_stop".
- Added TextLog.shrink attribute to allow renderable to reduce in size to fit width.

### Changed

- Deprecated `PRIORITY_BINDINGS` class variable.
- Renamed `char` to `character` on Key event.
- Renamed `key_name` to `name` on Key event.
- Queries/`walk_children` no longer includes self in results by default https://github.com/Textualize/textual/pull/1416

## [0.7.0] - 2022-12-17

### Added

- Added `PRIORITY_BINDINGS` class variable, which can be used to control if a widget's bindings have priority by default. https://github.com/Textualize/textual/issues/1343

### Changed

- Renamed the `Binding` argument `universal` to `priority`. https://github.com/Textualize/textual/issues/1343
- When looking for bindings that have priority, they are now looked from `App` downwards. https://github.com/Textualize/textual/issues/1343
- `BINDINGS` on an `App`-derived class have priority by default. https://github.com/Textualize/textual/issues/1343
- `BINDINGS` on a `Screen`-derived class have priority by default. https://github.com/Textualize/textual/issues/1343
- Added a message parameter to Widget.exit

### Fixed

- Fixed validator not running on first reactive set https://github.com/Textualize/textual/pull/1359
- Ensure only printable characters are used as key_display https://github.com/Textualize/textual/pull/1361


## [0.6.0] - 2022-12-11

https://textual.textualize.io/blog/2022/12/11/version-060

### Added

- Added "inherited bindings" -- BINDINGS classvar will be merged with base classes, unless inherit_bindings is set to False
- Added `Tree` widget which replaces `TreeControl`.
- Added widget `Placeholder` https://github.com/Textualize/textual/issues/1200.
- Added `ListView` and `ListItem` widgets https://github.com/Textualize/textual/pull/1143

### Changed

- Rebuilt `DirectoryTree` with new `Tree` control.
- Empty containers with a dimension set to `"auto"` will now collapse instead of filling up the available space.
- Container widgets now have default height of `1fr`.
- The default `width` of a `Label` is now `auto`.

### Fixed

- Type selectors can now contain numbers https://github.com/Textualize/textual/issues/1253
- Fixed visibility not affecting children https://github.com/Textualize/textual/issues/1313
- Fixed issue with auto width/height and relative children https://github.com/Textualize/textual/issues/1319
- Fixed issue with offset applied to containers https://github.com/Textualize/textual/issues/1256
- Fixed default CSS retrieval for widgets with no `DEFAULT_CSS` that inherited from widgets with `DEFAULT_CSS` https://github.com/Textualize/textual/issues/1335
- Fixed merging of `BINDINGS` when binding inheritance is set to `None` https://github.com/Textualize/textual/issues/1351

## [0.5.0] - 2022-11-20

### Added

- Add get_child_by_id and get_widget_by_id, remove get_child https://github.com/Textualize/textual/pull/1146
- Add easing parameter to Widget.scroll_* methods https://github.com/Textualize/textual/pull/1144
- Added Widget.call_later which invokes a callback on idle.
- `DOMNode.ancestors` no longer includes `self`.
- Added `DOMNode.ancestors_with_self`, which retains the old behaviour of
  `DOMNode.ancestors`.
- Improved the speed of `DOMQuery.remove`.
- Added DataTable.clear
- Added low-level `textual.walk` methods.
- It is now possible to `await` a `Widget.remove`.
  https://github.com/Textualize/textual/issues/1094
- It is now possible to `await` a `DOMQuery.remove`. Note that this changes
  the return value of `DOMQuery.remove`, which used to return `self`.
  https://github.com/Textualize/textual/issues/1094
- Added Pilot.wait_for_animation
- Added `Widget.move_child` https://github.com/Textualize/textual/issues/1121
- Added a `Label` widget https://github.com/Textualize/textual/issues/1190
- Support lazy-instantiated Screens (callables in App.SCREENS) https://github.com/Textualize/textual/pull/1185
- Display of keys in footer has more sensible defaults https://github.com/Textualize/textual/pull/1213
- Add App.get_key_display, allowing custom key_display App-wide https://github.com/Textualize/textual/pull/1213

### Changed

- Watchers are now called immediately when setting the attribute if they are synchronous. https://github.com/Textualize/textual/pull/1145
- Widget.call_later has been renamed to Widget.call_after_refresh.
- Button variant values are now checked at runtime. https://github.com/Textualize/textual/issues/1189
- Added caching of some properties in Styles object

### Fixed

- Fixed DataTable row not updating after add https://github.com/Textualize/textual/issues/1026
- Fixed issues with animation. Now objects of different types may be animated.
- Fixed containers with transparent background not showing borders https://github.com/Textualize/textual/issues/1175
- Fixed auto-width in horizontal containers https://github.com/Textualize/textual/pull/1155
- Fixed Input cursor invisible when placeholder empty https://github.com/Textualize/textual/pull/1202
- Fixed deadlock when removing widgets from the App https://github.com/Textualize/textual/pull/1219

## [0.4.0] - 2022-11-08

https://textual.textualize.io/blog/2022/11/08/version-040/#version-040

### Changed

- Dropped support for mounting "named" and "anonymous" widgets via
  `App.mount` and `Widget.mount`. Both methods now simply take one or more
  widgets as positional arguments.
- `DOMNode.query_one` now raises a `TooManyMatches` exception if there is
  more than one matching node.
  https://github.com/Textualize/textual/issues/1096
- `App.mount` and `Widget.mount` have new `before` and `after` parameters https://github.com/Textualize/textual/issues/778

### Added

- Added `init` param to reactive.watch
- `CSS_PATH` can now be a list of CSS files https://github.com/Textualize/textual/pull/1079
- Added `DOMQuery.only_one` https://github.com/Textualize/textual/issues/1096
- Writes to stdout are now done in a thread, for smoother animation. https://github.com/Textualize/textual/pull/1104

## [0.3.0] - 2022-10-31

### Fixed

- Fixed issue where scrollbars weren't being unmounted
- Fixed fr units for horizontal and vertical layouts https://github.com/Textualize/textual/pull/1067
- Fixed `textual run` breaking sys.argv https://github.com/Textualize/textual/issues/1064
- Fixed footer not updating styles when toggling dark mode
- Fixed how the app title in a `Header` is centred https://github.com/Textualize/textual/issues/1060
- Fixed the swapping of button variants https://github.com/Textualize/textual/issues/1048
- Fixed reserved characters in screenshots https://github.com/Textualize/textual/issues/993
- Fixed issue with TextLog max_lines https://github.com/Textualize/textual/issues/1058

### Changed

- DOMQuery now raises InvalidQueryFormat in response to invalid query strings, rather than cryptic CSS error
- Dropped quit_after, screenshot, and screenshot_title from App.run, which can all be done via auto_pilot
- Widgets are now closed in reversed DOM order
- Input widget justify hardcoded to left to prevent text-align interference
- Changed `textual run` so that it patches `argv` in more situations
- DOM classes and IDs are now always treated fully case-sensitive https://github.com/Textualize/textual/issues/1047

### Added

- Added Unmount event
- Added App.run_async method
- Added App.run_test context manager
- Added auto_pilot to App.run and App.run_async
- Added Widget._get_virtual_dom to get scrollbars
- Added size parameter to run and run_async
- Added always_update to reactive
- Returned an awaitable from push_screen, switch_screen, and install_screen https://github.com/Textualize/textual/pull/1061

## [0.2.1] - 2022-10-23

### Changed

- Updated meta data for PyPI

## [0.2.0] - 2022-10-23

### Added

- CSS support
- Too numerous to mention
## [0.1.18] - 2022-04-30

### Changed

- Bump typing extensions

## [0.1.17] - 2022-03-10

### Changed

- Bumped Rich dependency

## [0.1.16] - 2022-03-10

### Fixed

- Fixed escape key hanging on Windows

## [0.1.15] - 2022-01-31

### Added

- Added Windows Driver

## [0.1.14] - 2022-01-09

### Changed

- Updated Rich dependency to 11.X

## [0.1.13] - 2022-01-01

### Fixed

- Fixed spurious characters when exiting app
- Fixed increasing delay when exiting

## [0.1.12] - 2021-09-20

### Added

- Added geometry.Spacing

### Fixed

- Fixed calculation of virtual size in scroll views

## [0.1.11] - 2021-09-12

### Changed

- Changed message handlers to use prefix handle\_
- Renamed messages to drop the Message suffix
- Events now bubble by default
- Refactor of layout

### Added

- Added App.measure
- Added auto_width to Vertical Layout, WindowView, an ScrollView
- Added big_table.py example
- Added easing.py example

## [0.1.10] - 2021-08-25

### Added

- Added keyboard control of tree control
- Added Widget.gutter to calculate space between renderable and outside edge
- Added margin, padding, and border attributes to Widget

### Changed

- Callbacks may be async or non-async.
- Event handler event argument is optional.
- Fixed exception in clock example https://github.com/willmcgugan/textual/issues/52
- Added Message.wait() which waits for a message to be processed
- Key events are now sent to widgets first, before processing bindings

## [0.1.9] - 2021-08-06

### Added

- Added hover over and mouse click to activate keys in footer
- Added verbosity argument to Widget.log

### Changed

- Simplified events. Remove Startup event (use Mount)
- Changed geometry.Point to geometry.Offset and geometry.Dimensions to geometry.Size

## [0.1.8] - 2021-07-17

### Fixed

- Fixed exiting mouse mode
- Fixed slow animation

### Added

- New log system

## [0.1.7] - 2021-07-14

### Changed

- Added functionality to calculator example.
- Scrollview now shows scrollbars automatically
- New handler system for messages that doesn't require inheritance
- Improved traceback handling

[0.63.6]: https://github.com/Textualize/textual/compare/v0.63.5...v0.63.6
[0.63.5]: https://github.com/Textualize/textual/compare/v0.63.4...v0.63.5
[0.63.4]: https://github.com/Textualize/textual/compare/v0.63.3...v0.63.4
[0.63.3]: https://github.com/Textualize/textual/compare/v0.63.2...v0.63.3
[0.63.2]: https://github.com/Textualize/textual/compare/v0.63.1...v0.63.2
[0.63.1]: https://github.com/Textualize/textual/compare/v0.63.0...v0.63.1
[0.63.0]: https://github.com/Textualize/textual/compare/v0.62.0...v0.63.0
[0.62.0]: https://github.com/Textualize/textual/compare/v0.61.1...v0.62.0
[0.61.1]: https://github.com/Textualize/textual/compare/v0.61.0...v0.61.1
[0.61.0]: https://github.com/Textualize/textual/compare/v0.60.1...v0.61.0
[0.60.1]: https://github.com/Textualize/textual/compare/v0.60.0...v0.60.1
[0.60.0]: https://github.com/Textualize/textual/compare/v0.59.0...v0.60.0
[0.59.0]: https://github.com/Textualize/textual/compare/v0.58.1...v0.59.0
[0.58.1]: https://github.com/Textualize/textual/compare/v0.58.0...v0.58.1
[0.58.0]: https://github.com/Textualize/textual/compare/v0.57.1...v0.58.0
[0.57.1]: https://github.com/Textualize/textual/compare/v0.57.0...v0.57.1
[0.57.0]: https://github.com/Textualize/textual/compare/v0.56.3...v0.57.0
[0.56.3]: https://github.com/Textualize/textual/compare/v0.56.2...v0.56.3
[0.56.2]: https://github.com/Textualize/textual/compare/v0.56.1...v0.56.2
[0.56.1]: https://github.com/Textualize/textual/compare/v0.56.0...v0.56.1
[0.56.0]: https://github.com/Textualize/textual/compare/v0.55.1...v0.56.0
[0.55.1]: https://github.com/Textualize/textual/compare/v0.55.0...v0.55.1
[0.55.0]: https://github.com/Textualize/textual/compare/v0.54.0...v0.55.0
[0.54.0]: https://github.com/Textualize/textual/compare/v0.53.1...v0.54.0
[0.53.1]: https://github.com/Textualize/textual/compare/v0.53.0...v0.53.1
[0.53.0]: https://github.com/Textualize/textual/compare/v0.52.1...v0.53.0
[0.52.1]: https://github.com/Textualize/textual/compare/v0.52.0...v0.52.1
[0.52.0]: https://github.com/Textualize/textual/compare/v0.51.0...v0.52.0
[0.51.0]: https://github.com/Textualize/textual/compare/v0.50.1...v0.51.0
[0.50.1]: https://github.com/Textualize/textual/compare/v0.50.0...v0.50.1
[0.50.0]: https://github.com/Textualize/textual/compare/v0.49.0...v0.50.0
[0.49.1]: https://github.com/Textualize/textual/compare/v0.49.0...v0.49.1
[0.49.0]: https://github.com/Textualize/textual/compare/v0.48.2...v0.49.0
[0.48.2]: https://github.com/Textualize/textual/compare/v0.48.1...v0.48.2
[0.48.1]: https://github.com/Textualize/textual/compare/v0.48.0...v0.48.1
[0.48.0]: https://github.com/Textualize/textual/compare/v0.47.1...v0.48.0
[0.47.1]: https://github.com/Textualize/textual/compare/v0.47.0...v0.47.1
[0.47.0]: https://github.com/Textualize/textual/compare/v0.46.0...v0.47.0
[0.46.0]: https://github.com/Textualize/textual/compare/v0.45.1...v0.46.0
[0.45.1]: https://github.com/Textualize/textual/compare/v0.45.0...v0.45.1
[0.45.0]: https://github.com/Textualize/textual/compare/v0.44.1...v0.45.0
[0.44.1]: https://github.com/Textualize/textual/compare/v0.44.0...v0.44.1
[0.44.0]: https://github.com/Textualize/textual/compare/v0.43.2...v0.44.0
[0.43.2]: https://github.com/Textualize/textual/compare/v0.43.1...v0.43.2
[0.43.1]: https://github.com/Textualize/textual/compare/v0.43.0...v0.43.1
[0.43.0]: https://github.com/Textualize/textual/compare/v0.42.0...v0.43.0
[0.42.0]: https://github.com/Textualize/textual/compare/v0.41.0...v0.42.0
[0.41.0]: https://github.com/Textualize/textual/compare/v0.40.0...v0.41.0
[0.40.0]: https://github.com/Textualize/textual/compare/v0.39.0...v0.40.0
[0.39.0]: https://github.com/Textualize/textual/compare/v0.38.1...v0.39.0
[0.38.1]: https://github.com/Textualize/textual/compare/v0.38.0...v0.38.1
[0.38.0]: https://github.com/Textualize/textual/compare/v0.37.1...v0.38.0
[0.37.1]: https://github.com/Textualize/textual/compare/v0.37.0...v0.37.1
[0.37.0]: https://github.com/Textualize/textual/compare/v0.36.0...v0.37.0
[0.36.0]: https://github.com/Textualize/textual/compare/v0.35.1...v0.36.0
[0.35.1]: https://github.com/Textualize/textual/compare/v0.35.0...v0.35.1
[0.35.0]: https://github.com/Textualize/textual/compare/v0.34.0...v0.35.0
[0.34.0]: https://github.com/Textualize/textual/compare/v0.33.0...v0.34.0
[0.33.0]: https://github.com/Textualize/textual/compare/v0.32.0...v0.33.0
[0.32.0]: https://github.com/Textualize/textual/compare/v0.31.0...v0.32.0
[0.31.0]: https://github.com/Textualize/textual/compare/v0.30.0...v0.31.0
[0.30.0]: https://github.com/Textualize/textual/compare/v0.29.0...v0.30.0
[0.29.0]: https://github.com/Textualize/textual/compare/v0.28.1...v0.29.0
[0.28.1]: https://github.com/Textualize/textual/compare/v0.28.0...v0.28.1
[0.28.0]: https://github.com/Textualize/textual/compare/v0.27.0...v0.28.0
[0.27.0]: https://github.com/Textualize/textual/compare/v0.26.0...v0.27.0
[0.26.0]: https://github.com/Textualize/textual/compare/v0.25.0...v0.26.0
[0.25.0]: https://github.com/Textualize/textual/compare/v0.24.1...v0.25.0
[0.24.1]: https://github.com/Textualize/textual/compare/v0.24.0...v0.24.1
[0.24.0]: https://github.com/Textualize/textual/compare/v0.23.0...v0.24.0
[0.23.0]: https://github.com/Textualize/textual/compare/v0.22.3...v0.23.0
[0.22.3]: https://github.com/Textualize/textual/compare/v0.22.2...v0.22.3
[0.22.2]: https://github.com/Textualize/textual/compare/v0.22.1...v0.22.2
[0.22.1]: https://github.com/Textualize/textual/compare/v0.22.0...v0.22.1
[0.22.0]: https://github.com/Textualize/textual/compare/v0.21.0...v0.22.0
[0.21.0]: https://github.com/Textualize/textual/compare/v0.20.1...v0.21.0
[0.20.1]: https://github.com/Textualize/textual/compare/v0.20.0...v0.20.1
[0.20.0]: https://github.com/Textualize/textual/compare/v0.19.1...v0.20.0
[0.19.1]: https://github.com/Textualize/textual/compare/v0.19.0...v0.19.1
[0.19.0]: https://github.com/Textualize/textual/compare/v0.18.0...v0.19.0
[0.18.0]: https://github.com/Textualize/textual/compare/v0.17.4...v0.18.0
[0.17.3]: https://github.com/Textualize/textual/compare/v0.17.2...v0.17.3
[0.17.2]: https://github.com/Textualize/textual/compare/v0.17.1...v0.17.2
[0.17.1]: https://github.com/Textualize/textual/compare/v0.17.0...v0.17.1
[0.17.0]: https://github.com/Textualize/textual/compare/v0.16.0...v0.17.0
[0.16.0]: https://github.com/Textualize/textual/compare/v0.15.1...v0.16.0
[0.15.1]: https://github.com/Textualize/textual/compare/v0.15.0...v0.15.1
[0.15.0]: https://github.com/Textualize/textual/compare/v0.14.0...v0.15.0
[0.14.0]: https://github.com/Textualize/textual/compare/v0.13.0...v0.14.0
[0.13.0]: https://github.com/Textualize/textual/compare/v0.12.1...v0.13.0
[0.12.1]: https://github.com/Textualize/textual/compare/v0.12.0...v0.12.1
[0.12.0]: https://github.com/Textualize/textual/compare/v0.11.1...v0.12.0
[0.11.1]: https://github.com/Textualize/textual/compare/v0.11.0...v0.11.1
[0.11.0]: https://github.com/Textualize/textual/compare/v0.10.1...v0.11.0
[0.10.1]: https://github.com/Textualize/textual/compare/v0.10.0...v0.10.1
[0.10.0]: https://github.com/Textualize/textual/compare/v0.9.1...v0.10.0
[0.9.1]: https://github.com/Textualize/textual/compare/v0.9.0...v0.9.1
[0.9.0]: https://github.com/Textualize/textual/compare/v0.8.2...v0.9.0
[0.8.2]: https://github.com/Textualize/textual/compare/v0.8.1...v0.8.2
[0.8.1]: https://github.com/Textualize/textual/compare/v0.8.0...v0.8.1
[0.8.0]: https://github.com/Textualize/textual/compare/v0.7.0...v0.8.0
[0.7.0]: https://github.com/Textualize/textual/compare/v0.6.0...v0.7.0
[0.6.0]: https://github.com/Textualize/textual/compare/v0.5.0...v0.6.0
[0.5.0]: https://github.com/Textualize/textual/compare/v0.4.0...v0.5.0
[0.4.0]: https://github.com/Textualize/textual/compare/v0.3.0...v0.4.0
[0.3.0]: https://github.com/Textualize/textual/compare/v0.2.1...v0.3.0
[0.2.1]: https://github.com/Textualize/textual/compare/v0.2.0...v0.2.1
[0.2.0]: https://github.com/Textualize/textual/compare/v0.1.18...v0.2.0
[0.1.18]: https://github.com/Textualize/textual/compare/v0.1.17...v0.1.18
[0.1.17]: https://github.com/Textualize/textual/compare/v0.1.16...v0.1.17
[0.1.16]: https://github.com/Textualize/textual/compare/v0.1.15...v0.1.16
[0.1.15]: https://github.com/Textualize/textual/compare/v0.1.14...v0.1.15
[0.1.14]: https://github.com/Textualize/textual/compare/v0.1.13...v0.1.14
[0.1.13]: https://github.com/Textualize/textual/compare/v0.1.12...v0.1.13
[0.1.12]: https://github.com/Textualize/textual/compare/v0.1.11...v0.1.12
[0.1.11]: https://github.com/Textualize/textual/compare/v0.1.10...v0.1.11
[0.1.10]: https://github.com/Textualize/textual/compare/v0.1.9...v0.1.10
[0.1.9]: https://github.com/Textualize/textual/compare/v0.1.8...v0.1.9
[0.1.8]: https://github.com/Textualize/textual/compare/v0.1.7...v0.1.8
[0.1.7]: https://github.com/Textualize/textual/releases/tag/v0.1.7<|MERGE_RESOLUTION|>--- conflicted
+++ resolved
@@ -9,11 +9,8 @@
 
 ### Fixed
 
-<<<<<<< HEAD
 - Fix traceback on exit https://github.com/Textualize/textual/pull/4575
-=======
 - Fixed `Markdown.goto_anchor` no longer scrolling the heading into view https://github.com/Textualize/textual/pull/4583
->>>>>>> 5314accb
 
 ## [0.63.6] - 2024-05-29
 
