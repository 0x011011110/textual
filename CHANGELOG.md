# Change Log

All notable changes to this project will be documented in this file.

The format is based on [Keep a Changelog](http://keepachangelog.com/)
and this project adheres to [Semantic Versioning](http://semver.org/).

## Unreleased

<<<<<<< HEAD
### Fixed

- Improve support for selector lists in nested TCSS https://github.com/Textualize/textual/issues/3969
- Improve support for rule declarations after nested TCSS rule sets https://github.com/Textualize/textual/issues/3999
=======
### Added

- TextArea now has `read_only` mode https://github.com/Textualize/textual/pull/4151
- Add some syntax highlighting to TextArea default theme https://github.com/Textualize/textual/pull/4149
- Add undo and redo to TextArea https://github.com/Textualize/textual/pull/4124
- Added support for command palette command discoverability https://github.com/Textualize/textual/pull/4154

### Changed

- Renamed `TextArea.tab_behaviour` to `TextArea.tab_behavior` https://github.com/Textualize/textual/pull/4124

## [0.50.1] - 2024-02-09

### Fixed

- Fixed tint applied to ANSI colors https://github.com/Textualize/textual/pull/4142

## [0.50.0] - 2024-02-08

### Fixed

- Fixed issue with ANSI colors not being converted to truecolor https://github.com/Textualize/textual/pull/4138
- Fixed duplicate watch methods being attached to DOM nodes https://github.com/Textualize/textual/pull/4030
- Fixed using `watch` to create additional watchers would trigger other watch methods https://github.com/Textualize/textual/issues/3878

### Added

- Added support for configuring dark and light themes for code in `Markdown` https://github.com/Textualize/textual/issues/3997
>>>>>>> b13a2153

## [0.49.0] - 2024-02-07

### Fixed

- Fixed scrolling in long `OptionList` by adding max height of 100% https://github.com/Textualize/textual/issues/4021
- Fixed `DirectoryTree.clear_node` not clearing the node specified https://github.com/Textualize/textual/issues/4122

### Changed

- `DirectoryTree.reload` and `DirectoryTree.reload_node` now preserve state when reloading https://github.com/Textualize/textual/issues/4056
- Fixed a crash in the TextArea when performing a backward replace https://github.com/Textualize/textual/pull/4126
- Fixed selection not updating correctly when pasting while there's a non-zero selection https://github.com/Textualize/textual/pull/4126
- Breaking change: `TextArea` will not use `Escape` to shift focus if the `tab_behaviour` is the default https://github.com/Textualize/textual/issues/4110
- `TextArea` cursor will now be invisible before first focus https://github.com/Textualize/textual/pull/4128
- Fix toggling `TextArea.cursor_blink` reactive when widget does not have focus https://github.com/Textualize/textual/pull/4128

### Added

- Added DOMQuery.set https://github.com/Textualize/textual/pull/4075
- Added DOMNode.set_reactive https://github.com/Textualize/textual/pull/4075
- Added DOMNode.data_bind https://github.com/Textualize/textual/pull/4075
- Added DOMNode.action_toggle https://github.com/Textualize/textual/pull/4075
- Added Worker.cancelled_event https://github.com/Textualize/textual/pull/4075
- `Tree` (and `DirectoryTree`) grew an attribute `lock` that can be used for synchronization across coroutines https://github.com/Textualize/textual/issues/4056


## [0.48.2] - 2024-02-02

### Fixed

- Fixed a hang in the Linux driver when connected to a pipe https://github.com/Textualize/textual/issues/4104
- Fixed broken `OptionList` `Option.id` mappings https://github.com/Textualize/textual/issues/4101

### Changed

- Breaking change: keyboard navigation in `RadioSet`, `ListView`, `OptionList`, and `SelectionList`, no longer allows highlighting disabled items https://github.com/Textualize/textual/issues/3881

## [0.48.1] - 2024-02-01

### Fixed

- `TextArea` uses CSS theme by default instead of `monokai` https://github.com/Textualize/textual/pull/4091

## [0.48.0] - 2024-02-01

### Changed

- Breaking change: Significant changes to `TextArea.__init__` default values/behaviour https://github.com/Textualize/textual/pull/3933
  - `soft_wrap=True` - soft wrapping is now enabled by default.
  - `show_line_numbers=False` - line numbers are now disabled by default.
  - `tab_behaviour="focus"` - pressing the tab key now switches focus instead of indenting by default.
- Breaking change: `TextArea` default theme changed to CSS, and default styling changed https://github.com/Textualize/textual/pull/4074
- Breaking change: `DOMNode.has_pseudo_class` now accepts a single name only https://github.com/Textualize/textual/pull/3970
- Made `textual.cache` (formerly `textual._cache`) public https://github.com/Textualize/textual/pull/3976
- `Tab.label` can now be used to change the label of a tab https://github.com/Textualize/textual/pull/3979
- Changed the default notification timeout from 3 to 5 seconds https://github.com/Textualize/textual/pull/4059
- Prior scroll animations are now cancelled on new scrolls https://github.com/Textualize/textual/pull/4081

### Added

- Added `DOMNode.has_pseudo_classes` https://github.com/Textualize/textual/pull/3970
- Added `Widget.allow_focus` and `Widget.allow_focus_children` https://github.com/Textualize/textual/pull/3989
- Added `TextArea.soft_wrap` reactive attribute added https://github.com/Textualize/textual/pull/3933
- Added `TextArea.tab_behaviour` reactive attribute added https://github.com/Textualize/textual/pull/3933
- Added `TextArea.code_editor` classmethod/alternative constructor https://github.com/Textualize/textual/pull/3933
- Added `TextArea.wrapped_document` attribute which can convert between wrapped visual coordinates and locations https://github.com/Textualize/textual/pull/3933
- Added `show_line_numbers` to `TextArea.__init__` https://github.com/Textualize/textual/pull/3933
- Added component classes allowing `TextArea` to be styled using CSS https://github.com/Textualize/textual/pull/4074
- Added `Query.blur` and `Query.focus` https://github.com/Textualize/textual/pull/4012
- Added `MessagePump.message_queue_size` https://github.com/Textualize/textual/pull/4012
- Added `TabbedContent.active_pane` https://github.com/Textualize/textual/pull/4012
- Added `App.suspend` https://github.com/Textualize/textual/pull/4064
- Added `App.action_suspend_process` https://github.com/Textualize/textual/pull/4064

### Fixed

- Parameter `animate` from `DataTable.move_cursor` was being ignored https://github.com/Textualize/textual/issues/3840
- Fixed a crash if `DirectoryTree.show_root` was set before the DOM was fully available https://github.com/Textualize/textual/issues/2363
- Live reloading of TCSS wouldn't apply CSS changes to screens under the top screen of the stack https://github.com/Textualize/textual/issues/3931
- `SelectionList` option IDs are usable as soon as the widget is instantiated https://github.com/Textualize/textual/issues/3903
- Fix issue with `Strip.crop` when crop window start aligned with strip end https://github.com/Textualize/textual/pull/3998
- Fixed Strip.crop_extend https://github.com/Textualize/textual/pull/4011
- Fix for percentage dimensions https://github.com/Textualize/textual/pull/4037
- Fixed a crash if the `TextArea` language was set but tree-sitter language binaries were not installed https://github.com/Textualize/textual/issues/4045
- Ensuring `TextArea.SelectionChanged` message only sends when the updated selection is different https://github.com/Textualize/textual/pull/3933
- Fixed declaration after nested rule set causing a parse error https://github.com/Textualize/textual/pull/4012
- ID and class validation was too lenient https://github.com/Textualize/textual/issues/3954
- Fixed CSS watcher crash if file becomes unreadable (even temporarily) https://github.com/Textualize/textual/pull/4079
- Fixed display of keys when used in conjunction with other keys https://github.com/Textualize/textual/pull/3050
- Fixed double detection of <kbd>Escape</kbd> on Windows https://github.com/Textualize/textual/issues/4038

## [0.47.1] - 2024-01-05

### Fixed

- Fixed nested specificity https://github.com/Textualize/textual/pull/3963

## [0.47.0] - 2024-01-04

### Fixed

- `Widget.move_child` would break if `before`/`after` is set to the index of the widget in `child` https://github.com/Textualize/textual/issues/1743
- Fixed auto width text not processing markup https://github.com/Textualize/textual/issues/3918
- Fixed `Tree.clear` not retaining the root's expanded state https://github.com/Textualize/textual/issues/3557

### Changed

- Breaking change: `Widget.move_child` parameters `before` and `after` are now keyword-only https://github.com/Textualize/textual/pull/3896
- Style tweak to toasts https://github.com/Textualize/textual/pull/3955

### Added

- Added textual.lazy https://github.com/Textualize/textual/pull/3936
- Added App.push_screen_wait https://github.com/Textualize/textual/pull/3955
- Added nesting of CSS https://github.com/Textualize/textual/pull/3946

## [0.46.0] - 2023-12-17

### Fixed

- Disabled radio buttons could be selected with the keyboard https://github.com/Textualize/textual/issues/3839
- Fixed zero width scrollbars causing content to disappear https://github.com/Textualize/textual/issues/3886

### Changed

- The tabs within a `TabbedContent` now prefix their IDs to stop any clash with their associated `TabPane` https://github.com/Textualize/textual/pull/3815
- Breaking change: `tab` is no longer a `@on` decorator selector for `TabbedContent.TabActivated` -- use `pane` instead https://github.com/Textualize/textual/pull/3815

### Added

- Added `Collapsible.title` reactive attribute https://github.com/Textualize/textual/pull/3830
- Added a `pane` attribute to `TabbedContent.TabActivated` https://github.com/Textualize/textual/pull/3815
- Added caching of rules attributes and `cache` parameter to Stylesheet.apply https://github.com/Textualize/textual/pull/3880

## [0.45.1] - 2023-12-12

### Fixed

- Fixed issues where styles wouldn't update if changed in mount. https://github.com/Textualize/textual/pull/3860

## [0.45.0] - 2023-12-12

### Fixed

- Fixed `DataTable.update_cell` not raising an error with an invalid column key https://github.com/Textualize/textual/issues/3335
- Fixed `Input` showing suggestions when not focused https://github.com/Textualize/textual/pull/3808
- Fixed loading indicator not covering scrollbars https://github.com/Textualize/textual/pull/3816

### Removed

- Removed renderables/align.py which was no longer used.

### Changed

- Dropped ALLOW_CHILDREN flag introduced in 0.43.0 https://github.com/Textualize/textual/pull/3814
- Widgets with an auto height in an auto height container will now expand if they have no siblings https://github.com/Textualize/textual/pull/3814
- Breaking change: Removed `limit_rules` from Stylesheet.apply https://github.com/Textualize/textual/pull/3844

### Added

- Added `get_loading_widget` to Widget and App customize the loading widget. https://github.com/Textualize/textual/pull/3816
- Added messages `Collapsible.Expanded` and `Collapsible.Collapsed` that inherit from `Collapsible.Toggled`. https://github.com/Textualize/textual/issues/3824

## [0.44.1] - 2023-12-4

### Fixed

- Fixed slow scrolling when there are many widgets https://github.com/Textualize/textual/pull/3801

## [0.44.0] - 2023-12-1

### Changed

- Breaking change: Dropped 3.7 support https://github.com/Textualize/textual/pull/3766
- Breaking changes https://github.com/Textualize/textual/issues/1530
 - `link-hover-background` renamed to `link-background-hover`
 - `link-hover-color` renamed to `link-color-hover`
 - `link-hover-style` renamed to `link-style-hover`
- `Tree` now forces a scroll when `scroll_to_node` is called https://github.com/Textualize/textual/pull/3786
- Brought rxvt's use of shift-numpad keys in line with most other terminals https://github.com/Textualize/textual/pull/3769

### Added

- Added support for Ctrl+Fn and Ctrl+Shift+Fn keys in urxvt https://github.com/Textualize/textual/pull/3737
- Friendly error messages when trying to mount non-widgets https://github.com/Textualize/textual/pull/3780
- Added `Select.from_values` class method that can be used to initialize a Select control with an iterator of values https://github.com/Textualize/textual/pull/3743

### Fixed

- Fixed NoWidget when mouse goes outside window https://github.com/Textualize/textual/pull/3790
- Removed spurious print statements from press_keys https://github.com/Textualize/textual/issues/3785

## [0.43.2] - 2023-11-29

### Fixed

- Fixed NoWidget error https://github.com/Textualize/textual/pull/3779

## [0.43.1] - 2023-11-29

### Fixed

- Fixed clicking on scrollbar moves TextArea cursor https://github.com/Textualize/textual/issues/3763

## [0.43.0] - 2023-11-28

### Fixed

- Fixed mouse targeting issue in `TextArea` when tabs were not fully expanded https://github.com/Textualize/textual/pull/3725
- Fixed `Select` not updating after changing the `prompt` reactive https://github.com/Textualize/textual/issues/2983
- Fixed flicker when updating Markdown https://github.com/Textualize/textual/pull/3757

### Added

- Added experimental Canvas class https://github.com/Textualize/textual/pull/3669/
- Added `keyline` rule https://github.com/Textualize/textual/pull/3669/
- Widgets can now have an ALLOW_CHILDREN (bool) classvar to disallow adding children to a widget https://github.com/Textualize/textual/pull/3758
- Added the ability to set the `label` property of a `Checkbox` https://github.com/Textualize/textual/pull/3765
- Added the ability to set the `label` property of a `RadioButton` https://github.com/Textualize/textual/pull/3765
- Added support for various modified edit and navigation keys in urxvt https://github.com/Textualize/textual/pull/3739
- Added app focus/blur for textual-web https://github.com/Textualize/textual/pull/3767

### Changed

- Method `MarkdownTableOfContents.set_table_of_contents` renamed to `MarkdownTableOfContents.rebuild_table_of_contents` https://github.com/Textualize/textual/pull/3730
- Exception `Tree.UnknownNodeID` moved out of `Tree`, import from `textual.widgets.tree` https://github.com/Textualize/textual/pull/3730
- Exception `TreeNode.RemoveRootError` moved out of `TreeNode`, import from `textual.widgets.tree` https://github.com/Textualize/textual/pull/3730
- Optimized startup time https://github.com/Textualize/textual/pull/3753
- App.COMMANDS or Screen.COMMANDS can now accept a callable which returns a command palette provider https://github.com/Textualize/textual/pull/3756

## [0.42.0] - 2023-11-22

### Fixed

- Duplicate CSS errors when parsing CSS from a screen https://github.com/Textualize/textual/issues/3581
- Added missing `blur` pseudo class https://github.com/Textualize/textual/issues/3439
- Fixed visual glitched characters on Windows due to Python limitation https://github.com/Textualize/textual/issues/2548
- Fixed `ScrollableContainer` to receive focus https://github.com/Textualize/textual/pull/3632
- Fixed app-level queries causing a crash when the command palette is active https://github.com/Textualize/textual/issues/3633
- Fixed outline not rendering correctly in some scenarios (e.g. on Button widgets) https://github.com/Textualize/textual/issues/3628
- Fixed live-reloading of screen CSS https://github.com/Textualize/textual/issues/3454
- `Select.value` could be in an invalid state https://github.com/Textualize/textual/issues/3612
- Off-by-one in CSS error reporting https://github.com/Textualize/textual/issues/3625
- Loading indicators and app notifications overlapped in the wrong order https://github.com/Textualize/textual/issues/3677
- Widgets being loaded are disabled and have their scrolling explicitly disabled too https://github.com/Textualize/textual/issues/3677
- Method render on a widget could be called before mounting said widget https://github.com/Textualize/textual/issues/2914

### Added

- Exceptions to `textual.widgets.select` https://github.com/Textualize/textual/pull/3614
  - `InvalidSelectValueError` for when setting a `Select` to an invalid value
  - `EmptySelectError` when creating/setting a `Select` to have no options when `allow_blank` is `False`
- `Select` methods https://github.com/Textualize/textual/pull/3614
  - `clear`
  - `is_blank`
- Constant `Select.BLANK` to flag an empty selection https://github.com/Textualize/textual/pull/3614
- Added `restrict`, `type`, `max_length`, and `valid_empty` to Input https://github.com/Textualize/textual/pull/3657
- Added `Pilot.mouse_down` to simulate `MouseDown` events https://github.com/Textualize/textual/pull/3495
- Added `Pilot.mouse_up` to simulate `MouseUp` events https://github.com/Textualize/textual/pull/3495
- Added `Widget.is_mounted` property https://github.com/Textualize/textual/pull/3709
- Added `TreeNode.refresh` https://github.com/Textualize/textual/pull/3639

### Changed

- CSS error reporting will no longer provide links to the files in question https://github.com/Textualize/textual/pull/3582
- inline CSS error reporting will report widget/class variable where the CSS was read from https://github.com/Textualize/textual/pull/3582
- Breaking change: `Tree.refresh_line` has now become an internal https://github.com/Textualize/textual/pull/3639
- Breaking change: Setting `Select.value` to `None` no longer clears the selection (See `Select.BLANK` and `Select.clear`) https://github.com/Textualize/textual/pull/3614
- Breaking change: `Button` no longer inherits from `Static`, now it inherits directly from `Widget` https://github.com/Textualize/textual/issues/3603
- Rich markup in markdown headings is now escaped when building the TOC https://github.com/Textualize/textual/issues/3689
- Mechanics behind mouse clicks. See [this](https://github.com/Textualize/textual/pull/3495#issue-1934915047) for more details. https://github.com/Textualize/textual/pull/3495
- Breaking change: max/min-width/height now includes padding and border. https://github.com/Textualize/textual/pull/3712

## [0.41.0] - 2023-10-31

### Fixed

- Fixed `Input.cursor_blink` reactive not changing blink state after `Input` was mounted https://github.com/Textualize/textual/pull/3498
- Fixed `Tabs.active` attribute value not being re-assigned after removing a tab or clearing https://github.com/Textualize/textual/pull/3498
- Fixed `DirectoryTree` race-condition crash when changing path https://github.com/Textualize/textual/pull/3498
- Fixed issue with `LRUCache.discard` https://github.com/Textualize/textual/issues/3537
- Fixed `DataTable` not scrolling to rows that were just added https://github.com/Textualize/textual/pull/3552
- Fixed cache bug with `DataTable.update_cell` https://github.com/Textualize/textual/pull/3551
- Fixed CSS errors being repeated https://github.com/Textualize/textual/pull/3566
- Fix issue with chunky highlights on buttons https://github.com/Textualize/textual/pull/3571
- Fixed `OptionList` event leakage from `CommandPalette` to `App`.
- Fixed crash in `LoadingIndicator` https://github.com/Textualize/textual/pull/3498
- Fixed crash when `Tabs` appeared as a descendant of `TabbedContent` in the DOM https://github.com/Textualize/textual/pull/3602
- Fixed the command palette cancelling other workers https://github.com/Textualize/textual/issues/3615

### Added

- Add Document `get_index_from_location` / `get_location_from_index` https://github.com/Textualize/textual/pull/3410
- Add setter for `TextArea.text` https://github.com/Textualize/textual/discussions/3525
- Added `key` argument to the `DataTable.sort()` method, allowing the table to be sorted using a custom function (or other callable) https://github.com/Textualize/textual/pull/3090
- Added `initial` to all css rules, which restores default (i.e. value from DEFAULT_CSS) https://github.com/Textualize/textual/pull/3566
- Added HorizontalPad to pad.py https://github.com/Textualize/textual/pull/3571
- Added `AwaitComplete` class, to be used for optionally awaitable return values https://github.com/Textualize/textual/pull/3498

### Changed

- Breaking change: `Button.ACTIVE_EFFECT_DURATION` classvar converted to `Button.active_effect_duration` attribute https://github.com/Textualize/textual/pull/3498
- Breaking change: `Input.blink_timer` made private (renamed to `Input._blink_timer`) https://github.com/Textualize/textual/pull/3498
- Breaking change: `Input.cursor_blink` reactive updated to not run on mount (now `init=False`) https://github.com/Textualize/textual/pull/3498
- Breaking change: `AwaitTabbedContent` class removed https://github.com/Textualize/textual/pull/3498
- Breaking change: `Tabs.remove_tab` now returns an `AwaitComplete` instead of an `AwaitRemove` https://github.com/Textualize/textual/pull/3498
- Breaking change: `Tabs.clear` now returns an `AwaitComplete` instead of an `AwaitRemove` https://github.com/Textualize/textual/pull/3498
- `TabbedContent.add_pane` now returns an `AwaitComplete` instead of an `AwaitTabbedContent` https://github.com/Textualize/textual/pull/3498
- `TabbedContent.remove_pane` now returns an `AwaitComplete` instead of an `AwaitTabbedContent` https://github.com/Textualize/textual/pull/3498
- `TabbedContent.clear_pane` now returns an `AwaitComplete` instead of an `AwaitTabbedContent` https://github.com/Textualize/textual/pull/3498
- `Tabs.add_tab` now returns an `AwaitComplete` instead of an `AwaitMount` https://github.com/Textualize/textual/pull/3498
- `DirectoryTree.reload` now returns an `AwaitComplete`, which may be awaited to ensure the node has finished being processed by the internal queue https://github.com/Textualize/textual/pull/3498
- `Tabs.remove_tab` now returns an `AwaitComplete`, which may be awaited to ensure the tab is unmounted and internal state is updated https://github.com/Textualize/textual/pull/3498
- `App.switch_mode` now returns an `AwaitMount`, which may be awaited to ensure the screen is mounted https://github.com/Textualize/textual/pull/3498
- Buttons will now display multiple lines, and have auto height https://github.com/Textualize/textual/pull/3539
- DataTable now has a max-height of 100vh rather than 100%, which doesn't work with auto
- Breaking change: empty rules now result in an error https://github.com/Textualize/textual/pull/3566
- Improved startup time by caching CSS parsing https://github.com/Textualize/textual/pull/3575
- Workers are now created/run in a thread-safe way https://github.com/Textualize/textual/pull/3586

## [0.40.0] - 2023-10-11

### Added

- Added `loading` reactive property to widgets https://github.com/Textualize/textual/pull/3509

## [0.39.0] - 2023-10-10

### Fixed

- `Pilot.click`/`Pilot.hover` can't use `Screen` as a selector https://github.com/Textualize/textual/issues/3395
- App exception when a `Tree` is initialized/mounted with `disabled=True` https://github.com/Textualize/textual/issues/3407
- Fixed `print` locations not being correctly reported in `textual console` https://github.com/Textualize/textual/issues/3237
- Fix location of IME and emoji popups https://github.com/Textualize/textual/pull/3408
- Fixed application freeze when pasting an emoji into an application on Windows https://github.com/Textualize/textual/issues/3178
- Fixed duplicate option ID handling in the `OptionList` https://github.com/Textualize/textual/issues/3455
- Fix crash when removing and updating DataTable cell at same time https://github.com/Textualize/textual/pull/3487
- Fixed fractional styles to allow integer values https://github.com/Textualize/textual/issues/3414
- Stop eating stdout/stderr in headless mode - print works again in tests https://github.com/Textualize/textual/pull/3486

### Added

- `OutOfBounds` exception to be raised by `Pilot` https://github.com/Textualize/textual/pull/3360
- `TextArea.cursor_screen_offset` property for getting the screen-relative position of the cursor https://github.com/Textualize/textual/pull/3408
- `Input.cursor_screen_offset` property for getting the screen-relative position of the cursor https://github.com/Textualize/textual/pull/3408
- Reactive `cell_padding` (and respective parameter) to define horizontal cell padding in data table columns https://github.com/Textualize/textual/issues/3435
- Added `Input.clear` method https://github.com/Textualize/textual/pull/3430
- Added `TextArea.SelectionChanged` and `TextArea.Changed` messages https://github.com/Textualize/textual/pull/3442
- Added `wait_for_dismiss` parameter to `App.push_screen` https://github.com/Textualize/textual/pull/3477
- Allow scrollbar-size to be set to 0 to achieve scrollable containers with no visible scrollbars https://github.com/Textualize/textual/pull/3488

### Changed

- Breaking change: tree-sitter and tree-sitter-languages dependencies moved to `syntax` extra https://github.com/Textualize/textual/pull/3398
- `Pilot.click`/`Pilot.hover` now raises `OutOfBounds` when clicking outside visible screen https://github.com/Textualize/textual/pull/3360
- `Pilot.click`/`Pilot.hover` now return a Boolean indicating whether the click/hover landed on the widget that matches the selector https://github.com/Textualize/textual/pull/3360
- Added a delay to when the `No Matches` message appears in the command palette, thus removing a flicker https://github.com/Textualize/textual/pull/3399
- Timer callbacks are now typed more loosely https://github.com/Textualize/textual/issues/3434

## [0.38.1] - 2023-09-21

### Fixed

- Hotfix - added missing highlight files in build distribution https://github.com/Textualize/textual/pull/3370

## [0.38.0] - 2023-09-21

### Added

- Added a TextArea https://github.com/Textualize/textual/pull/2931
- Added :dark and :light pseudo classes

### Fixed

- Fixed `DataTable` not updating component styles on hot-reloading https://github.com/Textualize/textual/issues/3312

### Changed

- Breaking change: CSS in DEFAULT_CSS is now automatically scoped to the widget (set SCOPED_CSS=False) to disable
- Breaking change: Changed `Markdown.goto_anchor` to return a boolean (if the anchor was found) instead of `None` https://github.com/Textualize/textual/pull/3334

## [0.37.1] - 2023-09-16

### Fixed

- Fixed the command palette crashing with a `TimeoutError` in any Python before 3.11 https://github.com/Textualize/textual/issues/3320
- Fixed `Input` event leakage from `CommandPalette` to `App`.

## [0.37.0] - 2023-09-15

### Added

- Added the command palette https://github.com/Textualize/textual/pull/3058
- `Input` is now validated when focus moves out of it https://github.com/Textualize/textual/pull/3193
- Attribute `Input.validate_on` (and `__init__` parameter of the same name) to customise when validation occurs https://github.com/Textualize/textual/pull/3193
- Screen-specific (sub-)title attributes https://github.com/Textualize/textual/pull/3199:
  - `Screen.TITLE`
  - `Screen.SUB_TITLE`
  - `Screen.title`
  - `Screen.sub_title`
- Properties `Header.screen_title` and `Header.screen_sub_title` https://github.com/Textualize/textual/pull/3199
- Added `DirectoryTree.DirectorySelected` message https://github.com/Textualize/textual/issues/3200
- Added `widgets.Collapsible` contributed by Sunyoung Yoo https://github.com/Textualize/textual/pull/2989

### Fixed

- Fixed a crash when removing an option from an `OptionList` while the mouse is hovering over the last option https://github.com/Textualize/textual/issues/3270
- Fixed a crash in `MarkdownViewer` when clicking on a link that contains an anchor https://github.com/Textualize/textual/issues/3094
- Fixed wrong message pump in pop_screen https://github.com/Textualize/textual/pull/3315

### Changed

- Widget.notify and App.notify are now thread-safe https://github.com/Textualize/textual/pull/3275
- Breaking change: Widget.notify and App.notify now return None https://github.com/Textualize/textual/pull/3275
- App.unnotify is now private (renamed to App._unnotify) https://github.com/Textualize/textual/pull/3275
- `Markdown.load` will now attempt to scroll to a related heading if an anchor is provided https://github.com/Textualize/textual/pull/3244
- `ProgressBar` explicitly supports being set back to its indeterminate state https://github.com/Textualize/textual/pull/3286

## [0.36.0] - 2023-09-05

### Added

- TCSS styles `layer` and `layers` can be strings https://github.com/Textualize/textual/pull/3169
- `App.return_code` for the app return code https://github.com/Textualize/textual/pull/3202
- Added `animate` switch to `Tree.scroll_to_line` and `Tree.scroll_to_node` https://github.com/Textualize/textual/pull/3210
- Added `Rule` widget https://github.com/Textualize/textual/pull/3209
- Added App.current_mode to get the current mode https://github.com/Textualize/textual/pull/3233

### Changed

- Reactive callbacks are now scheduled on the message pump of the reactable that is watching instead of the owner of reactive attribute https://github.com/Textualize/textual/pull/3065
- Callbacks scheduled with `call_next` will now have the same prevented messages as when the callback was scheduled https://github.com/Textualize/textual/pull/3065
- Added `cursor_type` to the `DataTable` constructor.
- Fixed `push_screen` not updating Screen.CSS styles https://github.com/Textualize/textual/issues/3217
- `DataTable.add_row` accepts `height=None` to automatically compute optimal height for a row https://github.com/Textualize/textual/pull/3213

### Fixed

- Fixed flicker when calling pop_screen multiple times https://github.com/Textualize/textual/issues/3126
- Fixed setting styles.layout not updating https://github.com/Textualize/textual/issues/3047
- Fixed flicker when scrolling tree up or down a line https://github.com/Textualize/textual/issues/3206

## [0.35.1]

### Fixed

- Fixed flash of 80x24 interface in textual-web

## [0.35.0]

### Added

- Ability to enable/disable tabs via the reactive `disabled` in tab panes https://github.com/Textualize/textual/pull/3152
- Textual-web driver support for Windows

### Fixed

- Could not hide/show/disable/enable tabs in nested `TabbedContent` https://github.com/Textualize/textual/pull/3150

## [0.34.0] - 2023-08-22

### Added

- Methods `TabbedContent.disable_tab` and `TabbedContent.enable_tab` https://github.com/Textualize/textual/pull/3112
- Methods `Tabs.disable` and `Tabs.enable` https://github.com/Textualize/textual/pull/3112
- Messages `Tab.Disabled`, `Tab.Enabled`, `Tabs.TabDisabled` and `Tabs.Enabled` https://github.com/Textualize/textual/pull/3112
- Methods `TabbedContent.hide_tab` and `TabbedContent.show_tab` https://github.com/Textualize/textual/pull/3112
- Methods `Tabs.hide` and `Tabs.show` https://github.com/Textualize/textual/pull/3112
- Messages `Tabs.TabHidden` and `Tabs.TabShown` https://github.com/Textualize/textual/pull/3112
- Added `ListView.extend` method to append multiple items https://github.com/Textualize/textual/pull/3012

### Changed

- grid-columns and grid-rows now accept an `auto` token to detect the optimal size https://github.com/Textualize/textual/pull/3107
- LoadingIndicator now has a minimum height of 1 line.

### Fixed

- Fixed auto height container with default grid-rows https://github.com/Textualize/textual/issues/1597
- Fixed `page_up` and `page_down` bug in `DataTable` when `show_header = False` https://github.com/Textualize/textual/pull/3093
- Fixed issue with visible children inside invisible container when moving focus https://github.com/Textualize/textual/issues/3053

## [0.33.0] - 2023-08-15

### Fixed

- Fixed unintuitive sizing behaviour of TabbedContent https://github.com/Textualize/textual/issues/2411
- Fixed relative units not always expanding auto containers https://github.com/Textualize/textual/pull/3059
- Fixed background refresh https://github.com/Textualize/textual/issues/3055
- Fixed `SelectionList.clear_options` https://github.com/Textualize/textual/pull/3075
- `MouseMove` events bubble up from widgets. `App` and `Screen` receive `MouseMove` events even if there's no Widget under the cursor. https://github.com/Textualize/textual/issues/2905
- Fixed click on double-width char https://github.com/Textualize/textual/issues/2968

### Changed

- Breaking change: `DOMNode.visible` now takes into account full DOM to report whether a node is visible or not.

### Removed

- Property `Widget.focusable_children` https://github.com/Textualize/textual/pull/3070

### Added

- Added an interface for replacing prompt of an individual option in an `OptionList` https://github.com/Textualize/textual/issues/2603
- Added `DirectoryTree.reload_node` method https://github.com/Textualize/textual/issues/2757
- Added widgets.Digit https://github.com/Textualize/textual/pull/3073
- Added `BORDER_TITLE` and `BORDER_SUBTITLE` classvars to Widget https://github.com/Textualize/textual/pull/3097

### Changed

- DescendantBlur and DescendantFocus can now be used with @on decorator

## [0.32.0] - 2023-08-03

### Added

- Added widgets.Log
- Added Widget.is_vertical_scroll_end, Widget.is_horizontal_scroll_end, Widget.is_vertical_scrollbar_grabbed, Widget.is_horizontal_scrollbar_grabbed

### Changed

- Breaking change: Renamed TextLog to RichLog

## [0.31.0] - 2023-08-01

### Added

- Added App.begin_capture_print, App.end_capture_print, Widget.begin_capture_print, Widget.end_capture_print https://github.com/Textualize/textual/issues/2952
- Added the ability to run async methods as thread workers https://github.com/Textualize/textual/pull/2938
- Added `App.stop_animation` https://github.com/Textualize/textual/issues/2786
- Added `Widget.stop_animation` https://github.com/Textualize/textual/issues/2786

### Changed

- Breaking change: Creating a thread worker now requires that a `thread=True` keyword argument is passed https://github.com/Textualize/textual/pull/2938
- Breaking change: `Markdown.load` no longer captures all errors and returns a `bool`, errors now propagate https://github.com/Textualize/textual/issues/2956
- Breaking change: the default style of a `DataTable` now has `max-height: 100%` https://github.com/Textualize/textual/issues/2959

### Fixed

- Fixed a crash when a `SelectionList` had a prompt wider than itself https://github.com/Textualize/textual/issues/2900
- Fixed a bug where `Click` events were bubbling up from `Switch` widgets https://github.com/Textualize/textual/issues/2366
- Fixed a crash when using empty CSS variables https://github.com/Textualize/textual/issues/1849
- Fixed issue with tabs in TextLog https://github.com/Textualize/textual/issues/3007
- Fixed a bug with `DataTable` hover highlighting https://github.com/Textualize/textual/issues/2909

## [0.30.0] - 2023-07-17

### Added

- Added `DataTable.remove_column` method https://github.com/Textualize/textual/pull/2899
- Added notifications https://github.com/Textualize/textual/pull/2866
- Added `on_complete` callback to scroll methods https://github.com/Textualize/textual/pull/2903

### Fixed

- Fixed CancelledError issue with timer https://github.com/Textualize/textual/issues/2854
- Fixed Toggle Buttons issue with not being clickable/hoverable https://github.com/Textualize/textual/pull/2930


## [0.29.0] - 2023-07-03

### Changed

- Factored dev tools (`textual` command) in to external lib (`textual-dev`).

### Added

- Updated `DataTable.get_cell` type hints to accept string keys https://github.com/Textualize/textual/issues/2586
- Added `DataTable.get_cell_coordinate` method
- Added `DataTable.get_row_index` method https://github.com/Textualize/textual/issues/2587
- Added `DataTable.get_column_index` method
- Added can-focus pseudo-class to target widgets that may receive focus
- Make `Markdown.update` optionally awaitable https://github.com/Textualize/textual/pull/2838
- Added `default` parameter to `DataTable.add_column` for populating existing rows https://github.com/Textualize/textual/pull/2836
- Added can-focus pseudo-class to target widgets that may receive focus

### Fixed

- Fixed crash when columns were added to populated `DataTable` https://github.com/Textualize/textual/pull/2836
- Fixed issues with opacity on Screens https://github.com/Textualize/textual/issues/2616
- Fixed style problem with selected selections in a non-focused selection list https://github.com/Textualize/textual/issues/2768
- Fixed sys.stdout and sys.stderr being None https://github.com/Textualize/textual/issues/2879

## [0.28.1] - 2023-06-20

### Fixed

- Fixed indented code blocks not showing up in `Markdown` https://github.com/Textualize/textual/issues/2781
- Fixed inline code blocks in lists showing out of order in `Markdown` https://github.com/Textualize/textual/issues/2676
- Fixed list items in a `Markdown` being added to the focus chain https://github.com/Textualize/textual/issues/2380
- Fixed `Tabs` posting unnecessary messages when removing non-active tabs https://github.com/Textualize/textual/issues/2807
- call_after_refresh will preserve the sender within the callback https://github.com/Textualize/textual/pull/2806

### Added

- Added a method of allowing third party code to handle unhandled tokens in `Markdown` https://github.com/Textualize/textual/pull/2803
- Added `MarkdownBlock` as an exported symbol in `textual.widgets.markdown` https://github.com/Textualize/textual/pull/2803

### Changed

- Tooltips are now inherited, so will work with compound widgets


## [0.28.0] - 2023-06-19

### Added

- The devtools console now confirms when CSS files have been successfully loaded after a previous error https://github.com/Textualize/textual/pull/2716
- Class variable `CSS` to screens https://github.com/Textualize/textual/issues/2137
- Class variable `CSS_PATH` to screens https://github.com/Textualize/textual/issues/2137
- Added `cursor_foreground_priority` and `cursor_background_priority` to `DataTable` https://github.com/Textualize/textual/pull/2736
- Added Region.center
- Added `center` parameter to `Widget.scroll_to_region`
- Added `origin_visible` parameter to `Widget.scroll_to_region`
- Added `origin_visible` parameter to `Widget.scroll_to_center`
- Added `TabbedContent.tab_count` https://github.com/Textualize/textual/pull/2751
- Added `TabbedContent.add_pane` https://github.com/Textualize/textual/pull/2751
- Added `TabbedContent.remove_pane` https://github.com/Textualize/textual/pull/2751
- Added `TabbedContent.clear_panes` https://github.com/Textualize/textual/pull/2751
- Added `TabbedContent.Cleared` https://github.com/Textualize/textual/pull/2751

### Fixed

- Fixed setting `TreeNode.label` on an existing `Tree` node not immediately refreshing https://github.com/Textualize/textual/pull/2713
- Correctly implement `__eq__` protocol in DataTable https://github.com/Textualize/textual/pull/2705
- Fixed exceptions in Pilot tests being silently ignored https://github.com/Textualize/textual/pull/2754
- Fixed issue where internal data of `OptionList` could be invalid for short window after `clear_options` https://github.com/Textualize/textual/pull/2754
- Fixed `Tooltip` causing a `query_one` on a lone `Static` to fail https://github.com/Textualize/textual/issues/2723
- Nested widgets wouldn't lose focus when parent is disabled https://github.com/Textualize/textual/issues/2772
- Fixed the `Tabs` `Underline` highlight getting "lost" in some extreme situations https://github.com/Textualize/textual/pull/2751

### Changed

- Breaking change: The `@on` decorator will now match a message class and any child classes https://github.com/Textualize/textual/pull/2746
- Breaking change: Styles update to checkbox, radiobutton, OptionList, Select, SelectionList, Switch https://github.com/Textualize/textual/pull/2777
- `Tabs.add_tab` is now optionally awaitable https://github.com/Textualize/textual/pull/2778
- `Tabs.add_tab` now takes `before` and `after` arguments to position a new tab https://github.com/Textualize/textual/pull/2778
- `Tabs.remove_tab` is now optionally awaitable https://github.com/Textualize/textual/pull/2778
- Breaking change: `Tabs.clear` has been changed from returning `self` to being optionally awaitable https://github.com/Textualize/textual/pull/2778

## [0.27.0] - 2023-06-01

### Fixed

- Fixed zero division error https://github.com/Textualize/textual/issues/2673
- Fix `scroll_to_center` when there were nested layers out of view (Compositor full_map not populated fully) https://github.com/Textualize/textual/pull/2684
- Fix crash when `Select` widget value attribute was set in `compose` https://github.com/Textualize/textual/pull/2690
- Issue with computing progress in workers https://github.com/Textualize/textual/pull/2686
- Issues with `switch_screen` not updating the results callback appropriately https://github.com/Textualize/textual/issues/2650
- Fixed incorrect mount order https://github.com/Textualize/textual/pull/2702

### Added

- `work` decorator accepts `description` parameter to add debug string https://github.com/Textualize/textual/issues/2597
- Added `SelectionList` widget https://github.com/Textualize/textual/pull/2652
- `App.AUTO_FOCUS` to set auto focus on all screens https://github.com/Textualize/textual/issues/2594
- Option to `scroll_to_center` to ensure we don't scroll such that the top left corner of the widget is not visible https://github.com/Textualize/textual/pull/2682
- Added `Widget.tooltip` property https://github.com/Textualize/textual/pull/2670
- Added `Region.inflect` https://github.com/Textualize/textual/pull/2670
- `Suggester` API to compose with widgets for automatic suggestions https://github.com/Textualize/textual/issues/2330
- `SuggestFromList` class to let widgets get completions from a fixed set of options https://github.com/Textualize/textual/pull/2604
- `Input` has a new component class `input--suggestion` https://github.com/Textualize/textual/pull/2604
- Added `Widget.remove_children` https://github.com/Textualize/textual/pull/2657
- Added `Validator` framework and validation for `Input` https://github.com/Textualize/textual/pull/2600
- Ability to have private and public validate methods https://github.com/Textualize/textual/pull/2708
- Ability to have private compute methods https://github.com/Textualize/textual/pull/2708
- Added `message_hook` to App.run_test https://github.com/Textualize/textual/pull/2702
- Added `Sparkline` widget https://github.com/Textualize/textual/pull/2631

### Changed

- `Placeholder` now sets its color cycle per app https://github.com/Textualize/textual/issues/2590
- Footer now clears key highlight regardless of whether it's in the active screen or not https://github.com/Textualize/textual/issues/2606
- The default Widget repr no longer displays classes and pseudo-classes (to reduce noise in logs). Add them to your `__rich_repr__` method if needed. https://github.com/Textualize/textual/pull/2623
- Setting `Screen.AUTO_FOCUS` to `None` will inherit `AUTO_FOCUS` from the app instead of disabling it https://github.com/Textualize/textual/issues/2594
- Setting `Screen.AUTO_FOCUS` to `""` will disable it on the screen https://github.com/Textualize/textual/issues/2594
- Messages now have a `handler_name` class var which contains the name of the default handler method.
- `Message.control` is now a property instead of a class variable. https://github.com/Textualize/textual/issues/2528
- `Tree` and `DirectoryTree` Messages no longer accept a `tree` parameter, using `self.node.tree` instead. https://github.com/Textualize/textual/issues/2529
- Keybinding <kbd>right</kbd> in `Input` is also used to accept a suggestion if the cursor is at the end of the input https://github.com/Textualize/textual/pull/2604
- `Input.__init__` now accepts a `suggester` attribute for completion suggestions https://github.com/Textualize/textual/pull/2604
- Using `switch_screen` to switch to the currently active screen is now a no-op https://github.com/Textualize/textual/pull/2692
- Breaking change: removed `reactive.py::Reactive.var` in favor of `reactive.py::var` https://github.com/Textualize/textual/pull/2709/

### Removed

- `Placeholder.reset_color_cycle`
- Removed `Widget.reset_focus` (now called `Widget.blur`) https://github.com/Textualize/textual/issues/2642

## [0.26.0] - 2023-05-20

### Added

- Added `Widget.can_view`

### Changed

- Textual will now scroll focused widgets to center if not in view

## [0.25.0] - 2023-05-17

### Changed

- App `title` and `sub_title` attributes can be set to any type https://github.com/Textualize/textual/issues/2521
- `DirectoryTree` now loads directory contents in a worker https://github.com/Textualize/textual/issues/2456
- Only a single error will be written by default, unless in dev mode ("debug" in App.features) https://github.com/Textualize/textual/issues/2480
- Using `Widget.move_child` where the target and the child being moved are the same is now a no-op https://github.com/Textualize/textual/issues/1743
- Calling `dismiss` on a screen that is not at the top of the stack now raises an exception https://github.com/Textualize/textual/issues/2575
- `MessagePump.call_after_refresh` and `MessagePump.call_later` will now return `False` if the callback could not be scheduled. https://github.com/Textualize/textual/pull/2584

### Fixed

- Fixed `ZeroDivisionError` in `resolve_fraction_unit` https://github.com/Textualize/textual/issues/2502
- Fixed `TreeNode.expand` and `TreeNode.expand_all` not posting a `Tree.NodeExpanded` message https://github.com/Textualize/textual/issues/2535
- Fixed `TreeNode.collapse` and `TreeNode.collapse_all` not posting a `Tree.NodeCollapsed` message https://github.com/Textualize/textual/issues/2535
- Fixed `TreeNode.toggle` and `TreeNode.toggle_all` not posting a `Tree.NodeExpanded` or `Tree.NodeCollapsed` message https://github.com/Textualize/textual/issues/2535
- `footer--description` component class was being ignored https://github.com/Textualize/textual/issues/2544
- Pasting empty selection in `Input` would raise an exception https://github.com/Textualize/textual/issues/2563
- `Screen.AUTO_FOCUS` now focuses the first _focusable_ widget that matches the selector https://github.com/Textualize/textual/issues/2578
- `Screen.AUTO_FOCUS` now works on the default screen on startup https://github.com/Textualize/textual/pull/2581
- Fix for setting dark in App `__init__` https://github.com/Textualize/textual/issues/2583
- Fix issue with scrolling and docks https://github.com/Textualize/textual/issues/2525
- Fix not being able to use CSS classes with `Tab` https://github.com/Textualize/textual/pull/2589

### Added

- Class variable `AUTO_FOCUS` to screens https://github.com/Textualize/textual/issues/2457
- Added `NULL_SPACING` and `NULL_REGION` to geometry.py

## [0.24.1] - 2023-05-08

### Fixed

- Fix TypeError in code browser

## [0.24.0] - 2023-05-08

### Fixed

- Fixed crash when creating a `DirectoryTree` starting anywhere other than `.`
- Fixed line drawing in `Tree` when `Tree.show_root` is `True` https://github.com/Textualize/textual/issues/2397
- Fixed line drawing in `Tree` not marking branches as selected when first getting focus https://github.com/Textualize/textual/issues/2397

### Changed

- The DataTable cursor is now scrolled into view when the cursor coordinate is changed programmatically https://github.com/Textualize/textual/issues/2459
- run_worker exclusive parameter is now `False` by default https://github.com/Textualize/textual/pull/2470
- Added `always_update` as an optional argument for `reactive.var`
- Made Binding description default to empty string, which is equivalent to show=False https://github.com/Textualize/textual/pull/2501
- Modified Message to allow it to be used as a dataclass https://github.com/Textualize/textual/pull/2501
- Decorator `@on` accepts arbitrary `**kwargs` to apply selectors to attributes of the message https://github.com/Textualize/textual/pull/2498

### Added

- Property `control` as alias for attribute `tabs` in `Tabs` messages https://github.com/Textualize/textual/pull/2483
- Experimental: Added "overlay" rule https://github.com/Textualize/textual/pull/2501
- Experimental: Added "constrain" rule https://github.com/Textualize/textual/pull/2501
- Added textual.widgets.Select https://github.com/Textualize/textual/pull/2501
- Added Region.translate_inside https://github.com/Textualize/textual/pull/2501
- `TabbedContent` now takes kwargs `id`, `name`, `classes`, and `disabled`, upon initialization, like other widgets https://github.com/Textualize/textual/pull/2497
- Method `DataTable.move_cursor` https://github.com/Textualize/textual/issues/2472
- Added `OptionList.add_options` https://github.com/Textualize/textual/pull/2508
- Added `TreeNode.is_root` https://github.com/Textualize/textual/pull/2510
- Added `TreeNode.remove_children` https://github.com/Textualize/textual/pull/2510
- Added `TreeNode.remove` https://github.com/Textualize/textual/pull/2510
- Added classvar `Message.ALLOW_SELECTOR_MATCH` https://github.com/Textualize/textual/pull/2498
- Added `ALLOW_SELECTOR_MATCH` to all built-in messages associated with widgets https://github.com/Textualize/textual/pull/2498
- Markdown document sub-widgets now reference the container document
- Table of contents of a markdown document now references the document
- Added the `control` property to messages
  - `DirectoryTree.FileSelected`
  - `ListView`
    - `Highlighted`
    - `Selected`
  - `Markdown`
    - `TableOfContentsUpdated`
    - `TableOfContentsSelected`
    - `LinkClicked`
  - `OptionList`
    - `OptionHighlighted`
    - `OptionSelected`
  - `RadioSet.Changed`
  - `TabContent.TabActivated`
  - `Tree`
    - `NodeSelected`
    - `NodeHighlighted`
    - `NodeExpanded`
    - `NodeCollapsed`

## [0.23.0] - 2023-05-03

### Fixed

- Fixed `outline` top and bottom not handling alpha - https://github.com/Textualize/textual/issues/2371
- Fixed `!important` not applying to `align` https://github.com/Textualize/textual/issues/2420
- Fixed `!important` not applying to `border` https://github.com/Textualize/textual/issues/2420
- Fixed `!important` not applying to `content-align` https://github.com/Textualize/textual/issues/2420
- Fixed `!important` not applying to `outline` https://github.com/Textualize/textual/issues/2420
- Fixed `!important` not applying to `overflow` https://github.com/Textualize/textual/issues/2420
- Fixed `!important` not applying to `scrollbar-size` https://github.com/Textualize/textual/issues/2420
- Fixed `outline-right` not being recognised https://github.com/Textualize/textual/issues/2446
- Fixed OSError when a file system is not available https://github.com/Textualize/textual/issues/2468

### Changed

- Setting attributes with a `compute_` method will now raise an `AttributeError` https://github.com/Textualize/textual/issues/2383
- Unknown psuedo-selectors will now raise a tokenizer error (previously they were silently ignored) https://github.com/Textualize/textual/pull/2445
- Breaking change: `DirectoryTree.FileSelected.path` is now always a `Path` https://github.com/Textualize/textual/issues/2448
- Breaking change: `Directorytree.load_directory` renamed to `Directorytree._load_directory` https://github.com/Textualize/textual/issues/2448
- Unknown pseudo-selectors will now raise a tokenizer error (previously they were silently ignored) https://github.com/Textualize/textual/pull/2445

### Added

- Watch methods can now optionally be private https://github.com/Textualize/textual/issues/2382
- Added `DirectoryTree.path` reactive attribute https://github.com/Textualize/textual/issues/2448
- Added `DirectoryTree.FileSelected.node` https://github.com/Textualize/textual/pull/2463
- Added `DirectoryTree.reload` https://github.com/Textualize/textual/issues/2448
- Added textual.on decorator https://github.com/Textualize/textual/issues/2398

## [0.22.3] - 2023-04-29

### Fixed

- Fixed `textual run` on Windows https://github.com/Textualize/textual/issues/2406
- Fixed top border of button hover state

## [0.22.2] - 2023-04-29

### Added

- Added `TreeNode.tree` as a read-only public attribute https://github.com/Textualize/textual/issues/2413

### Fixed

- Fixed superfluous style updates for focus-within pseudo-selector

## [0.22.1] - 2023-04-28

### Fixed

- Fixed timer issue https://github.com/Textualize/textual/issues/2416
- Fixed `textual run` issue https://github.com/Textualize/textual/issues/2391

## [0.22.0] - 2023-04-27

### Fixed

- Fixed broken fr units when there is a min or max dimension https://github.com/Textualize/textual/issues/2378
- Fixed plain text in Markdown code blocks with no syntax being difficult to read https://github.com/Textualize/textual/issues/2400

### Added

- Added `ProgressBar` widget https://github.com/Textualize/textual/pull/2333

### Changed

- All `textual.containers` are now `1fr` in relevant dimensions by default https://github.com/Textualize/textual/pull/2386


## [0.21.0] - 2023-04-26

### Changed

- `textual run` execs apps in a new context.
- Textual console no longer parses console markup.
- Breaking change: `Container` no longer shows required scrollbars by default https://github.com/Textualize/textual/issues/2361
- Breaking change: `VerticalScroll` no longer shows a required horizontal scrollbar by default
- Breaking change: `HorizontalScroll` no longer shows a required vertical scrollbar by default
- Breaking change: Renamed `App.action_add_class_` to `App.action_add_class`
- Breaking change: Renamed `App.action_remove_class_` to `App.action_remove_class`
- Breaking change: `RadioSet` is now a single focusable widget https://github.com/Textualize/textual/pull/2372
- Breaking change: Removed `containers.Content` (use `containers.VerticalScroll` now)

### Added

- Added `-c` switch to `textual run` which runs commands in a Textual dev environment.
- Breaking change: standard keyboard scrollable navigation bindings have been moved off `Widget` and onto a new base class for scrollable containers (see also below addition) https://github.com/Textualize/textual/issues/2332
- `ScrollView` now inherits from `ScrollableContainer` rather than `Widget` https://github.com/Textualize/textual/issues/2332
- Containers no longer inherit any bindings from `Widget` https://github.com/Textualize/textual/issues/2331
- Added `ScrollableContainer`; a container class that binds the common navigation keys to scroll actions (see also above breaking change) https://github.com/Textualize/textual/issues/2332

### Fixed

- Fixed dark mode toggles in a "child" screen not updating a "parent" screen https://github.com/Textualize/textual/issues/1999
- Fixed "panel" border not exposed via CSS
- Fixed `TabbedContent.active` changes not changing the actual content https://github.com/Textualize/textual/issues/2352
- Fixed broken color on macOS Terminal https://github.com/Textualize/textual/issues/2359

## [0.20.1] - 2023-04-18

### Fix

- New fix for stuck tabs underline https://github.com/Textualize/textual/issues/2229

## [0.20.0] - 2023-04-18

### Changed

- Changed signature of Driver. Technically a breaking change, but unlikely to affect anyone.
- Breaking change: Timer.start is now private, and returns None. There was no reason to call this manually, so unlikely to affect anyone.
- A clicked tab will now be scrolled to the center of its tab container https://github.com/Textualize/textual/pull/2276
- Style updates are now done immediately rather than on_idle https://github.com/Textualize/textual/pull/2304
- `ButtonVariant` is now exported from `textual.widgets.button` https://github.com/Textualize/textual/issues/2264
- `HorizontalScroll` and `VerticalScroll` are now focusable by default https://github.com/Textualize/textual/pull/2317

### Added

- Added `DataTable.remove_row` method https://github.com/Textualize/textual/pull/2253
- option `--port` to the command `textual console` to specify which port the console should connect to https://github.com/Textualize/textual/pull/2258
- `Widget.scroll_to_center` method to scroll children to the center of container widget https://github.com/Textualize/textual/pull/2255 and https://github.com/Textualize/textual/pull/2276
- Added `TabActivated` message to `TabbedContent` https://github.com/Textualize/textual/pull/2260
- Added "panel" border style https://github.com/Textualize/textual/pull/2292
- Added `border-title-color`, `border-title-background`, `border-title-style` rules https://github.com/Textualize/textual/issues/2289
- Added `border-subtitle-color`, `border-subtitle-background`, `border-subtitle-style` rules https://github.com/Textualize/textual/issues/2289

### Fixed

- Fixed order styles are applied in DataTable - allows combining of renderable styles and component classes https://github.com/Textualize/textual/pull/2272
- Fixed key combos with up/down keys in some terminals https://github.com/Textualize/textual/pull/2280
- Fix empty ListView preventing bindings from firing https://github.com/Textualize/textual/pull/2281
- Fix `get_component_styles` returning incorrect values on first call when combined with pseudoclasses https://github.com/Textualize/textual/pull/2304
- Fixed `active_message_pump.get` sometimes resulting in a `LookupError` https://github.com/Textualize/textual/issues/2301

## [0.19.1] - 2023-04-10

### Fixed

- Fix viewport units using wrong viewport size  https://github.com/Textualize/textual/pull/2247
- Fixed layout not clearing arrangement cache https://github.com/Textualize/textual/pull/2249


## [0.19.0] - 2023-04-07

### Added

- Added support for filtering a `DirectoryTree` https://github.com/Textualize/textual/pull/2215

### Changed

- Allowed border_title and border_subtitle to accept Text objects
- Added additional line around titles
- When a container is auto, relative dimensions in children stretch the container. https://github.com/Textualize/textual/pull/2221
- DataTable page up / down now move cursor

### Fixed

- Fixed margin not being respected when width or height is "auto" https://github.com/Textualize/textual/issues/2220
- Fixed issue which prevent scroll_visible from working https://github.com/Textualize/textual/issues/2181
- Fixed missing tracebacks on Windows https://github.com/Textualize/textual/issues/2027

## [0.18.0] - 2023-04-04

### Added

- Added Worker API https://github.com/Textualize/textual/pull/2182

### Changed

- Breaking change: Markdown.update is no longer a coroutine https://github.com/Textualize/textual/pull/2182

### Fixed

- `RadioSet` is now far less likely to report `pressed_button` as `None` https://github.com/Textualize/textual/issues/2203

## [0.17.3] - 2023-04-02

### [Fixed]

- Fixed scrollable area not taking in to account dock https://github.com/Textualize/textual/issues/2188

## [0.17.2] - 2023-04-02

### [Fixed]

- Fixed bindings persistance https://github.com/Textualize/textual/issues/1613
- The `Markdown` widget now auto-increments ordered lists https://github.com/Textualize/textual/issues/2002
- Fixed modal bindings https://github.com/Textualize/textual/issues/2194
- Fix binding enter to active button https://github.com/Textualize/textual/issues/2194

### [Changed]

- tab and shift+tab are now defined on Screen.

## [0.17.1] - 2023-03-30

### Fixed

- Fix cursor not hiding on Windows https://github.com/Textualize/textual/issues/2170
- Fixed freeze when ctrl-clicking links https://github.com/Textualize/textual/issues/2167 https://github.com/Textualize/textual/issues/2073

## [0.17.0] - 2023-03-29

### Fixed

- Issue with parsing action strings whose arguments contained quoted closing parenthesis https://github.com/Textualize/textual/pull/2112
- Issues with parsing action strings with tuple arguments https://github.com/Textualize/textual/pull/2112
- Issue with watching for CSS file changes https://github.com/Textualize/textual/pull/2128
- Fix for tabs not invalidating https://github.com/Textualize/textual/issues/2125
- Fixed scrollbar layers issue https://github.com/Textualize/textual/issues/1358
- Fix for interaction between pseudo-classes and widget-level render caches https://github.com/Textualize/textual/pull/2155

### Changed

- DataTable now has height: auto by default. https://github.com/Textualize/textual/issues/2117
- Textual will now render strings within renderables (such as tables) as Console Markup by default. You can wrap your text with rich.Text() if you want the original behavior. https://github.com/Textualize/textual/issues/2120
- Some widget methods now return `self` instead of `None` https://github.com/Textualize/textual/pull/2102:
  - `Widget`: `refresh`, `focus`, `reset_focus`
  - `Button.press`
  - `DataTable`: `clear`, `refresh_coordinate`, `refresh_row`, `refresh_column`, `sort`
  - `Placehoder.cycle_variant`
  - `Switch.toggle`
  - `Tabs.clear`
  - `TextLog`: `write`, `clear`
  - `TreeNode`: `expand`, `expand_all`, `collapse`, `collapse_all`, `toggle`, `toggle_all`
  - `Tree`: `clear`, `reset`
- Screens with alpha in their background color will now blend with the background. https://github.com/Textualize/textual/pull/2139
- Added "thick" border style. https://github.com/Textualize/textual/pull/2139
- message_pump.app will now set the active app if it is not already set.
- DataTable now has max height set to 100vh

### Added

- Added auto_scroll attribute to TextLog https://github.com/Textualize/textual/pull/2127
- Added scroll_end switch to TextLog.write https://github.com/Textualize/textual/pull/2127
- Added `Widget.get_pseudo_class_state` https://github.com/Textualize/textual/pull/2155
- Added Screen.ModalScreen which prevents App from handling bindings. https://github.com/Textualize/textual/pull/2139
- Added TEXTUAL_LOG env var which should be a path that Textual will write verbose logs to (textual devtools is generally preferred) https://github.com/Textualize/textual/pull/2148
- Added textual.logging.TextualHandler logging handler
- Added Query.set_classes, DOMNode.set_classes, and `classes` setter for Widget https://github.com/Textualize/textual/issues/1081
- Added `OptionList` https://github.com/Textualize/textual/pull/2154

## [0.16.0] - 2023-03-22

### Added
- Added `parser_factory` argument to `Markdown` and `MarkdownViewer` constructors https://github.com/Textualize/textual/pull/2075
- Added `HorizontalScroll` https://github.com/Textualize/textual/issues/1957
- Added `Center` https://github.com/Textualize/textual/issues/1957
- Added `Middle` https://github.com/Textualize/textual/issues/1957
- Added `VerticalScroll` (mimicking the old behaviour of `Vertical`) https://github.com/Textualize/textual/issues/1957
- Added `Widget.border_title` and `Widget.border_subtitle` to set border (sub)title for a widget https://github.com/Textualize/textual/issues/1864
- Added CSS styles `border_title_align` and `border_subtitle_align`.
- Added `TabbedContent` widget https://github.com/Textualize/textual/pull/2059
- Added `get_child_by_type` method to widgets / app https://github.com/Textualize/textual/pull/2059
- Added `Widget.render_str` method https://github.com/Textualize/textual/pull/2059
- Added TEXTUAL_DRIVER environment variable

### Changed

- Dropped "loading-indicator--dot" component style from LoadingIndicator https://github.com/Textualize/textual/pull/2050
- Tabs widget now sends Tabs.Cleared when there is no active tab.
- Breaking change: changed default behaviour of `Vertical` (see `VerticalScroll`) https://github.com/Textualize/textual/issues/1957
- The default `overflow` style for `Horizontal` was changed to `hidden hidden` https://github.com/Textualize/textual/issues/1957
- `DirectoryTree` also accepts `pathlib.Path` objects as the path to list https://github.com/Textualize/textual/issues/1438

### Removed

- Removed `sender` attribute from messages. It's now just private (`_sender`). https://github.com/Textualize/textual/pull/2071

### Fixed

- Fixed borders not rendering correctly. https://github.com/Textualize/textual/pull/2074
- Fix for error when removing nodes. https://github.com/Textualize/textual/issues/2079

## [0.15.1] - 2023-03-14

### Fixed

- Fixed how the namespace for messages is calculated to facilitate inheriting messages https://github.com/Textualize/textual/issues/1814
- `Tab` is now correctly made available from `textual.widgets`. https://github.com/Textualize/textual/issues/2044

## [0.15.0] - 2023-03-13

### Fixed

- Fixed container not resizing when a widget is removed https://github.com/Textualize/textual/issues/2007
- Fixes issue where the horizontal scrollbar would be incorrectly enabled https://github.com/Textualize/textual/pull/2024

## [0.15.0] - 2023-03-13

### Changed

- Fixed container not resizing when a widget is removed https://github.com/Textualize/textual/issues/2007
- Fixed issue where the horizontal scrollbar would be incorrectly enabled https://github.com/Textualize/textual/pull/2024
- Fixed `Pilot.click` not correctly creating the mouse events https://github.com/Textualize/textual/issues/2022
- Fixes issue where the horizontal scrollbar would be incorrectly enabled https://github.com/Textualize/textual/pull/2024
- Fixes for tracebacks not appearing on exit https://github.com/Textualize/textual/issues/2027

### Added

- Added a LoadingIndicator widget https://github.com/Textualize/textual/pull/2018
- Added Tabs Widget https://github.com/Textualize/textual/pull/2020

### Changed

- Breaking change: Renamed Widget.action and App.action to Widget.run_action and App.run_action
- Added `shift`, `meta` and `control` arguments to `Pilot.click`.

## [0.14.0] - 2023-03-09

### Changed

- Breaking change: There is now only `post_message` to post events, which is non-async, `post_message_no_wait` was dropped. https://github.com/Textualize/textual/pull/1940
- Breaking change: The Timer class now has just one method to stop it, `Timer.stop` which is non sync https://github.com/Textualize/textual/pull/1940
- Breaking change: Messages don't require a `sender` in their constructor https://github.com/Textualize/textual/pull/1940
- Many messages have grown a `control` property which returns the control they relate to. https://github.com/Textualize/textual/pull/1940
- Updated styling to make it clear DataTable grows horizontally https://github.com/Textualize/textual/pull/1946
- Changed the `Checkbox` character due to issues with Windows Terminal and Windows 10 https://github.com/Textualize/textual/issues/1934
- Changed the `RadioButton` character due to issues with Windows Terminal and Windows 10 and 11 https://github.com/Textualize/textual/issues/1934
- Changed the `Markdown` initial bullet character due to issues with Windows Terminal and Windows 10 and 11 https://github.com/Textualize/textual/issues/1982
- The underscore `_` is no longer a special alias for the method `pilot.press`

### Added

- Added `data_table` attribute to DataTable events https://github.com/Textualize/textual/pull/1940
- Added `list_view` attribute to `ListView` events https://github.com/Textualize/textual/pull/1940
- Added `radio_set` attribute to `RadioSet` events https://github.com/Textualize/textual/pull/1940
- Added `switch` attribute to `Switch` events https://github.com/Textualize/textual/pull/1940
- Added `hover` and `click` methods to `Pilot` https://github.com/Textualize/textual/pull/1966
- Breaking change: Added `toggle_button` attribute to RadioButton and Checkbox events, replaces `input` https://github.com/Textualize/textual/pull/1940
- A percentage alpha can now be applied to a border https://github.com/Textualize/textual/issues/1863
- Added `Color.multiply_alpha`.
- Added `ContentSwitcher` https://github.com/Textualize/textual/issues/1945

### Fixed

- Fixed bug that prevented pilot from pressing some keys https://github.com/Textualize/textual/issues/1815
- DataTable race condition that caused crash https://github.com/Textualize/textual/pull/1962
- Fixed scrollbar getting "stuck" to cursor when cursor leaves window during drag https://github.com/Textualize/textual/pull/1968 https://github.com/Textualize/textual/pull/2003
- DataTable crash when enter pressed when table is empty https://github.com/Textualize/textual/pull/1973

## [0.13.0] - 2023-03-02

### Added

- Added `Checkbox` https://github.com/Textualize/textual/pull/1872
- Added `RadioButton` https://github.com/Textualize/textual/pull/1872
- Added `RadioSet` https://github.com/Textualize/textual/pull/1872

### Changed

- Widget scrolling methods (such as `Widget.scroll_home` and `Widget.scroll_end`) now perform the scroll after the next refresh https://github.com/Textualize/textual/issues/1774
- Buttons no longer accept arbitrary renderables https://github.com/Textualize/textual/issues/1870

### Fixed

- Scrolling with cursor keys now moves just one cell https://github.com/Textualize/textual/issues/1897
- Fix exceptions in watch methods being hidden on startup https://github.com/Textualize/textual/issues/1886
- Fixed scrollbar size miscalculation https://github.com/Textualize/textual/pull/1910
- Fixed slow exit on some terminals https://github.com/Textualize/textual/issues/1920

## [0.12.1] - 2023-02-25

### Fixed

- Fix for batch update glitch https://github.com/Textualize/textual/pull/1880

## [0.12.0] - 2023-02-24

### Added

- Added `App.batch_update` https://github.com/Textualize/textual/pull/1832
- Added horizontal rule to Markdown https://github.com/Textualize/textual/pull/1832
- Added `Widget.disabled` https://github.com/Textualize/textual/pull/1785
- Added `DOMNode.notify_style_update` to replace `messages.StylesUpdated` message https://github.com/Textualize/textual/pull/1861
- Added `DataTable.show_row_labels` reactive to show and hide row labels https://github.com/Textualize/textual/pull/1868
- Added `DataTable.RowLabelSelected` event, which is emitted when a row label is clicked https://github.com/Textualize/textual/pull/1868
- Added `MessagePump.prevent` context manager to temporarily suppress a given message type https://github.com/Textualize/textual/pull/1866

### Changed

- Scrolling by page now adds to current position.
- Markdown lists have been polished: a selection of bullets, better alignment of numbers, style tweaks https://github.com/Textualize/textual/pull/1832
- Added alternative method of composing Widgets https://github.com/Textualize/textual/pull/1847
- Added `label` parameter to `DataTable.add_row` https://github.com/Textualize/textual/pull/1868
- Breaking change: Some `DataTable` component classes were renamed - see PR for details https://github.com/Textualize/textual/pull/1868

### Removed

- Removed `screen.visible_widgets` and `screen.widgets`
- Removed `StylesUpdate` message. https://github.com/Textualize/textual/pull/1861

### Fixed

- Numbers in a descendant-combined selector no longer cause an error https://github.com/Textualize/textual/issues/1836
- Fixed superfluous scrolling when focusing a docked widget https://github.com/Textualize/textual/issues/1816
- Fixes walk_children which was returning more than one screen https://github.com/Textualize/textual/issues/1846
- Fixed issue with watchers fired for detached nodes https://github.com/Textualize/textual/issues/1846

## [0.11.1] - 2023-02-17

### Fixed

- DataTable fix issue where offset cache was not being used https://github.com/Textualize/textual/pull/1810
- DataTable scrollbars resize correctly when header is toggled https://github.com/Textualize/textual/pull/1803
- DataTable location mapping cleared when clear called https://github.com/Textualize/textual/pull/1809

## [0.11.0] - 2023-02-15

### Added

- Added `TreeNode.expand_all` https://github.com/Textualize/textual/issues/1430
- Added `TreeNode.collapse_all` https://github.com/Textualize/textual/issues/1430
- Added `TreeNode.toggle_all` https://github.com/Textualize/textual/issues/1430
- Added the coroutines `Animator.wait_until_complete` and `pilot.wait_for_scheduled_animations` that allow waiting for all current and scheduled animations https://github.com/Textualize/textual/issues/1658
- Added the method `Animator.is_being_animated` that checks if an attribute of an object is being animated or is scheduled for animation
- Added more keyboard actions and related bindings to `Input` https://github.com/Textualize/textual/pull/1676
- Added App.scroll_sensitivity_x and App.scroll_sensitivity_y to adjust how many lines the scroll wheel moves the scroll position https://github.com/Textualize/textual/issues/928
- Added Shift+scroll wheel and ctrl+scroll wheel to scroll horizontally
- Added `Tree.action_toggle_node` to toggle a node without selecting, and bound it to <kbd>Space</kbd> https://github.com/Textualize/textual/issues/1433
- Added `Tree.reset` to fully reset a `Tree` https://github.com/Textualize/textual/issues/1437
- Added `DataTable.sort` to sort rows https://github.com/Textualize/textual/pull/1638
- Added `DataTable.get_cell` to retrieve a cell by column/row keys https://github.com/Textualize/textual/pull/1638
- Added `DataTable.get_cell_at` to retrieve a cell by coordinate https://github.com/Textualize/textual/pull/1638
- Added `DataTable.update_cell` to update a cell by column/row keys https://github.com/Textualize/textual/pull/1638
- Added `DataTable.update_cell_at` to update a cell at a coordinate  https://github.com/Textualize/textual/pull/1638
- Added `DataTable.ordered_rows` property to retrieve `Row`s as they're currently ordered https://github.com/Textualize/textual/pull/1638
- Added `DataTable.ordered_columns` property to retrieve `Column`s as they're currently ordered https://github.com/Textualize/textual/pull/1638
- Added `DataTable.coordinate_to_cell_key` to find the key for the cell at a coordinate https://github.com/Textualize/textual/pull/1638
- Added `DataTable.is_valid_coordinate` https://github.com/Textualize/textual/pull/1638
- Added `DataTable.is_valid_row_index` https://github.com/Textualize/textual/pull/1638
- Added `DataTable.is_valid_column_index` https://github.com/Textualize/textual/pull/1638
- Added attributes to events emitted from `DataTable` indicating row/column/cell keys https://github.com/Textualize/textual/pull/1638
- Added `DataTable.get_row` to retrieve the values from a row by key https://github.com/Textualize/textual/pull/1786
- Added `DataTable.get_row_at` to retrieve the values from a row by index https://github.com/Textualize/textual/pull/1786
- Added `DataTable.get_column` to retrieve the values from a column by key https://github.com/Textualize/textual/pull/1786
- Added `DataTable.get_column_at` to retrieve the values from a column by index https://github.com/Textualize/textual/pull/1786
- Added `DataTable.HeaderSelected` which is posted when header label clicked https://github.com/Textualize/textual/pull/1788
- Added `DOMNode.watch` and `DOMNode.is_attached` methods  https://github.com/Textualize/textual/pull/1750
- Added `DOMNode.css_tree` which is a renderable that shows the DOM and CSS https://github.com/Textualize/textual/pull/1778
- Added `DOMNode.children_view` which is a view on to a nodes children list, use for querying https://github.com/Textualize/textual/pull/1778
- Added `Markdown` and `MarkdownViewer` widgets.
- Added `--screenshot` option to `textual run`

### Changed

- Breaking change: `TreeNode` can no longer be imported from `textual.widgets`; it is now available via `from textual.widgets.tree import TreeNode`. https://github.com/Textualize/textual/pull/1637
- `Tree` now shows a (subdued) cursor for a highlighted node when focus has moved elsewhere https://github.com/Textualize/textual/issues/1471
- `DataTable.add_row` now accepts `key` argument to uniquely identify the row https://github.com/Textualize/textual/pull/1638
- `DataTable.add_column` now accepts `key` argument to uniquely identify the column https://github.com/Textualize/textual/pull/1638
- `DataTable.add_row` and `DataTable.add_column` now return lists of keys identifying the added rows/columns https://github.com/Textualize/textual/pull/1638
- Breaking change: `DataTable.get_cell_value` renamed to `DataTable.get_value_at` https://github.com/Textualize/textual/pull/1638
- `DataTable.row_count` is now a property https://github.com/Textualize/textual/pull/1638
- Breaking change: `DataTable.cursor_cell` renamed to `DataTable.cursor_coordinate` https://github.com/Textualize/textual/pull/1638
  - The method `validate_cursor_cell` was renamed to `validate_cursor_coordinate`.
  - The method `watch_cursor_cell` was renamed to `watch_cursor_coordinate`.
- Breaking change: `DataTable.hover_cell` renamed to `DataTable.hover_coordinate` https://github.com/Textualize/textual/pull/1638
  - The method `validate_hover_cell` was renamed to `validate_hover_coordinate`.
- Breaking change: `DataTable.data` structure changed, and will be made private in upcoming release https://github.com/Textualize/textual/pull/1638
- Breaking change: `DataTable.refresh_cell` was renamed to `DataTable.refresh_coordinate` https://github.com/Textualize/textual/pull/1638
- Breaking change: `DataTable.get_row_height` now takes a `RowKey` argument instead of a row index https://github.com/Textualize/textual/pull/1638
- Breaking change: `DataTable.data` renamed to `DataTable._data` (it's now private) https://github.com/Textualize/textual/pull/1786
- The `_filter` module was made public (now called `filter`) https://github.com/Textualize/textual/pull/1638
- Breaking change: renamed `Checkbox` to `Switch` https://github.com/Textualize/textual/issues/1746
- `App.install_screen` name is no longer optional https://github.com/Textualize/textual/pull/1778
- `App.query` now only includes the current screen https://github.com/Textualize/textual/pull/1778
- `DOMNode.tree` now displays simple DOM structure only https://github.com/Textualize/textual/pull/1778
- `App.install_screen` now returns None rather than AwaitMount https://github.com/Textualize/textual/pull/1778
- `DOMNode.children` is now a simple sequence, the NodesList is exposed as `DOMNode._nodes` https://github.com/Textualize/textual/pull/1778
- `DataTable` cursor can now enter fixed columns https://github.com/Textualize/textual/pull/1799

### Fixed

- Fixed stuck screen  https://github.com/Textualize/textual/issues/1632
- Fixed programmatic style changes not refreshing children layouts when parent widget did not change size https://github.com/Textualize/textual/issues/1607
- Fixed relative units in `grid-rows` and `grid-columns` being computed with respect to the wrong dimension https://github.com/Textualize/textual/issues/1406
- Fixed bug with animations that were triggered back to back, where the second one wouldn't start https://github.com/Textualize/textual/issues/1372
- Fixed bug with animations that were scheduled where all but the first would be skipped https://github.com/Textualize/textual/issues/1372
- Programmatically setting `overflow_x`/`overflow_y` refreshes the layout correctly https://github.com/Textualize/textual/issues/1616
- Fixed double-paste into `Input` https://github.com/Textualize/textual/issues/1657
- Added a workaround for an apparent Windows Terminal paste issue https://github.com/Textualize/textual/issues/1661
- Fixed issue with renderable width calculation https://github.com/Textualize/textual/issues/1685
- Fixed issue with app not processing Paste event https://github.com/Textualize/textual/issues/1666
- Fixed glitch with view position with auto width inputs https://github.com/Textualize/textual/issues/1693
- Fixed `DataTable` "selected" events containing wrong coordinates when mouse was used https://github.com/Textualize/textual/issues/1723

### Removed

- Methods `MessagePump.emit` and `MessagePump.emit_no_wait` https://github.com/Textualize/textual/pull/1738
- Removed `reactive.watch` in favor of DOMNode.watch.

## [0.10.1] - 2023-01-20

### Added

- Added Strip.text property https://github.com/Textualize/textual/issues/1620

### Fixed

- Fixed `textual diagnose` crash on older supported Python versions. https://github.com/Textualize/textual/issues/1622

### Changed

- The default filename for screenshots uses a datetime format similar to ISO8601, but with reserved characters replaced by underscores https://github.com/Textualize/textual/pull/1518


## [0.10.0] - 2023-01-19

### Added

- Added `TreeNode.parent` -- a read-only property for accessing a node's parent https://github.com/Textualize/textual/issues/1397
- Added public `TreeNode` label access via `TreeNode.label` https://github.com/Textualize/textual/issues/1396
- Added read-only public access to the children of a `TreeNode` via `TreeNode.children` https://github.com/Textualize/textual/issues/1398
- Added `Tree.get_node_by_id` to allow getting a node by its ID https://github.com/Textualize/textual/pull/1535
- Added a `Tree.NodeHighlighted` message, giving a `on_tree_node_highlighted` event handler https://github.com/Textualize/textual/issues/1400
- Added a `inherit_component_classes` subclassing parameter to control whether component classes are inherited from base classes https://github.com/Textualize/textual/issues/1399
- Added `diagnose` as a `textual` command https://github.com/Textualize/textual/issues/1542
- Added `row` and `column` cursors to `DataTable` https://github.com/Textualize/textual/pull/1547
- Added an optional parameter `selector` to the methods `Screen.focus_next` and `Screen.focus_previous` that enable using a CSS selector to narrow down which widgets can get focus https://github.com/Textualize/textual/issues/1196

### Changed

- `MouseScrollUp` and `MouseScrollDown` now inherit from `MouseEvent` and have attached modifier keys. https://github.com/Textualize/textual/pull/1458
- Fail-fast and print pretty tracebacks for Widget compose errors https://github.com/Textualize/textual/pull/1505
- Added Widget._refresh_scroll to avoid expensive layout when scrolling https://github.com/Textualize/textual/pull/1524
- `events.Paste` now bubbles https://github.com/Textualize/textual/issues/1434
- Improved error message when style flag `none` is mixed with other flags (e.g., when setting `text-style`) https://github.com/Textualize/textual/issues/1420
- Clock color in the `Header` widget now matches the header color https://github.com/Textualize/textual/issues/1459
- Programmatic calls to scroll now optionally scroll even if overflow styling says otherwise (introduces a new `force` parameter to all the `scroll_*` methods) https://github.com/Textualize/textual/issues/1201
- `COMPONENT_CLASSES` are now inherited from base classes https://github.com/Textualize/textual/issues/1399
- Watch methods may now take no parameters
- Added `compute` parameter to reactive
- A `TypeError` raised during `compose` now carries the full traceback
- Removed base class `NodeMessage` from which all node-related `Tree` events inherited

### Fixed

- The styles `scrollbar-background-active` and `scrollbar-color-hover` are no longer ignored https://github.com/Textualize/textual/pull/1480
- The widget `Placeholder` can now have its width set to `auto` https://github.com/Textualize/textual/pull/1508
- Behavior of widget `Input` when rendering after programmatic value change and related scenarios https://github.com/Textualize/textual/issues/1477 https://github.com/Textualize/textual/issues/1443
- `DataTable.show_cursor` now correctly allows cursor toggling https://github.com/Textualize/textual/pull/1547
- Fixed cursor not being visible on `DataTable` mount when `fixed_columns` were used https://github.com/Textualize/textual/pull/1547
- Fixed `DataTable` cursors not resetting to origin on `clear()` https://github.com/Textualize/textual/pull/1601
- Fixed TextLog wrapping issue https://github.com/Textualize/textual/issues/1554
- Fixed issue with TextLog not writing anything before layout https://github.com/Textualize/textual/issues/1498
- Fixed an exception when populating a child class of `ListView` purely from `compose` https://github.com/Textualize/textual/issues/1588
- Fixed freeze in tests https://github.com/Textualize/textual/issues/1608
- Fixed minus not displaying as symbol https://github.com/Textualize/textual/issues/1482

## [0.9.1] - 2022-12-30

### Added

- Added textual._win_sleep for Python on Windows < 3.11 https://github.com/Textualize/textual/pull/1457

## [0.9.0] - 2022-12-30

### Added

- Added textual.strip.Strip primitive
- Added textual._cache.FIFOCache
- Added an option to clear columns in DataTable.clear() https://github.com/Textualize/textual/pull/1427

### Changed

- Widget.render_line now returns a Strip
- Fix for slow updates on Windows
- Bumped Rich dependency

## [0.8.2] - 2022-12-28

### Fixed

- Fixed issue with TextLog.clear() https://github.com/Textualize/textual/issues/1447

## [0.8.1] - 2022-12-25

### Fixed

- Fix for overflowing tree issue https://github.com/Textualize/textual/issues/1425

## [0.8.0] - 2022-12-22

### Fixed

- Fixed issues with nested auto dimensions https://github.com/Textualize/textual/issues/1402
- Fixed watch method incorrectly running on first set when value hasn't changed and init=False https://github.com/Textualize/textual/pull/1367
- `App.dark` can now be set from `App.on_load` without an error being raised  https://github.com/Textualize/textual/issues/1369
- Fixed setting `visibility` changes needing a `refresh` https://github.com/Textualize/textual/issues/1355

### Added

- Added `textual.actions.SkipAction` exception which can be raised from an action to allow parents to process bindings.
- Added `textual keys` preview.
- Added ability to bind to a character in addition to key name. i.e. you can bind to "." or "full_stop".
- Added TextLog.shrink attribute to allow renderable to reduce in size to fit width.

### Changed

- Deprecated `PRIORITY_BINDINGS` class variable.
- Renamed `char` to `character` on Key event.
- Renamed `key_name` to `name` on Key event.
- Queries/`walk_children` no longer includes self in results by default https://github.com/Textualize/textual/pull/1416

## [0.7.0] - 2022-12-17

### Added

- Added `PRIORITY_BINDINGS` class variable, which can be used to control if a widget's bindings have priority by default. https://github.com/Textualize/textual/issues/1343

### Changed

- Renamed the `Binding` argument `universal` to `priority`. https://github.com/Textualize/textual/issues/1343
- When looking for bindings that have priority, they are now looked from `App` downwards. https://github.com/Textualize/textual/issues/1343
- `BINDINGS` on an `App`-derived class have priority by default. https://github.com/Textualize/textual/issues/1343
- `BINDINGS` on a `Screen`-derived class have priority by default. https://github.com/Textualize/textual/issues/1343
- Added a message parameter to Widget.exit

### Fixed

- Fixed validator not running on first reactive set https://github.com/Textualize/textual/pull/1359
- Ensure only printable characters are used as key_display https://github.com/Textualize/textual/pull/1361


## [0.6.0] - 2022-12-11

https://textual.textualize.io/blog/2022/12/11/version-060

### Added

- Added "inherited bindings" -- BINDINGS classvar will be merged with base classes, unless inherit_bindings is set to False
- Added `Tree` widget which replaces `TreeControl`.
- Added widget `Placeholder` https://github.com/Textualize/textual/issues/1200.
- Added `ListView` and `ListItem` widgets https://github.com/Textualize/textual/pull/1143

### Changed

- Rebuilt `DirectoryTree` with new `Tree` control.
- Empty containers with a dimension set to `"auto"` will now collapse instead of filling up the available space.
- Container widgets now have default height of `1fr`.
- The default `width` of a `Label` is now `auto`.

### Fixed

- Type selectors can now contain numbers https://github.com/Textualize/textual/issues/1253
- Fixed visibility not affecting children https://github.com/Textualize/textual/issues/1313
- Fixed issue with auto width/height and relative children https://github.com/Textualize/textual/issues/1319
- Fixed issue with offset applied to containers https://github.com/Textualize/textual/issues/1256
- Fixed default CSS retrieval for widgets with no `DEFAULT_CSS` that inherited from widgets with `DEFAULT_CSS` https://github.com/Textualize/textual/issues/1335
- Fixed merging of `BINDINGS` when binding inheritance is set to `None` https://github.com/Textualize/textual/issues/1351

## [0.5.0] - 2022-11-20

### Added

- Add get_child_by_id and get_widget_by_id, remove get_child https://github.com/Textualize/textual/pull/1146
- Add easing parameter to Widget.scroll_* methods https://github.com/Textualize/textual/pull/1144
- Added Widget.call_later which invokes a callback on idle.
- `DOMNode.ancestors` no longer includes `self`.
- Added `DOMNode.ancestors_with_self`, which retains the old behaviour of
  `DOMNode.ancestors`.
- Improved the speed of `DOMQuery.remove`.
- Added DataTable.clear
- Added low-level `textual.walk` methods.
- It is now possible to `await` a `Widget.remove`.
  https://github.com/Textualize/textual/issues/1094
- It is now possible to `await` a `DOMQuery.remove`. Note that this changes
  the return value of `DOMQuery.remove`, which used to return `self`.
  https://github.com/Textualize/textual/issues/1094
- Added Pilot.wait_for_animation
- Added `Widget.move_child` https://github.com/Textualize/textual/issues/1121
- Added a `Label` widget https://github.com/Textualize/textual/issues/1190
- Support lazy-instantiated Screens (callables in App.SCREENS) https://github.com/Textualize/textual/pull/1185
- Display of keys in footer has more sensible defaults https://github.com/Textualize/textual/pull/1213
- Add App.get_key_display, allowing custom key_display App-wide https://github.com/Textualize/textual/pull/1213

### Changed

- Watchers are now called immediately when setting the attribute if they are synchronous. https://github.com/Textualize/textual/pull/1145
- Widget.call_later has been renamed to Widget.call_after_refresh.
- Button variant values are now checked at runtime. https://github.com/Textualize/textual/issues/1189
- Added caching of some properties in Styles object

### Fixed

- Fixed DataTable row not updating after add https://github.com/Textualize/textual/issues/1026
- Fixed issues with animation. Now objects of different types may be animated.
- Fixed containers with transparent background not showing borders https://github.com/Textualize/textual/issues/1175
- Fixed auto-width in horizontal containers https://github.com/Textualize/textual/pull/1155
- Fixed Input cursor invisible when placeholder empty https://github.com/Textualize/textual/pull/1202
- Fixed deadlock when removing widgets from the App https://github.com/Textualize/textual/pull/1219

## [0.4.0] - 2022-11-08

https://textual.textualize.io/blog/2022/11/08/version-040/#version-040

### Changed

- Dropped support for mounting "named" and "anonymous" widgets via
  `App.mount` and `Widget.mount`. Both methods now simply take one or more
  widgets as positional arguments.
- `DOMNode.query_one` now raises a `TooManyMatches` exception if there is
  more than one matching node.
  https://github.com/Textualize/textual/issues/1096
- `App.mount` and `Widget.mount` have new `before` and `after` parameters https://github.com/Textualize/textual/issues/778

### Added

- Added `init` param to reactive.watch
- `CSS_PATH` can now be a list of CSS files https://github.com/Textualize/textual/pull/1079
- Added `DOMQuery.only_one` https://github.com/Textualize/textual/issues/1096
- Writes to stdout are now done in a thread, for smoother animation. https://github.com/Textualize/textual/pull/1104

## [0.3.0] - 2022-10-31

### Fixed

- Fixed issue where scrollbars weren't being unmounted
- Fixed fr units for horizontal and vertical layouts https://github.com/Textualize/textual/pull/1067
- Fixed `textual run` breaking sys.argv https://github.com/Textualize/textual/issues/1064
- Fixed footer not updating styles when toggling dark mode
- Fixed how the app title in a `Header` is centred https://github.com/Textualize/textual/issues/1060
- Fixed the swapping of button variants https://github.com/Textualize/textual/issues/1048
- Fixed reserved characters in screenshots https://github.com/Textualize/textual/issues/993
- Fixed issue with TextLog max_lines https://github.com/Textualize/textual/issues/1058

### Changed

- DOMQuery now raises InvalidQueryFormat in response to invalid query strings, rather than cryptic CSS error
- Dropped quit_after, screenshot, and screenshot_title from App.run, which can all be done via auto_pilot
- Widgets are now closed in reversed DOM order
- Input widget justify hardcoded to left to prevent text-align interference
- Changed `textual run` so that it patches `argv` in more situations
- DOM classes and IDs are now always treated fully case-sensitive https://github.com/Textualize/textual/issues/1047

### Added

- Added Unmount event
- Added App.run_async method
- Added App.run_test context manager
- Added auto_pilot to App.run and App.run_async
- Added Widget._get_virtual_dom to get scrollbars
- Added size parameter to run and run_async
- Added always_update to reactive
- Returned an awaitable from push_screen, switch_screen, and install_screen https://github.com/Textualize/textual/pull/1061

## [0.2.1] - 2022-10-23

### Changed

- Updated meta data for PyPI

## [0.2.0] - 2022-10-23

### Added

- CSS support
- Too numerous to mention
## [0.1.18] - 2022-04-30

### Changed

- Bump typing extensions

## [0.1.17] - 2022-03-10

### Changed

- Bumped Rich dependency

## [0.1.16] - 2022-03-10

### Fixed

- Fixed escape key hanging on Windows

## [0.1.15] - 2022-01-31

### Added

- Added Windows Driver

## [0.1.14] - 2022-01-09

### Changed

- Updated Rich dependency to 11.X

## [0.1.13] - 2022-01-01

### Fixed

- Fixed spurious characters when exiting app
- Fixed increasing delay when exiting

## [0.1.12] - 2021-09-20

### Added

- Added geometry.Spacing

### Fixed

- Fixed calculation of virtual size in scroll views

## [0.1.11] - 2021-09-12

### Changed

- Changed message handlers to use prefix handle\_
- Renamed messages to drop the Message suffix
- Events now bubble by default
- Refactor of layout

### Added

- Added App.measure
- Added auto_width to Vertical Layout, WindowView, an ScrollView
- Added big_table.py example
- Added easing.py example

## [0.1.10] - 2021-08-25

### Added

- Added keyboard control of tree control
- Added Widget.gutter to calculate space between renderable and outside edge
- Added margin, padding, and border attributes to Widget

### Changed

- Callbacks may be async or non-async.
- Event handler event argument is optional.
- Fixed exception in clock example https://github.com/willmcgugan/textual/issues/52
- Added Message.wait() which waits for a message to be processed
- Key events are now sent to widgets first, before processing bindings

## [0.1.9] - 2021-08-06

### Added

- Added hover over and mouse click to activate keys in footer
- Added verbosity argument to Widget.log

### Changed

- Simplified events. Remove Startup event (use Mount)
- Changed geometry.Point to geometry.Offset and geometry.Dimensions to geometry.Size

## [0.1.8] - 2021-07-17

### Fixed

- Fixed exiting mouse mode
- Fixed slow animation

### Added

- New log system

## [0.1.7] - 2021-07-14

### Changed

- Added functionality to calculator example.
- Scrollview now shows scrollbars automatically
- New handler system for messages that doesn't require inheritance
- Improved traceback handling

[0.50.1]: https://github.com/Textualize/textual/compare/v0.50.0...v0.50.1
[0.50.0]: https://github.com/Textualize/textual/compare/v0.49.0...v0.50.0
[0.49.1]: https://github.com/Textualize/textual/compare/v0.49.0...v0.49.1
[0.49.0]: https://github.com/Textualize/textual/compare/v0.48.2...v0.49.0
[0.48.2]: https://github.com/Textualize/textual/compare/v0.48.1...v0.48.2
[0.48.1]: https://github.com/Textualize/textual/compare/v0.48.0...v0.48.1
[0.48.0]: https://github.com/Textualize/textual/compare/v0.47.1...v0.48.0
[0.47.1]: https://github.com/Textualize/textual/compare/v0.47.0...v0.47.1
[0.47.0]: https://github.com/Textualize/textual/compare/v0.46.0...v0.47.0
[0.46.0]: https://github.com/Textualize/textual/compare/v0.45.1...v0.46.0
[0.45.1]: https://github.com/Textualize/textual/compare/v0.45.0...v0.45.1
[0.45.0]: https://github.com/Textualize/textual/compare/v0.44.1...v0.45.0
[0.44.1]: https://github.com/Textualize/textual/compare/v0.44.0...v0.44.1
[0.44.0]: https://github.com/Textualize/textual/compare/v0.43.2...v0.44.0
[0.43.2]: https://github.com/Textualize/textual/compare/v0.43.1...v0.43.2
[0.43.1]: https://github.com/Textualize/textual/compare/v0.43.0...v0.43.1
[0.43.0]: https://github.com/Textualize/textual/compare/v0.42.0...v0.43.0
[0.42.0]: https://github.com/Textualize/textual/compare/v0.41.0...v0.42.0
[0.41.0]: https://github.com/Textualize/textual/compare/v0.40.0...v0.41.0
[0.40.0]: https://github.com/Textualize/textual/compare/v0.39.0...v0.40.0
[0.39.0]: https://github.com/Textualize/textual/compare/v0.38.1...v0.39.0
[0.38.1]: https://github.com/Textualize/textual/compare/v0.38.0...v0.38.1
[0.38.0]: https://github.com/Textualize/textual/compare/v0.37.1...v0.38.0
[0.37.1]: https://github.com/Textualize/textual/compare/v0.37.0...v0.37.1
[0.37.0]: https://github.com/Textualize/textual/compare/v0.36.0...v0.37.0
[0.36.0]: https://github.com/Textualize/textual/compare/v0.35.1...v0.36.0
[0.35.1]: https://github.com/Textualize/textual/compare/v0.35.0...v0.35.1
[0.35.0]: https://github.com/Textualize/textual/compare/v0.34.0...v0.35.0
[0.34.0]: https://github.com/Textualize/textual/compare/v0.33.0...v0.34.0
[0.33.0]: https://github.com/Textualize/textual/compare/v0.32.0...v0.33.0
[0.32.0]: https://github.com/Textualize/textual/compare/v0.31.0...v0.32.0
[0.31.0]: https://github.com/Textualize/textual/compare/v0.30.0...v0.31.0
[0.30.0]: https://github.com/Textualize/textual/compare/v0.29.0...v0.30.0
[0.29.0]: https://github.com/Textualize/textual/compare/v0.28.1...v0.29.0
[0.28.1]: https://github.com/Textualize/textual/compare/v0.28.0...v0.28.1
[0.28.0]: https://github.com/Textualize/textual/compare/v0.27.0...v0.28.0
[0.27.0]: https://github.com/Textualize/textual/compare/v0.26.0...v0.27.0
[0.26.0]: https://github.com/Textualize/textual/compare/v0.25.0...v0.26.0
[0.25.0]: https://github.com/Textualize/textual/compare/v0.24.1...v0.25.0
[0.24.1]: https://github.com/Textualize/textual/compare/v0.24.0...v0.24.1
[0.24.0]: https://github.com/Textualize/textual/compare/v0.23.0...v0.24.0
[0.23.0]: https://github.com/Textualize/textual/compare/v0.22.3...v0.23.0
[0.22.3]: https://github.com/Textualize/textual/compare/v0.22.2...v0.22.3
[0.22.2]: https://github.com/Textualize/textual/compare/v0.22.1...v0.22.2
[0.22.1]: https://github.com/Textualize/textual/compare/v0.22.0...v0.22.1
[0.22.0]: https://github.com/Textualize/textual/compare/v0.21.0...v0.22.0
[0.21.0]: https://github.com/Textualize/textual/compare/v0.20.1...v0.21.0
[0.20.1]: https://github.com/Textualize/textual/compare/v0.20.0...v0.20.1
[0.20.0]: https://github.com/Textualize/textual/compare/v0.19.1...v0.20.0
[0.19.1]: https://github.com/Textualize/textual/compare/v0.19.0...v0.19.1
[0.19.0]: https://github.com/Textualize/textual/compare/v0.18.0...v0.19.0
[0.18.0]: https://github.com/Textualize/textual/compare/v0.17.4...v0.18.0
[0.17.3]: https://github.com/Textualize/textual/compare/v0.17.2...v0.17.3
[0.17.2]: https://github.com/Textualize/textual/compare/v0.17.1...v0.17.2
[0.17.1]: https://github.com/Textualize/textual/compare/v0.17.0...v0.17.1
[0.17.0]: https://github.com/Textualize/textual/compare/v0.16.0...v0.17.0
[0.16.0]: https://github.com/Textualize/textual/compare/v0.15.1...v0.16.0
[0.15.1]: https://github.com/Textualize/textual/compare/v0.15.0...v0.15.1
[0.15.0]: https://github.com/Textualize/textual/compare/v0.14.0...v0.15.0
[0.14.0]: https://github.com/Textualize/textual/compare/v0.13.0...v0.14.0
[0.13.0]: https://github.com/Textualize/textual/compare/v0.12.1...v0.13.0
[0.12.1]: https://github.com/Textualize/textual/compare/v0.12.0...v0.12.1
[0.12.0]: https://github.com/Textualize/textual/compare/v0.11.1...v0.12.0
[0.11.1]: https://github.com/Textualize/textual/compare/v0.11.0...v0.11.1
[0.11.0]: https://github.com/Textualize/textual/compare/v0.10.1...v0.11.0
[0.10.1]: https://github.com/Textualize/textual/compare/v0.10.0...v0.10.1
[0.10.0]: https://github.com/Textualize/textual/compare/v0.9.1...v0.10.0
[0.9.1]: https://github.com/Textualize/textual/compare/v0.9.0...v0.9.1
[0.9.0]: https://github.com/Textualize/textual/compare/v0.8.2...v0.9.0
[0.8.2]: https://github.com/Textualize/textual/compare/v0.8.1...v0.8.2
[0.8.1]: https://github.com/Textualize/textual/compare/v0.8.0...v0.8.1
[0.8.0]: https://github.com/Textualize/textual/compare/v0.7.0...v0.8.0
[0.7.0]: https://github.com/Textualize/textual/compare/v0.6.0...v0.7.0
[0.6.0]: https://github.com/Textualize/textual/compare/v0.5.0...v0.6.0
[0.5.0]: https://github.com/Textualize/textual/compare/v0.4.0...v0.5.0
[0.4.0]: https://github.com/Textualize/textual/compare/v0.3.0...v0.4.0
[0.3.0]: https://github.com/Textualize/textual/compare/v0.2.1...v0.3.0
[0.2.1]: https://github.com/Textualize/textual/compare/v0.2.0...v0.2.1
[0.2.0]: https://github.com/Textualize/textual/compare/v0.1.18...v0.2.0
[0.1.18]: https://github.com/Textualize/textual/compare/v0.1.17...v0.1.18
[0.1.17]: https://github.com/Textualize/textual/compare/v0.1.16...v0.1.17
[0.1.16]: https://github.com/Textualize/textual/compare/v0.1.15...v0.1.16
[0.1.15]: https://github.com/Textualize/textual/compare/v0.1.14...v0.1.15
[0.1.14]: https://github.com/Textualize/textual/compare/v0.1.13...v0.1.14
[0.1.13]: https://github.com/Textualize/textual/compare/v0.1.12...v0.1.13
[0.1.12]: https://github.com/Textualize/textual/compare/v0.1.11...v0.1.12
[0.1.11]: https://github.com/Textualize/textual/compare/v0.1.10...v0.1.11
[0.1.10]: https://github.com/Textualize/textual/compare/v0.1.9...v0.1.10
[0.1.9]: https://github.com/Textualize/textual/compare/v0.1.8...v0.1.9
[0.1.8]: https://github.com/Textualize/textual/compare/v0.1.7...v0.1.8
[0.1.7]: https://github.com/Textualize/textual/releases/tag/v0.1.7<|MERGE_RESOLUTION|>--- conflicted
+++ resolved
@@ -7,12 +7,6 @@
 
 ## Unreleased
 
-<<<<<<< HEAD
-### Fixed
-
-- Improve support for selector lists in nested TCSS https://github.com/Textualize/textual/issues/3969
-- Improve support for rule declarations after nested TCSS rule sets https://github.com/Textualize/textual/issues/3999
-=======
 ### Added
 
 - TextArea now has `read_only` mode https://github.com/Textualize/textual/pull/4151
@@ -24,6 +18,11 @@
 
 - Renamed `TextArea.tab_behaviour` to `TextArea.tab_behavior` https://github.com/Textualize/textual/pull/4124
 
+### Fixed
+
+- Improve support for selector lists in nested TCSS https://github.com/Textualize/textual/issues/3969
+- Improve support for rule declarations after nested TCSS rule sets https://github.com/Textualize/textual/issues/3999
+
 ## [0.50.1] - 2024-02-09
 
 ### Fixed
@@ -41,7 +40,6 @@
 ### Added
 
 - Added support for configuring dark and light themes for code in `Markdown` https://github.com/Textualize/textual/issues/3997
->>>>>>> b13a2153
 
 ## [0.49.0] - 2024-02-07
 
