--- conflicted
+++ resolved
@@ -4,14 +4,6 @@
 
 The format is based on [Keep a Changelog](http://keepachangelog.com/)
 and this project adheres to [Semantic Versioning](http://semver.org/).
-
-<<<<<<< HEAD
-## Unreleased
-
-### Added
-
-- `Enter` and `Leave` events can now be used with the `on` decorator https://github.com/Textualize/textual/pull/5159
-=======
 
 ## Unreleased
 
@@ -36,11 +28,11 @@
 - Added new demo `python -m textual`, not *quite* finished but better than the old one https://github.com/Textualize/textual/pull/5174
 - Added `Screen.can_view_partial` and `Widget.can_view_partial` https://github.com/Textualize/textual/pull/5174
 - Added `App.is_web` property to indicate if the app is running via a web browser https://github.com/Textualize/textual/pull/5128
+- `Enter` and `Leave` events can now be used with the `on` decorator https://github.com/Textualize/textual/pull/5159
 
 ### Fixed
 
 - Fixed glitchy ListView https://github.com/Textualize/textual/issues/5163
->>>>>>> b9be24f8
 
 ## [0.84.0] - 2024-10-22
 
