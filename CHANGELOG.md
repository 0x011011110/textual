--- conflicted
+++ resolved
@@ -31,11 +31,8 @@
 - Keys such as escape and space are now displayed in lower case in footer https://github.com/Textualize/textual/pull/4876
 - Changed default command palette binding to `ctrl+p` https://github.com/Textualize/textual/pull/4867
 - Removed `ctrl_to_caret` and `upper_case_keys` from Footer. These can be implemented in `App.get_key_display`.
-<<<<<<< HEAD
 - Renamed `SystemCommands` to `SystemCommandsProvider` https://github.com/Textualize/textual/pull/4920
-=======
 - Breaking change: Removed ClassicFooter (please use new Footer widget) https://github.com/Textualize/textual/pull/4921
->>>>>>> 0116cd27
 
 ### Fixed
 
