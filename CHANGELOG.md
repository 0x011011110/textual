--- conflicted
+++ resolved
@@ -20,12 +20,9 @@
 ### Added
 
 - Added `Screen.is_active` 
-<<<<<<< HEAD
 - Added `icon` reactive to Header widget https://github.com/Textualize/textual/pull/4627
 - Added `time_format` reactive to Header widget https://github.com/Textualize/textual/pull/4627
-=======
 - Added `tooltip` parameter to input widgets https://github.com/Textualize/textual/pull/4625
->>>>>>> 2ddcb381
 
 ## [0.65.2] - 2023-06-06
 
