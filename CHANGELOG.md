# Change Log

All notable changes to this project will be documented in this file.

The format is based on [Keep a Changelog](http://keepachangelog.com/)
and this project adheres to [Semantic Versioning](http://semver.org/).


## Unreleased

### Fixed

- Duplicate CSS errors when parsing CSS from a screen https://github.com/Textualize/textual/issues/3581
- Added missing `blur` pseudo class https://github.com/Textualize/textual/issues/3439
- Fixed visual glitched characters on Windows due to Python limitation https://github.com/Textualize/textual/issues/2548
- Fixed outline not rendering correctly in some scenarios (e.g. on Button widgets) https://github.com/Textualize/textual/issues/3628
- Fixed live-reloading of screen CSS https://github.com/Textualize/textual/issues/3454
<<<<<<< HEAD
- Off-by-one in CSS error reporting https://github.com/Textualize/textual/issues/3625
=======
- `Select.value` could be in an invalid state https://github.com/Textualize/textual/issues/3612

### Added

- Exceptions to `textual.widgets.select` https://github.com/Textualize/textual/pull/3614
  - `InvalidSelectValueError` for when setting a `Select` to an invalid value
  - `EmptySelectError` when creating/setting a `Select` to have no options when `allow_blank` is `False`
- `Select` methods https://github.com/Textualize/textual/pull/3614
  - `clear`
  - `is_blank`
- Constant `Select.BLANK` to flag an empty selection https://github.com/Textualize/textual/pull/3614
- Added `restrict`, `type`, `max_length`, and `valid_empty` to Input https://github.com/Textualize/textual/pull/3657
>>>>>>> 7a25bb19

### Changed

- CSS error reporting will no longer provide links to the files in question https://github.com/Textualize/textual/pull/3582
- inline CSS error reporting will report widget/class variable where the CSS was read from https://github.com/Textualize/textual/pull/3582
- Breaking change: Setting `Select.value` to `None` no longer clears the selection (See `Select.BLANK` and `Select.clear`) https://github.com/Textualize/textual/pull/3614


## [0.41.0] - 2023-10-31

### Fixed

- Fixed `Input.cursor_blink` reactive not changing blink state after `Input` was mounted https://github.com/Textualize/textual/pull/3498
- Fixed `Tabs.active` attribute value not being re-assigned after removing a tab or clearing https://github.com/Textualize/textual/pull/3498
- Fixed `DirectoryTree` race-condition crash when changing path https://github.com/Textualize/textual/pull/3498
- Fixed issue with `LRUCache.discard` https://github.com/Textualize/textual/issues/3537
- Fixed `DataTable` not scrolling to rows that were just added https://github.com/Textualize/textual/pull/3552
- Fixed cache bug with `DataTable.update_cell` https://github.com/Textualize/textual/pull/3551
- Fixed CSS errors being repeated https://github.com/Textualize/textual/pull/3566
- Fix issue with chunky highlights on buttons https://github.com/Textualize/textual/pull/3571
- Fixed `OptionList` event leakage from `CommandPalette` to `App`.
- Fixed crash in `LoadingIndicator` https://github.com/Textualize/textual/pull/3498
- Fixed crash when `Tabs` appeared as a descendant of `TabbedContent` in the DOM https://github.com/Textualize/textual/pull/3602
- Fixed the command palette cancelling other workers https://github.com/Textualize/textual/issues/3615

### Added

- Add Document `get_index_from_location` / `get_location_from_index` https://github.com/Textualize/textual/pull/3410
- Add setter for `TextArea.text` https://github.com/Textualize/textual/discussions/3525
- Added `key` argument to the `DataTable.sort()` method, allowing the table to be sorted using a custom function (or other callable) https://github.com/Textualize/textual/pull/3090
- Added `initial` to all css rules, which restores default (i.e. value from DEFAULT_CSS) https://github.com/Textualize/textual/pull/3566
- Added HorizontalPad to pad.py https://github.com/Textualize/textual/pull/3571
- Added `AwaitComplete` class, to be used for optionally awaitable return values https://github.com/Textualize/textual/pull/3498

### Changed

- Breaking change: `Button.ACTIVE_EFFECT_DURATION` classvar converted to `Button.active_effect_duration` attribute https://github.com/Textualize/textual/pull/3498
- Breaking change: `Input.blink_timer` made private (renamed to `Input._blink_timer`) https://github.com/Textualize/textual/pull/3498
- Breaking change: `Input.cursor_blink` reactive updated to not run on mount (now `init=False`) https://github.com/Textualize/textual/pull/3498
- Breaking change: `AwaitTabbedContent` class removed https://github.com/Textualize/textual/pull/3498
- Breaking change: `Tabs.remove_tab` now returns an `AwaitComplete` instead of an `AwaitRemove` https://github.com/Textualize/textual/pull/3498
- Breaking change: `Tabs.clear` now returns an `AwaitComplete` instead of an `AwaitRemove` https://github.com/Textualize/textual/pull/3498
- `TabbedContent.add_pane` now returns an `AwaitComplete` instead of an `AwaitTabbedContent` https://github.com/Textualize/textual/pull/3498
- `TabbedContent.remove_pane` now returns an `AwaitComplete` instead of an `AwaitTabbedContent` https://github.com/Textualize/textual/pull/3498
- `TabbedContent.clear_pane` now returns an `AwaitComplete` instead of an `AwaitTabbedContent` https://github.com/Textualize/textual/pull/3498
- `Tabs.add_tab` now returns an `AwaitComplete` instead of an `AwaitMount` https://github.com/Textualize/textual/pull/3498
- `DirectoryTree.reload` now returns an `AwaitComplete`, which may be awaited to ensure the node has finished being processed by the internal queue https://github.com/Textualize/textual/pull/3498
- `Tabs.remove_tab` now returns an `AwaitComplete`, which may be awaited to ensure the tab is unmounted and internal state is updated https://github.com/Textualize/textual/pull/3498
- `App.switch_mode` now returns an `AwaitMount`, which may be awaited to ensure the screen is mounted https://github.com/Textualize/textual/pull/3498
- Buttons will now display multiple lines, and have auto height https://github.com/Textualize/textual/pull/3539
- DataTable now has a max-height of 100vh rather than 100%, which doesn't work with auto
- Breaking change: empty rules now result in an error https://github.com/Textualize/textual/pull/3566
- Improved startup time by caching CSS parsing https://github.com/Textualize/textual/pull/3575
- Workers are now created/run in a thread-safe way https://github.com/Textualize/textual/pull/3586

## [0.40.0] - 2023-10-11

### Added

- Added `loading` reactive property to widgets https://github.com/Textualize/textual/pull/3509

## [0.39.0] - 2023-10-10

### Fixed

- `Pilot.click`/`Pilot.hover` can't use `Screen` as a selector https://github.com/Textualize/textual/issues/3395
- App exception when a `Tree` is initialized/mounted with `disabled=True` https://github.com/Textualize/textual/issues/3407
- Fixed `print` locations not being correctly reported in `textual console` https://github.com/Textualize/textual/issues/3237
- Fix location of IME and emoji popups https://github.com/Textualize/textual/pull/3408
- Fixed application freeze when pasting an emoji into an application on Windows https://github.com/Textualize/textual/issues/3178
- Fixed duplicate option ID handling in the `OptionList` https://github.com/Textualize/textual/issues/3455
- Fix crash when removing and updating DataTable cell at same time https://github.com/Textualize/textual/pull/3487
- Fixed fractional styles to allow integer values https://github.com/Textualize/textual/issues/3414
- Stop eating stdout/stderr in headless mode - print works again in tests https://github.com/Textualize/textual/pull/3486

### Added

- `OutOfBounds` exception to be raised by `Pilot` https://github.com/Textualize/textual/pull/3360
- `TextArea.cursor_screen_offset` property for getting the screen-relative position of the cursor https://github.com/Textualize/textual/pull/3408
- `Input.cursor_screen_offset` property for getting the screen-relative position of the cursor https://github.com/Textualize/textual/pull/3408
- Reactive `cell_padding` (and respective parameter) to define horizontal cell padding in data table columns https://github.com/Textualize/textual/issues/3435
- Added `Input.clear` method https://github.com/Textualize/textual/pull/3430
- Added `TextArea.SelectionChanged` and `TextArea.Changed` messages https://github.com/Textualize/textual/pull/3442
- Added `wait_for_dismiss` parameter to `App.push_screen` https://github.com/Textualize/textual/pull/3477
- Allow scrollbar-size to be set to 0 to achieve scrollable containers with no visible scrollbars https://github.com/Textualize/textual/pull/3488

### Changed

- Breaking change: tree-sitter and tree-sitter-languages dependencies moved to `syntax` extra https://github.com/Textualize/textual/pull/3398
- `Pilot.click`/`Pilot.hover` now raises `OutOfBounds` when clicking outside visible screen https://github.com/Textualize/textual/pull/3360
- `Pilot.click`/`Pilot.hover` now return a Boolean indicating whether the click/hover landed on the widget that matches the selector https://github.com/Textualize/textual/pull/3360
- Added a delay to when the `No Matches` message appears in the command palette, thus removing a flicker https://github.com/Textualize/textual/pull/3399
- Timer callbacks are now typed more loosely https://github.com/Textualize/textual/issues/3434

## [0.38.1] - 2023-09-21

### Fixed

- Hotfix - added missing highlight files in build distribution https://github.com/Textualize/textual/pull/3370

## [0.38.0] - 2023-09-21

### Added

- Added a TextArea https://github.com/Textualize/textual/pull/2931
- Added :dark and :light pseudo classes

### Fixed

- Fixed `DataTable` not updating component styles on hot-reloading https://github.com/Textualize/textual/issues/3312

### Changed

- Breaking change: CSS in DEFAULT_CSS is now automatically scoped to the widget (set SCOPED_CSS=False) to disable
- Breaking change: Changed `Markdown.goto_anchor` to return a boolean (if the anchor was found) instead of `None` https://github.com/Textualize/textual/pull/3334

## [0.37.1] - 2023-09-16

### Fixed

- Fixed the command palette crashing with a `TimeoutError` in any Python before 3.11 https://github.com/Textualize/textual/issues/3320
- Fixed `Input` event leakage from `CommandPalette` to `App`.

## [0.37.0] - 2023-09-15

### Added

- Added the command palette https://github.com/Textualize/textual/pull/3058
- `Input` is now validated when focus moves out of it https://github.com/Textualize/textual/pull/3193
- Attribute `Input.validate_on` (and `__init__` parameter of the same name) to customise when validation occurs https://github.com/Textualize/textual/pull/3193
- Screen-specific (sub-)title attributes https://github.com/Textualize/textual/pull/3199:
  - `Screen.TITLE`
  - `Screen.SUB_TITLE`
  - `Screen.title`
  - `Screen.sub_title`
- Properties `Header.screen_title` and `Header.screen_sub_title` https://github.com/Textualize/textual/pull/3199
- Added `DirectoryTree.DirectorySelected` message https://github.com/Textualize/textual/issues/3200
- Added `widgets.Collapsible` contributed by Sunyoung Yoo https://github.com/Textualize/textual/pull/2989

### Fixed

- Fixed a crash when removing an option from an `OptionList` while the mouse is hovering over the last option https://github.com/Textualize/textual/issues/3270
- Fixed a crash in `MarkdownViewer` when clicking on a link that contains an anchor https://github.com/Textualize/textual/issues/3094
- Fixed wrong message pump in pop_screen https://github.com/Textualize/textual/pull/3315

### Changed

- Widget.notify and App.notify are now thread-safe https://github.com/Textualize/textual/pull/3275
- Breaking change: Widget.notify and App.notify now return None https://github.com/Textualize/textual/pull/3275
- App.unnotify is now private (renamed to App._unnotify) https://github.com/Textualize/textual/pull/3275
- `Markdown.load` will now attempt to scroll to a related heading if an anchor is provided https://github.com/Textualize/textual/pull/3244
- `ProgressBar` explicitly supports being set back to its indeterminate state https://github.com/Textualize/textual/pull/3286

## [0.36.0] - 2023-09-05

### Added

- TCSS styles `layer` and `layers` can be strings https://github.com/Textualize/textual/pull/3169
- `App.return_code` for the app return code https://github.com/Textualize/textual/pull/3202
- Added `animate` switch to `Tree.scroll_to_line` and `Tree.scroll_to_node` https://github.com/Textualize/textual/pull/3210
- Added `Rule` widget https://github.com/Textualize/textual/pull/3209
- Added App.current_mode to get the current mode https://github.com/Textualize/textual/pull/3233

### Changed

- Reactive callbacks are now scheduled on the message pump of the reactable that is watching instead of the owner of reactive attribute https://github.com/Textualize/textual/pull/3065
- Callbacks scheduled with `call_next` will now have the same prevented messages as when the callback was scheduled https://github.com/Textualize/textual/pull/3065
- Added `cursor_type` to the `DataTable` constructor.
- Fixed `push_screen` not updating Screen.CSS styles https://github.com/Textualize/textual/issues/3217
- `DataTable.add_row` accepts `height=None` to automatically compute optimal height for a row https://github.com/Textualize/textual/pull/3213

### Fixed

- Fixed flicker when calling pop_screen multiple times https://github.com/Textualize/textual/issues/3126
- Fixed setting styles.layout not updating https://github.com/Textualize/textual/issues/3047
- Fixed flicker when scrolling tree up or down a line https://github.com/Textualize/textual/issues/3206

## [0.35.1]

### Fixed

- Fixed flash of 80x24 interface in textual-web

## [0.35.0]

### Added

- Ability to enable/disable tabs via the reactive `disabled` in tab panes https://github.com/Textualize/textual/pull/3152
- Textual-web driver support for Windows

### Fixed

- Could not hide/show/disable/enable tabs in nested `TabbedContent` https://github.com/Textualize/textual/pull/3150

## [0.34.0] - 2023-08-22

### Added

- Methods `TabbedContent.disable_tab` and `TabbedContent.enable_tab` https://github.com/Textualize/textual/pull/3112
- Methods `Tabs.disable` and `Tabs.enable` https://github.com/Textualize/textual/pull/3112
- Messages `Tab.Disabled`, `Tab.Enabled`, `Tabs.TabDisabled` and `Tabs.Enabled` https://github.com/Textualize/textual/pull/3112
- Methods `TabbedContent.hide_tab` and `TabbedContent.show_tab` https://github.com/Textualize/textual/pull/3112
- Methods `Tabs.hide` and `Tabs.show` https://github.com/Textualize/textual/pull/3112
- Messages `Tabs.TabHidden` and `Tabs.TabShown` https://github.com/Textualize/textual/pull/3112
- Added `ListView.extend` method to append multiple items https://github.com/Textualize/textual/pull/3012

### Changed

- grid-columns and grid-rows now accept an `auto` token to detect the optimal size https://github.com/Textualize/textual/pull/3107
- LoadingIndicator now has a minimum height of 1 line.

### Fixed

- Fixed auto height container with default grid-rows https://github.com/Textualize/textual/issues/1597
- Fixed `page_up` and `page_down` bug in `DataTable` when `show_header = False` https://github.com/Textualize/textual/pull/3093
- Fixed issue with visible children inside invisible container when moving focus https://github.com/Textualize/textual/issues/3053

## [0.33.0] - 2023-08-15


### Fixed

- Fixed unintuitive sizing behaviour of TabbedContent https://github.com/Textualize/textual/issues/2411
- Fixed relative units not always expanding auto containers https://github.com/Textualize/textual/pull/3059
- Fixed background refresh https://github.com/Textualize/textual/issues/3055
- Fixed `SelectionList.clear_options` https://github.com/Textualize/textual/pull/3075
- `MouseMove` events bubble up from widgets. `App` and `Screen` receive `MouseMove` events even if there's no Widget under the cursor. https://github.com/Textualize/textual/issues/2905
- Fixed click on double-width char https://github.com/Textualize/textual/issues/2968

### Changed

- Breaking change: `DOMNode.visible` now takes into account full DOM to report whether a node is visible or not.

### Removed

- Property `Widget.focusable_children` https://github.com/Textualize/textual/pull/3070

### Added

- Added an interface for replacing prompt of an individual option in an `OptionList` https://github.com/Textualize/textual/issues/2603
- Added `DirectoryTree.reload_node` method https://github.com/Textualize/textual/issues/2757
- Added widgets.Digit https://github.com/Textualize/textual/pull/3073
- Added `BORDER_TITLE` and `BORDER_SUBTITLE` classvars to Widget https://github.com/Textualize/textual/pull/3097

### Changed

- DescendantBlur and DescendantFocus can now be used with @on decorator

## [0.32.0] - 2023-08-03

### Added

- Added widgets.Log
- Added Widget.is_vertical_scroll_end, Widget.is_horizontal_scroll_end, Widget.is_vertical_scrollbar_grabbed, Widget.is_horizontal_scrollbar_grabbed

### Changed

- Breaking change: Renamed TextLog to RichLog

## [0.31.0] - 2023-08-01

### Added

- Added App.begin_capture_print, App.end_capture_print, Widget.begin_capture_print, Widget.end_capture_print https://github.com/Textualize/textual/issues/2952
- Added the ability to run async methods as thread workers https://github.com/Textualize/textual/pull/2938
- Added `App.stop_animation` https://github.com/Textualize/textual/issues/2786
- Added `Widget.stop_animation` https://github.com/Textualize/textual/issues/2786

### Changed

- Breaking change: Creating a thread worker now requires that a `thread=True` keyword argument is passed https://github.com/Textualize/textual/pull/2938
- Breaking change: `Markdown.load` no longer captures all errors and returns a `bool`, errors now propagate https://github.com/Textualize/textual/issues/2956
- Breaking change: the default style of a `DataTable` now has `max-height: 100%` https://github.com/Textualize/textual/issues/2959

### Fixed

- Fixed a crash when a `SelectionList` had a prompt wider than itself https://github.com/Textualize/textual/issues/2900
- Fixed a bug where `Click` events were bubbling up from `Switch` widgets https://github.com/Textualize/textual/issues/2366
- Fixed a crash when using empty CSS variables https://github.com/Textualize/textual/issues/1849
- Fixed issue with tabs in TextLog https://github.com/Textualize/textual/issues/3007
- Fixed a bug with `DataTable` hover highlighting https://github.com/Textualize/textual/issues/2909

## [0.30.0] - 2023-07-17

### Added

- Added `DataTable.remove_column` method https://github.com/Textualize/textual/pull/2899
- Added notifications https://github.com/Textualize/textual/pull/2866
- Added `on_complete` callback to scroll methods https://github.com/Textualize/textual/pull/2903

### Fixed

- Fixed CancelledError issue with timer https://github.com/Textualize/textual/issues/2854
- Fixed Toggle Buttons issue with not being clickable/hoverable https://github.com/Textualize/textual/pull/2930


## [0.29.0] - 2023-07-03

### Changed

- Factored dev tools (`textual` command) in to external lib (`textual-dev`).

### Added

- Updated `DataTable.get_cell` type hints to accept string keys https://github.com/Textualize/textual/issues/2586
- Added `DataTable.get_cell_coordinate` method
- Added `DataTable.get_row_index` method https://github.com/Textualize/textual/issues/2587
- Added `DataTable.get_column_index` method
- Added can-focus pseudo-class to target widgets that may receive focus
- Make `Markdown.update` optionally awaitable https://github.com/Textualize/textual/pull/2838
- Added `default` parameter to `DataTable.add_column` for populating existing rows https://github.com/Textualize/textual/pull/2836
- Added can-focus pseudo-class to target widgets that may receive focus

### Fixed

- Fixed crash when columns were added to populated `DataTable` https://github.com/Textualize/textual/pull/2836
- Fixed issues with opacity on Screens https://github.com/Textualize/textual/issues/2616
- Fixed style problem with selected selections in a non-focused selection list https://github.com/Textualize/textual/issues/2768
- Fixed sys.stdout and sys.stderr being None https://github.com/Textualize/textual/issues/2879

## [0.28.1] - 2023-06-20

### Fixed

- Fixed indented code blocks not showing up in `Markdown` https://github.com/Textualize/textual/issues/2781
- Fixed inline code blocks in lists showing out of order in `Markdown` https://github.com/Textualize/textual/issues/2676
- Fixed list items in a `Markdown` being added to the focus chain https://github.com/Textualize/textual/issues/2380
- Fixed `Tabs` posting unnecessary messages when removing non-active tabs https://github.com/Textualize/textual/issues/2807
- call_after_refresh will preserve the sender within the callback https://github.com/Textualize/textual/pull/2806

### Added

- Added a method of allowing third party code to handle unhandled tokens in `Markdown` https://github.com/Textualize/textual/pull/2803
- Added `MarkdownBlock` as an exported symbol in `textual.widgets.markdown` https://github.com/Textualize/textual/pull/2803

### Changed

- Tooltips are now inherited, so will work with compound widgets


## [0.28.0] - 2023-06-19

### Added

- The devtools console now confirms when CSS files have been successfully loaded after a previous error https://github.com/Textualize/textual/pull/2716
- Class variable `CSS` to screens https://github.com/Textualize/textual/issues/2137
- Class variable `CSS_PATH` to screens https://github.com/Textualize/textual/issues/2137
- Added `cursor_foreground_priority` and `cursor_background_priority` to `DataTable` https://github.com/Textualize/textual/pull/2736
- Added Region.center
- Added `center` parameter to `Widget.scroll_to_region`
- Added `origin_visible` parameter to `Widget.scroll_to_region`
- Added `origin_visible` parameter to `Widget.scroll_to_center`
- Added `TabbedContent.tab_count` https://github.com/Textualize/textual/pull/2751
- Added `TabbedContent.add_pane` https://github.com/Textualize/textual/pull/2751
- Added `TabbedContent.remove_pane` https://github.com/Textualize/textual/pull/2751
- Added `TabbedContent.clear_panes` https://github.com/Textualize/textual/pull/2751
- Added `TabbedContent.Cleared` https://github.com/Textualize/textual/pull/2751

### Fixed

- Fixed setting `TreeNode.label` on an existing `Tree` node not immediately refreshing https://github.com/Textualize/textual/pull/2713
- Correctly implement `__eq__` protocol in DataTable https://github.com/Textualize/textual/pull/2705
- Fixed exceptions in Pilot tests being silently ignored https://github.com/Textualize/textual/pull/2754
- Fixed issue where internal data of `OptionList` could be invalid for short window after `clear_options` https://github.com/Textualize/textual/pull/2754
- Fixed `Tooltip` causing a `query_one` on a lone `Static` to fail https://github.com/Textualize/textual/issues/2723
- Nested widgets wouldn't lose focus when parent is disabled https://github.com/Textualize/textual/issues/2772
- Fixed the `Tabs` `Underline` highlight getting "lost" in some extreme situations https://github.com/Textualize/textual/pull/2751

### Changed

- Breaking change: The `@on` decorator will now match a message class and any child classes https://github.com/Textualize/textual/pull/2746
- Breaking change: Styles update to checkbox, radiobutton, OptionList, Select, SelectionList, Switch https://github.com/Textualize/textual/pull/2777
- `Tabs.add_tab` is now optionally awaitable https://github.com/Textualize/textual/pull/2778
- `Tabs.add_tab` now takes `before` and `after` arguments to position a new tab https://github.com/Textualize/textual/pull/2778
- `Tabs.remove_tab` is now optionally awaitable https://github.com/Textualize/textual/pull/2778
- Breaking change: `Tabs.clear` has been changed from returning `self` to being optionally awaitable https://github.com/Textualize/textual/pull/2778

## [0.27.0] - 2023-06-01

### Fixed

- Fixed zero division error https://github.com/Textualize/textual/issues/2673
- Fix `scroll_to_center` when there were nested layers out of view (Compositor full_map not populated fully) https://github.com/Textualize/textual/pull/2684
- Fix crash when `Select` widget value attribute was set in `compose` https://github.com/Textualize/textual/pull/2690
- Issue with computing progress in workers https://github.com/Textualize/textual/pull/2686
- Issues with `switch_screen` not updating the results callback appropriately https://github.com/Textualize/textual/issues/2650
- Fixed incorrect mount order https://github.com/Textualize/textual/pull/2702

### Added

- `work` decorator accepts `description` parameter to add debug string https://github.com/Textualize/textual/issues/2597
- Added `SelectionList` widget https://github.com/Textualize/textual/pull/2652
- `App.AUTO_FOCUS` to set auto focus on all screens https://github.com/Textualize/textual/issues/2594
- Option to `scroll_to_center` to ensure we don't scroll such that the top left corner of the widget is not visible https://github.com/Textualize/textual/pull/2682
- Added `Widget.tooltip` property https://github.com/Textualize/textual/pull/2670
- Added `Region.inflect` https://github.com/Textualize/textual/pull/2670
- `Suggester` API to compose with widgets for automatic suggestions https://github.com/Textualize/textual/issues/2330
- `SuggestFromList` class to let widgets get completions from a fixed set of options https://github.com/Textualize/textual/pull/2604
- `Input` has a new component class `input--suggestion` https://github.com/Textualize/textual/pull/2604
- Added `Widget.remove_children` https://github.com/Textualize/textual/pull/2657
- Added `Validator` framework and validation for `Input` https://github.com/Textualize/textual/pull/2600
- Ability to have private and public validate methods https://github.com/Textualize/textual/pull/2708
- Ability to have private compute methods https://github.com/Textualize/textual/pull/2708
- Added `message_hook` to App.run_test https://github.com/Textualize/textual/pull/2702
- Added `Sparkline` widget https://github.com/Textualize/textual/pull/2631

### Changed

- `Placeholder` now sets its color cycle per app https://github.com/Textualize/textual/issues/2590
- Footer now clears key highlight regardless of whether it's in the active screen or not https://github.com/Textualize/textual/issues/2606
- The default Widget repr no longer displays classes and pseudo-classes (to reduce noise in logs). Add them to your `__rich_repr__` method if needed. https://github.com/Textualize/textual/pull/2623
- Setting `Screen.AUTO_FOCUS` to `None` will inherit `AUTO_FOCUS` from the app instead of disabling it https://github.com/Textualize/textual/issues/2594
- Setting `Screen.AUTO_FOCUS` to `""` will disable it on the screen https://github.com/Textualize/textual/issues/2594
- Messages now have a `handler_name` class var which contains the name of the default handler method.
- `Message.control` is now a property instead of a class variable. https://github.com/Textualize/textual/issues/2528
- `Tree` and `DirectoryTree` Messages no longer accept a `tree` parameter, using `self.node.tree` instead. https://github.com/Textualize/textual/issues/2529
- Keybinding <kbd>right</kbd> in `Input` is also used to accept a suggestion if the cursor is at the end of the input https://github.com/Textualize/textual/pull/2604
- `Input.__init__` now accepts a `suggester` attribute for completion suggestions https://github.com/Textualize/textual/pull/2604
- Using `switch_screen` to switch to the currently active screen is now a no-op https://github.com/Textualize/textual/pull/2692
- Breaking change: removed `reactive.py::Reactive.var` in favor of `reactive.py::var` https://github.com/Textualize/textual/pull/2709/

### Removed

- `Placeholder.reset_color_cycle`
- Removed `Widget.reset_focus` (now called `Widget.blur`) https://github.com/Textualize/textual/issues/2642

## [0.26.0] - 2023-05-20

### Added

- Added `Widget.can_view`

### Changed

- Textual will now scroll focused widgets to center if not in view

## [0.25.0] - 2023-05-17

### Changed

- App `title` and `sub_title` attributes can be set to any type https://github.com/Textualize/textual/issues/2521
- `DirectoryTree` now loads directory contents in a worker https://github.com/Textualize/textual/issues/2456
- Only a single error will be written by default, unless in dev mode ("debug" in App.features) https://github.com/Textualize/textual/issues/2480
- Using `Widget.move_child` where the target and the child being moved are the same is now a no-op https://github.com/Textualize/textual/issues/1743
- Calling `dismiss` on a screen that is not at the top of the stack now raises an exception https://github.com/Textualize/textual/issues/2575
- `MessagePump.call_after_refresh` and `MessagePump.call_later` will now return `False` if the callback could not be scheduled. https://github.com/Textualize/textual/pull/2584

### Fixed

- Fixed `ZeroDivisionError` in `resolve_fraction_unit` https://github.com/Textualize/textual/issues/2502
- Fixed `TreeNode.expand` and `TreeNode.expand_all` not posting a `Tree.NodeExpanded` message https://github.com/Textualize/textual/issues/2535
- Fixed `TreeNode.collapse` and `TreeNode.collapse_all` not posting a `Tree.NodeCollapsed` message https://github.com/Textualize/textual/issues/2535
- Fixed `TreeNode.toggle` and `TreeNode.toggle_all` not posting a `Tree.NodeExpanded` or `Tree.NodeCollapsed` message https://github.com/Textualize/textual/issues/2535
- `footer--description` component class was being ignored https://github.com/Textualize/textual/issues/2544
- Pasting empty selection in `Input` would raise an exception https://github.com/Textualize/textual/issues/2563
- `Screen.AUTO_FOCUS` now focuses the first _focusable_ widget that matches the selector https://github.com/Textualize/textual/issues/2578
- `Screen.AUTO_FOCUS` now works on the default screen on startup https://github.com/Textualize/textual/pull/2581
- Fix for setting dark in App `__init__` https://github.com/Textualize/textual/issues/2583
- Fix issue with scrolling and docks https://github.com/Textualize/textual/issues/2525
- Fix not being able to use CSS classes with `Tab` https://github.com/Textualize/textual/pull/2589

### Added

- Class variable `AUTO_FOCUS` to screens https://github.com/Textualize/textual/issues/2457
- Added `NULL_SPACING` and `NULL_REGION` to geometry.py

## [0.24.1] - 2023-05-08

### Fixed

- Fix TypeError in code browser

## [0.24.0] - 2023-05-08

### Fixed

- Fixed crash when creating a `DirectoryTree` starting anywhere other than `.`
- Fixed line drawing in `Tree` when `Tree.show_root` is `True` https://github.com/Textualize/textual/issues/2397
- Fixed line drawing in `Tree` not marking branches as selected when first getting focus https://github.com/Textualize/textual/issues/2397

### Changed

- The DataTable cursor is now scrolled into view when the cursor coordinate is changed programmatically https://github.com/Textualize/textual/issues/2459
- run_worker exclusive parameter is now `False` by default https://github.com/Textualize/textual/pull/2470
- Added `always_update` as an optional argument for `reactive.var`
- Made Binding description default to empty string, which is equivalent to show=False https://github.com/Textualize/textual/pull/2501
- Modified Message to allow it to be used as a dataclass https://github.com/Textualize/textual/pull/2501
- Decorator `@on` accepts arbitrary `**kwargs` to apply selectors to attributes of the message https://github.com/Textualize/textual/pull/2498

### Added

- Property `control` as alias for attribute `tabs` in `Tabs` messages https://github.com/Textualize/textual/pull/2483
- Experimental: Added "overlay" rule https://github.com/Textualize/textual/pull/2501
- Experimental: Added "constrain" rule https://github.com/Textualize/textual/pull/2501
- Added textual.widgets.Select https://github.com/Textualize/textual/pull/2501
- Added Region.translate_inside https://github.com/Textualize/textual/pull/2501
- `TabbedContent` now takes kwargs `id`, `name`, `classes`, and `disabled`, upon initialization, like other widgets https://github.com/Textualize/textual/pull/2497
- Method `DataTable.move_cursor` https://github.com/Textualize/textual/issues/2472
- Added `OptionList.add_options` https://github.com/Textualize/textual/pull/2508
- Added `TreeNode.is_root` https://github.com/Textualize/textual/pull/2510
- Added `TreeNode.remove_children` https://github.com/Textualize/textual/pull/2510
- Added `TreeNode.remove` https://github.com/Textualize/textual/pull/2510
- Added classvar `Message.ALLOW_SELECTOR_MATCH` https://github.com/Textualize/textual/pull/2498
- Added `ALLOW_SELECTOR_MATCH` to all built-in messages associated with widgets https://github.com/Textualize/textual/pull/2498
- Markdown document sub-widgets now reference the container document
- Table of contents of a markdown document now references the document
- Added the `control` property to messages
  - `DirectoryTree.FileSelected`
  - `ListView`
    - `Highlighted`
    - `Selected`
  - `Markdown`
    - `TableOfContentsUpdated`
    - `TableOfContentsSelected`
    - `LinkClicked`
  - `OptionList`
    - `OptionHighlighted`
    - `OptionSelected`
  - `RadioSet.Changed`
  - `TabContent.TabActivated`
  - `Tree`
    - `NodeSelected`
    - `NodeHighlighted`
    - `NodeExpanded`
    - `NodeCollapsed`

## [0.23.0] - 2023-05-03

### Fixed

- Fixed `outline` top and bottom not handling alpha - https://github.com/Textualize/textual/issues/2371
- Fixed `!important` not applying to `align` https://github.com/Textualize/textual/issues/2420
- Fixed `!important` not applying to `border` https://github.com/Textualize/textual/issues/2420
- Fixed `!important` not applying to `content-align` https://github.com/Textualize/textual/issues/2420
- Fixed `!important` not applying to `outline` https://github.com/Textualize/textual/issues/2420
- Fixed `!important` not applying to `overflow` https://github.com/Textualize/textual/issues/2420
- Fixed `!important` not applying to `scrollbar-size` https://github.com/Textualize/textual/issues/2420
- Fixed `outline-right` not being recognised https://github.com/Textualize/textual/issues/2446
- Fixed OSError when a file system is not available https://github.com/Textualize/textual/issues/2468

### Changed

- Setting attributes with a `compute_` method will now raise an `AttributeError` https://github.com/Textualize/textual/issues/2383
- Unknown psuedo-selectors will now raise a tokenizer error (previously they were silently ignored) https://github.com/Textualize/textual/pull/2445
- Breaking change: `DirectoryTree.FileSelected.path` is now always a `Path` https://github.com/Textualize/textual/issues/2448
- Breaking change: `Directorytree.load_directory` renamed to `Directorytree._load_directory` https://github.com/Textualize/textual/issues/2448
- Unknown pseudo-selectors will now raise a tokenizer error (previously they were silently ignored) https://github.com/Textualize/textual/pull/2445

### Added

- Watch methods can now optionally be private https://github.com/Textualize/textual/issues/2382
- Added `DirectoryTree.path` reactive attribute https://github.com/Textualize/textual/issues/2448
- Added `DirectoryTree.FileSelected.node` https://github.com/Textualize/textual/pull/2463
- Added `DirectoryTree.reload` https://github.com/Textualize/textual/issues/2448
- Added textual.on decorator https://github.com/Textualize/textual/issues/2398

## [0.22.3] - 2023-04-29

### Fixed

- Fixed `textual run` on Windows https://github.com/Textualize/textual/issues/2406
- Fixed top border of button hover state

## [0.22.2] - 2023-04-29

### Added

- Added `TreeNode.tree` as a read-only public attribute https://github.com/Textualize/textual/issues/2413

### Fixed

- Fixed superfluous style updates for focus-within pseudo-selector

## [0.22.1] - 2023-04-28

### Fixed

- Fixed timer issue https://github.com/Textualize/textual/issues/2416
- Fixed `textual run` issue https://github.com/Textualize/textual/issues/2391

## [0.22.0] - 2023-04-27

### Fixed

- Fixed broken fr units when there is a min or max dimension https://github.com/Textualize/textual/issues/2378
- Fixed plain text in Markdown code blocks with no syntax being difficult to read https://github.com/Textualize/textual/issues/2400

### Added

- Added `ProgressBar` widget https://github.com/Textualize/textual/pull/2333

### Changed

- All `textual.containers` are now `1fr` in relevant dimensions by default https://github.com/Textualize/textual/pull/2386


## [0.21.0] - 2023-04-26

### Changed

- `textual run` execs apps in a new context.
- Textual console no longer parses console markup.
- Breaking change: `Container` no longer shows required scrollbars by default https://github.com/Textualize/textual/issues/2361
- Breaking change: `VerticalScroll` no longer shows a required horizontal scrollbar by default
- Breaking change: `HorizontalScroll` no longer shows a required vertical scrollbar by default
- Breaking change: Renamed `App.action_add_class_` to `App.action_add_class`
- Breaking change: Renamed `App.action_remove_class_` to `App.action_remove_class`
- Breaking change: `RadioSet` is now a single focusable widget https://github.com/Textualize/textual/pull/2372
- Breaking change: Removed `containers.Content` (use `containers.VerticalScroll` now)

### Added

- Added `-c` switch to `textual run` which runs commands in a Textual dev environment.
- Breaking change: standard keyboard scrollable navigation bindings have been moved off `Widget` and onto a new base class for scrollable containers (see also below addition) https://github.com/Textualize/textual/issues/2332
- `ScrollView` now inherits from `ScrollableContainer` rather than `Widget` https://github.com/Textualize/textual/issues/2332
- Containers no longer inherit any bindings from `Widget` https://github.com/Textualize/textual/issues/2331
- Added `ScrollableContainer`; a container class that binds the common navigation keys to scroll actions (see also above breaking change) https://github.com/Textualize/textual/issues/2332

### Fixed

- Fixed dark mode toggles in a "child" screen not updating a "parent" screen https://github.com/Textualize/textual/issues/1999
- Fixed "panel" border not exposed via CSS
- Fixed `TabbedContent.active` changes not changing the actual content https://github.com/Textualize/textual/issues/2352
- Fixed broken color on macOS Terminal https://github.com/Textualize/textual/issues/2359

## [0.20.1] - 2023-04-18

### Fix

- New fix for stuck tabs underline https://github.com/Textualize/textual/issues/2229

## [0.20.0] - 2023-04-18

### Changed

- Changed signature of Driver. Technically a breaking change, but unlikely to affect anyone.
- Breaking change: Timer.start is now private, and returns None. There was no reason to call this manually, so unlikely to affect anyone.
- A clicked tab will now be scrolled to the center of its tab container https://github.com/Textualize/textual/pull/2276
- Style updates are now done immediately rather than on_idle https://github.com/Textualize/textual/pull/2304
- `ButtonVariant` is now exported from `textual.widgets.button` https://github.com/Textualize/textual/issues/2264
- `HorizontalScroll` and `VerticalScroll` are now focusable by default https://github.com/Textualize/textual/pull/2317

### Added

- Added `DataTable.remove_row` method https://github.com/Textualize/textual/pull/2253
- option `--port` to the command `textual console` to specify which port the console should connect to https://github.com/Textualize/textual/pull/2258
- `Widget.scroll_to_center` method to scroll children to the center of container widget https://github.com/Textualize/textual/pull/2255 and https://github.com/Textualize/textual/pull/2276
- Added `TabActivated` message to `TabbedContent` https://github.com/Textualize/textual/pull/2260
- Added "panel" border style https://github.com/Textualize/textual/pull/2292
- Added `border-title-color`, `border-title-background`, `border-title-style` rules https://github.com/Textualize/textual/issues/2289
- Added `border-subtitle-color`, `border-subtitle-background`, `border-subtitle-style` rules https://github.com/Textualize/textual/issues/2289

### Fixed

- Fixed order styles are applied in DataTable - allows combining of renderable styles and component classes https://github.com/Textualize/textual/pull/2272
- Fixed key combos with up/down keys in some terminals https://github.com/Textualize/textual/pull/2280
- Fix empty ListView preventing bindings from firing https://github.com/Textualize/textual/pull/2281
- Fix `get_component_styles` returning incorrect values on first call when combined with pseudoclasses https://github.com/Textualize/textual/pull/2304
- Fixed `active_message_pump.get` sometimes resulting in a `LookupError` https://github.com/Textualize/textual/issues/2301

## [0.19.1] - 2023-04-10

### Fixed

- Fix viewport units using wrong viewport size  https://github.com/Textualize/textual/pull/2247
- Fixed layout not clearing arrangement cache https://github.com/Textualize/textual/pull/2249


## [0.19.0] - 2023-04-07

### Added

- Added support for filtering a `DirectoryTree` https://github.com/Textualize/textual/pull/2215

### Changed

- Allowed border_title and border_subtitle to accept Text objects
- Added additional line around titles
- When a container is auto, relative dimensions in children stretch the container. https://github.com/Textualize/textual/pull/2221
- DataTable page up / down now move cursor

### Fixed

- Fixed margin not being respected when width or height is "auto" https://github.com/Textualize/textual/issues/2220
- Fixed issue which prevent scroll_visible from working https://github.com/Textualize/textual/issues/2181
- Fixed missing tracebacks on Windows https://github.com/Textualize/textual/issues/2027

## [0.18.0] - 2023-04-04

### Added

- Added Worker API https://github.com/Textualize/textual/pull/2182

### Changed

- Breaking change: Markdown.update is no longer a coroutine https://github.com/Textualize/textual/pull/2182

### Fixed

- `RadioSet` is now far less likely to report `pressed_button` as `None` https://github.com/Textualize/textual/issues/2203

## [0.17.3] - 2023-04-02

### [Fixed]

- Fixed scrollable area not taking in to account dock https://github.com/Textualize/textual/issues/2188

## [0.17.2] - 2023-04-02

### [Fixed]

- Fixed bindings persistance https://github.com/Textualize/textual/issues/1613
- The `Markdown` widget now auto-increments ordered lists https://github.com/Textualize/textual/issues/2002
- Fixed modal bindings https://github.com/Textualize/textual/issues/2194
- Fix binding enter to active button https://github.com/Textualize/textual/issues/2194

### [Changed]

- tab and shift+tab are now defined on Screen.

## [0.17.1] - 2023-03-30

### Fixed

- Fix cursor not hiding on Windows https://github.com/Textualize/textual/issues/2170
- Fixed freeze when ctrl-clicking links https://github.com/Textualize/textual/issues/2167 https://github.com/Textualize/textual/issues/2073

## [0.17.0] - 2023-03-29

### Fixed

- Issue with parsing action strings whose arguments contained quoted closing parenthesis https://github.com/Textualize/textual/pull/2112
- Issues with parsing action strings with tuple arguments https://github.com/Textualize/textual/pull/2112
- Issue with watching for CSS file changes https://github.com/Textualize/textual/pull/2128
- Fix for tabs not invalidating https://github.com/Textualize/textual/issues/2125
- Fixed scrollbar layers issue https://github.com/Textualize/textual/issues/1358
- Fix for interaction between pseudo-classes and widget-level render caches https://github.com/Textualize/textual/pull/2155

### Changed

- DataTable now has height: auto by default. https://github.com/Textualize/textual/issues/2117
- Textual will now render strings within renderables (such as tables) as Console Markup by default. You can wrap your text with rich.Text() if you want the original behavior. https://github.com/Textualize/textual/issues/2120
- Some widget methods now return `self` instead of `None` https://github.com/Textualize/textual/pull/2102:
  - `Widget`: `refresh`, `focus`, `reset_focus`
  - `Button.press`
  - `DataTable`: `clear`, `refresh_coordinate`, `refresh_row`, `refresh_column`, `sort`
  - `Placehoder.cycle_variant`
  - `Switch.toggle`
  - `Tabs.clear`
  - `TextLog`: `write`, `clear`
  - `TreeNode`: `expand`, `expand_all`, `collapse`, `collapse_all`, `toggle`, `toggle_all`
  - `Tree`: `clear`, `reset`
- Screens with alpha in their background color will now blend with the background. https://github.com/Textualize/textual/pull/2139
- Added "thick" border style. https://github.com/Textualize/textual/pull/2139
- message_pump.app will now set the active app if it is not already set.
- DataTable now has max height set to 100vh

### Added

- Added auto_scroll attribute to TextLog https://github.com/Textualize/textual/pull/2127
- Added scroll_end switch to TextLog.write https://github.com/Textualize/textual/pull/2127
- Added `Widget.get_pseudo_class_state` https://github.com/Textualize/textual/pull/2155
- Added Screen.ModalScreen which prevents App from handling bindings. https://github.com/Textualize/textual/pull/2139
- Added TEXTUAL_LOG env var which should be a path that Textual will write verbose logs to (textual devtools is generally preferred) https://github.com/Textualize/textual/pull/2148
- Added textual.logging.TextualHandler logging handler
- Added Query.set_classes, DOMNode.set_classes, and `classes` setter for Widget https://github.com/Textualize/textual/issues/1081
- Added `OptionList` https://github.com/Textualize/textual/pull/2154

## [0.16.0] - 2023-03-22

### Added
- Added `parser_factory` argument to `Markdown` and `MarkdownViewer` constructors https://github.com/Textualize/textual/pull/2075
- Added `HorizontalScroll` https://github.com/Textualize/textual/issues/1957
- Added `Center` https://github.com/Textualize/textual/issues/1957
- Added `Middle` https://github.com/Textualize/textual/issues/1957
- Added `VerticalScroll` (mimicking the old behaviour of `Vertical`) https://github.com/Textualize/textual/issues/1957
- Added `Widget.border_title` and `Widget.border_subtitle` to set border (sub)title for a widget https://github.com/Textualize/textual/issues/1864
- Added CSS styles `border_title_align` and `border_subtitle_align`.
- Added `TabbedContent` widget https://github.com/Textualize/textual/pull/2059
- Added `get_child_by_type` method to widgets / app https://github.com/Textualize/textual/pull/2059
- Added `Widget.render_str` method https://github.com/Textualize/textual/pull/2059
- Added TEXTUAL_DRIVER environment variable

### Changed

- Dropped "loading-indicator--dot" component style from LoadingIndicator https://github.com/Textualize/textual/pull/2050
- Tabs widget now sends Tabs.Cleared when there is no active tab.
- Breaking change: changed default behaviour of `Vertical` (see `VerticalScroll`) https://github.com/Textualize/textual/issues/1957
- The default `overflow` style for `Horizontal` was changed to `hidden hidden` https://github.com/Textualize/textual/issues/1957
- `DirectoryTree` also accepts `pathlib.Path` objects as the path to list https://github.com/Textualize/textual/issues/1438

### Removed

- Removed `sender` attribute from messages. It's now just private (`_sender`). https://github.com/Textualize/textual/pull/2071

### Fixed

- Fixed borders not rendering correctly. https://github.com/Textualize/textual/pull/2074
- Fix for error when removing nodes. https://github.com/Textualize/textual/issues/2079

## [0.15.1] - 2023-03-14

### Fixed

- Fixed how the namespace for messages is calculated to facilitate inheriting messages https://github.com/Textualize/textual/issues/1814
- `Tab` is now correctly made available from `textual.widgets`. https://github.com/Textualize/textual/issues/2044

## [0.15.0] - 2023-03-13

### Fixed

- Fixed container not resizing when a widget is removed https://github.com/Textualize/textual/issues/2007
- Fixes issue where the horizontal scrollbar would be incorrectly enabled https://github.com/Textualize/textual/pull/2024

## [0.15.0] - 2023-03-13

### Changed

- Fixed container not resizing when a widget is removed https://github.com/Textualize/textual/issues/2007
- Fixed issue where the horizontal scrollbar would be incorrectly enabled https://github.com/Textualize/textual/pull/2024
- Fixed `Pilot.click` not correctly creating the mouse events https://github.com/Textualize/textual/issues/2022
- Fixes issue where the horizontal scrollbar would be incorrectly enabled https://github.com/Textualize/textual/pull/2024
- Fixes for tracebacks not appearing on exit https://github.com/Textualize/textual/issues/2027

### Added

- Added a LoadingIndicator widget https://github.com/Textualize/textual/pull/2018
- Added Tabs Widget https://github.com/Textualize/textual/pull/2020

### Changed

- Breaking change: Renamed Widget.action and App.action to Widget.run_action and App.run_action
- Added `shift`, `meta` and `control` arguments to `Pilot.click`.

## [0.14.0] - 2023-03-09

### Changed

- Breaking change: There is now only `post_message` to post events, which is non-async, `post_message_no_wait` was dropped. https://github.com/Textualize/textual/pull/1940
- Breaking change: The Timer class now has just one method to stop it, `Timer.stop` which is non sync https://github.com/Textualize/textual/pull/1940
- Breaking change: Messages don't require a `sender` in their constructor https://github.com/Textualize/textual/pull/1940
- Many messages have grown a `control` property which returns the control they relate to. https://github.com/Textualize/textual/pull/1940
- Updated styling to make it clear DataTable grows horizontally https://github.com/Textualize/textual/pull/1946
- Changed the `Checkbox` character due to issues with Windows Terminal and Windows 10 https://github.com/Textualize/textual/issues/1934
- Changed the `RadioButton` character due to issues with Windows Terminal and Windows 10 and 11 https://github.com/Textualize/textual/issues/1934
- Changed the `Markdown` initial bullet character due to issues with Windows Terminal and Windows 10 and 11 https://github.com/Textualize/textual/issues/1982
- The underscore `_` is no longer a special alias for the method `pilot.press`

### Added

- Added `data_table` attribute to DataTable events https://github.com/Textualize/textual/pull/1940
- Added `list_view` attribute to `ListView` events https://github.com/Textualize/textual/pull/1940
- Added `radio_set` attribute to `RadioSet` events https://github.com/Textualize/textual/pull/1940
- Added `switch` attribute to `Switch` events https://github.com/Textualize/textual/pull/1940
- Added `hover` and `click` methods to `Pilot` https://github.com/Textualize/textual/pull/1966
- Breaking change: Added `toggle_button` attribute to RadioButton and Checkbox events, replaces `input` https://github.com/Textualize/textual/pull/1940
- A percentage alpha can now be applied to a border https://github.com/Textualize/textual/issues/1863
- Added `Color.multiply_alpha`.
- Added `ContentSwitcher` https://github.com/Textualize/textual/issues/1945

### Fixed

- Fixed bug that prevented pilot from pressing some keys https://github.com/Textualize/textual/issues/1815
- DataTable race condition that caused crash https://github.com/Textualize/textual/pull/1962
- Fixed scrollbar getting "stuck" to cursor when cursor leaves window during drag https://github.com/Textualize/textual/pull/1968 https://github.com/Textualize/textual/pull/2003
- DataTable crash when enter pressed when table is empty https://github.com/Textualize/textual/pull/1973

## [0.13.0] - 2023-03-02

### Added

- Added `Checkbox` https://github.com/Textualize/textual/pull/1872
- Added `RadioButton` https://github.com/Textualize/textual/pull/1872
- Added `RadioSet` https://github.com/Textualize/textual/pull/1872

### Changed

- Widget scrolling methods (such as `Widget.scroll_home` and `Widget.scroll_end`) now perform the scroll after the next refresh https://github.com/Textualize/textual/issues/1774
- Buttons no longer accept arbitrary renderables https://github.com/Textualize/textual/issues/1870

### Fixed

- Scrolling with cursor keys now moves just one cell https://github.com/Textualize/textual/issues/1897
- Fix exceptions in watch methods being hidden on startup https://github.com/Textualize/textual/issues/1886
- Fixed scrollbar size miscalculation https://github.com/Textualize/textual/pull/1910
- Fixed slow exit on some terminals https://github.com/Textualize/textual/issues/1920

## [0.12.1] - 2023-02-25

### Fixed

- Fix for batch update glitch https://github.com/Textualize/textual/pull/1880

## [0.12.0] - 2023-02-24

### Added

- Added `App.batch_update` https://github.com/Textualize/textual/pull/1832
- Added horizontal rule to Markdown https://github.com/Textualize/textual/pull/1832
- Added `Widget.disabled` https://github.com/Textualize/textual/pull/1785
- Added `DOMNode.notify_style_update` to replace `messages.StylesUpdated` message https://github.com/Textualize/textual/pull/1861
- Added `DataTable.show_row_labels` reactive to show and hide row labels https://github.com/Textualize/textual/pull/1868
- Added `DataTable.RowLabelSelected` event, which is emitted when a row label is clicked https://github.com/Textualize/textual/pull/1868
- Added `MessagePump.prevent` context manager to temporarily suppress a given message type https://github.com/Textualize/textual/pull/1866

### Changed

- Scrolling by page now adds to current position.
- Markdown lists have been polished: a selection of bullets, better alignment of numbers, style tweaks https://github.com/Textualize/textual/pull/1832
- Added alternative method of composing Widgets https://github.com/Textualize/textual/pull/1847
- Added `label` parameter to `DataTable.add_row` https://github.com/Textualize/textual/pull/1868
- Breaking change: Some `DataTable` component classes were renamed - see PR for details https://github.com/Textualize/textual/pull/1868

### Removed

- Removed `screen.visible_widgets` and `screen.widgets`
- Removed `StylesUpdate` message. https://github.com/Textualize/textual/pull/1861

### Fixed

- Numbers in a descendant-combined selector no longer cause an error https://github.com/Textualize/textual/issues/1836
- Fixed superfluous scrolling when focusing a docked widget https://github.com/Textualize/textual/issues/1816
- Fixes walk_children which was returning more than one screen https://github.com/Textualize/textual/issues/1846
- Fixed issue with watchers fired for detached nodes https://github.com/Textualize/textual/issues/1846

## [0.11.1] - 2023-02-17

### Fixed

- DataTable fix issue where offset cache was not being used https://github.com/Textualize/textual/pull/1810
- DataTable scrollbars resize correctly when header is toggled https://github.com/Textualize/textual/pull/1803
- DataTable location mapping cleared when clear called https://github.com/Textualize/textual/pull/1809

## [0.11.0] - 2023-02-15

### Added

- Added `TreeNode.expand_all` https://github.com/Textualize/textual/issues/1430
- Added `TreeNode.collapse_all` https://github.com/Textualize/textual/issues/1430
- Added `TreeNode.toggle_all` https://github.com/Textualize/textual/issues/1430
- Added the coroutines `Animator.wait_until_complete` and `pilot.wait_for_scheduled_animations` that allow waiting for all current and scheduled animations https://github.com/Textualize/textual/issues/1658
- Added the method `Animator.is_being_animated` that checks if an attribute of an object is being animated or is scheduled for animation
- Added more keyboard actions and related bindings to `Input` https://github.com/Textualize/textual/pull/1676
- Added App.scroll_sensitivity_x and App.scroll_sensitivity_y to adjust how many lines the scroll wheel moves the scroll position https://github.com/Textualize/textual/issues/928
- Added Shift+scroll wheel and ctrl+scroll wheel to scroll horizontally
- Added `Tree.action_toggle_node` to toggle a node without selecting, and bound it to <kbd>Space</kbd> https://github.com/Textualize/textual/issues/1433
- Added `Tree.reset` to fully reset a `Tree` https://github.com/Textualize/textual/issues/1437
- Added `DataTable.sort` to sort rows https://github.com/Textualize/textual/pull/1638
- Added `DataTable.get_cell` to retrieve a cell by column/row keys https://github.com/Textualize/textual/pull/1638
- Added `DataTable.get_cell_at` to retrieve a cell by coordinate https://github.com/Textualize/textual/pull/1638
- Added `DataTable.update_cell` to update a cell by column/row keys https://github.com/Textualize/textual/pull/1638
- Added `DataTable.update_cell_at` to update a cell at a coordinate  https://github.com/Textualize/textual/pull/1638
- Added `DataTable.ordered_rows` property to retrieve `Row`s as they're currently ordered https://github.com/Textualize/textual/pull/1638
- Added `DataTable.ordered_columns` property to retrieve `Column`s as they're currently ordered https://github.com/Textualize/textual/pull/1638
- Added `DataTable.coordinate_to_cell_key` to find the key for the cell at a coordinate https://github.com/Textualize/textual/pull/1638
- Added `DataTable.is_valid_coordinate` https://github.com/Textualize/textual/pull/1638
- Added `DataTable.is_valid_row_index` https://github.com/Textualize/textual/pull/1638
- Added `DataTable.is_valid_column_index` https://github.com/Textualize/textual/pull/1638
- Added attributes to events emitted from `DataTable` indicating row/column/cell keys https://github.com/Textualize/textual/pull/1638
- Added `DataTable.get_row` to retrieve the values from a row by key https://github.com/Textualize/textual/pull/1786
- Added `DataTable.get_row_at` to retrieve the values from a row by index https://github.com/Textualize/textual/pull/1786
- Added `DataTable.get_column` to retrieve the values from a column by key https://github.com/Textualize/textual/pull/1786
- Added `DataTable.get_column_at` to retrieve the values from a column by index https://github.com/Textualize/textual/pull/1786
- Added `DataTable.HeaderSelected` which is posted when header label clicked https://github.com/Textualize/textual/pull/1788
- Added `DOMNode.watch` and `DOMNode.is_attached` methods  https://github.com/Textualize/textual/pull/1750
- Added `DOMNode.css_tree` which is a renderable that shows the DOM and CSS https://github.com/Textualize/textual/pull/1778
- Added `DOMNode.children_view` which is a view on to a nodes children list, use for querying https://github.com/Textualize/textual/pull/1778
- Added `Markdown` and `MarkdownViewer` widgets.
- Added `--screenshot` option to `textual run`

### Changed

- Breaking change: `TreeNode` can no longer be imported from `textual.widgets`; it is now available via `from textual.widgets.tree import TreeNode`. https://github.com/Textualize/textual/pull/1637
- `Tree` now shows a (subdued) cursor for a highlighted node when focus has moved elsewhere https://github.com/Textualize/textual/issues/1471
- `DataTable.add_row` now accepts `key` argument to uniquely identify the row https://github.com/Textualize/textual/pull/1638
- `DataTable.add_column` now accepts `key` argument to uniquely identify the column https://github.com/Textualize/textual/pull/1638
- `DataTable.add_row` and `DataTable.add_column` now return lists of keys identifying the added rows/columns https://github.com/Textualize/textual/pull/1638
- Breaking change: `DataTable.get_cell_value` renamed to `DataTable.get_value_at` https://github.com/Textualize/textual/pull/1638
- `DataTable.row_count` is now a property https://github.com/Textualize/textual/pull/1638
- Breaking change: `DataTable.cursor_cell` renamed to `DataTable.cursor_coordinate` https://github.com/Textualize/textual/pull/1638
  - The method `validate_cursor_cell` was renamed to `validate_cursor_coordinate`.
  - The method `watch_cursor_cell` was renamed to `watch_cursor_coordinate`.
- Breaking change: `DataTable.hover_cell` renamed to `DataTable.hover_coordinate` https://github.com/Textualize/textual/pull/1638
  - The method `validate_hover_cell` was renamed to `validate_hover_coordinate`.
- Breaking change: `DataTable.data` structure changed, and will be made private in upcoming release https://github.com/Textualize/textual/pull/1638
- Breaking change: `DataTable.refresh_cell` was renamed to `DataTable.refresh_coordinate` https://github.com/Textualize/textual/pull/1638
- Breaking change: `DataTable.get_row_height` now takes a `RowKey` argument instead of a row index https://github.com/Textualize/textual/pull/1638
- Breaking change: `DataTable.data` renamed to `DataTable._data` (it's now private) https://github.com/Textualize/textual/pull/1786
- The `_filter` module was made public (now called `filter`) https://github.com/Textualize/textual/pull/1638
- Breaking change: renamed `Checkbox` to `Switch` https://github.com/Textualize/textual/issues/1746
- `App.install_screen` name is no longer optional https://github.com/Textualize/textual/pull/1778
- `App.query` now only includes the current screen https://github.com/Textualize/textual/pull/1778
- `DOMNode.tree` now displays simple DOM structure only https://github.com/Textualize/textual/pull/1778
- `App.install_screen` now returns None rather than AwaitMount https://github.com/Textualize/textual/pull/1778
- `DOMNode.children` is now a simple sequence, the NodesList is exposed as `DOMNode._nodes` https://github.com/Textualize/textual/pull/1778
- `DataTable` cursor can now enter fixed columns https://github.com/Textualize/textual/pull/1799

### Fixed

- Fixed stuck screen  https://github.com/Textualize/textual/issues/1632
- Fixed programmatic style changes not refreshing children layouts when parent widget did not change size https://github.com/Textualize/textual/issues/1607
- Fixed relative units in `grid-rows` and `grid-columns` being computed with respect to the wrong dimension https://github.com/Textualize/textual/issues/1406
- Fixed bug with animations that were triggered back to back, where the second one wouldn't start https://github.com/Textualize/textual/issues/1372
- Fixed bug with animations that were scheduled where all but the first would be skipped https://github.com/Textualize/textual/issues/1372
- Programmatically setting `overflow_x`/`overflow_y` refreshes the layout correctly https://github.com/Textualize/textual/issues/1616
- Fixed double-paste into `Input` https://github.com/Textualize/textual/issues/1657
- Added a workaround for an apparent Windows Terminal paste issue https://github.com/Textualize/textual/issues/1661
- Fixed issue with renderable width calculation https://github.com/Textualize/textual/issues/1685
- Fixed issue with app not processing Paste event https://github.com/Textualize/textual/issues/1666
- Fixed glitch with view position with auto width inputs https://github.com/Textualize/textual/issues/1693
- Fixed `DataTable` "selected" events containing wrong coordinates when mouse was used https://github.com/Textualize/textual/issues/1723

### Removed

- Methods `MessagePump.emit` and `MessagePump.emit_no_wait` https://github.com/Textualize/textual/pull/1738
- Removed `reactive.watch` in favor of DOMNode.watch.

## [0.10.1] - 2023-01-20

### Added

- Added Strip.text property https://github.com/Textualize/textual/issues/1620

### Fixed

- Fixed `textual diagnose` crash on older supported Python versions. https://github.com/Textualize/textual/issues/1622

### Changed

- The default filename for screenshots uses a datetime format similar to ISO8601, but with reserved characters replaced by underscores https://github.com/Textualize/textual/pull/1518


## [0.10.0] - 2023-01-19

### Added

- Added `TreeNode.parent` -- a read-only property for accessing a node's parent https://github.com/Textualize/textual/issues/1397
- Added public `TreeNode` label access via `TreeNode.label` https://github.com/Textualize/textual/issues/1396
- Added read-only public access to the children of a `TreeNode` via `TreeNode.children` https://github.com/Textualize/textual/issues/1398
- Added `Tree.get_node_by_id` to allow getting a node by its ID https://github.com/Textualize/textual/pull/1535
- Added a `Tree.NodeHighlighted` message, giving a `on_tree_node_highlighted` event handler https://github.com/Textualize/textual/issues/1400
- Added a `inherit_component_classes` subclassing parameter to control whether component classes are inherited from base classes https://github.com/Textualize/textual/issues/1399
- Added `diagnose` as a `textual` command https://github.com/Textualize/textual/issues/1542
- Added `row` and `column` cursors to `DataTable` https://github.com/Textualize/textual/pull/1547
- Added an optional parameter `selector` to the methods `Screen.focus_next` and `Screen.focus_previous` that enable using a CSS selector to narrow down which widgets can get focus https://github.com/Textualize/textual/issues/1196

### Changed

- `MouseScrollUp` and `MouseScrollDown` now inherit from `MouseEvent` and have attached modifier keys. https://github.com/Textualize/textual/pull/1458
- Fail-fast and print pretty tracebacks for Widget compose errors https://github.com/Textualize/textual/pull/1505
- Added Widget._refresh_scroll to avoid expensive layout when scrolling https://github.com/Textualize/textual/pull/1524
- `events.Paste` now bubbles https://github.com/Textualize/textual/issues/1434
- Improved error message when style flag `none` is mixed with other flags (e.g., when setting `text-style`) https://github.com/Textualize/textual/issues/1420
- Clock color in the `Header` widget now matches the header color https://github.com/Textualize/textual/issues/1459
- Programmatic calls to scroll now optionally scroll even if overflow styling says otherwise (introduces a new `force` parameter to all the `scroll_*` methods) https://github.com/Textualize/textual/issues/1201
- `COMPONENT_CLASSES` are now inherited from base classes https://github.com/Textualize/textual/issues/1399
- Watch methods may now take no parameters
- Added `compute` parameter to reactive
- A `TypeError` raised during `compose` now carries the full traceback
- Removed base class `NodeMessage` from which all node-related `Tree` events inherited

### Fixed

- The styles `scrollbar-background-active` and `scrollbar-color-hover` are no longer ignored https://github.com/Textualize/textual/pull/1480
- The widget `Placeholder` can now have its width set to `auto` https://github.com/Textualize/textual/pull/1508
- Behavior of widget `Input` when rendering after programmatic value change and related scenarios https://github.com/Textualize/textual/issues/1477 https://github.com/Textualize/textual/issues/1443
- `DataTable.show_cursor` now correctly allows cursor toggling https://github.com/Textualize/textual/pull/1547
- Fixed cursor not being visible on `DataTable` mount when `fixed_columns` were used https://github.com/Textualize/textual/pull/1547
- Fixed `DataTable` cursors not resetting to origin on `clear()` https://github.com/Textualize/textual/pull/1601
- Fixed TextLog wrapping issue https://github.com/Textualize/textual/issues/1554
- Fixed issue with TextLog not writing anything before layout https://github.com/Textualize/textual/issues/1498
- Fixed an exception when populating a child class of `ListView` purely from `compose` https://github.com/Textualize/textual/issues/1588
- Fixed freeze in tests https://github.com/Textualize/textual/issues/1608
- Fixed minus not displaying as symbol https://github.com/Textualize/textual/issues/1482

## [0.9.1] - 2022-12-30

### Added

- Added textual._win_sleep for Python on Windows < 3.11 https://github.com/Textualize/textual/pull/1457

## [0.9.0] - 2022-12-30

### Added

- Added textual.strip.Strip primitive
- Added textual._cache.FIFOCache
- Added an option to clear columns in DataTable.clear() https://github.com/Textualize/textual/pull/1427

### Changed

- Widget.render_line now returns a Strip
- Fix for slow updates on Windows
- Bumped Rich dependency

## [0.8.2] - 2022-12-28

### Fixed

- Fixed issue with TextLog.clear() https://github.com/Textualize/textual/issues/1447

## [0.8.1] - 2022-12-25

### Fixed

- Fix for overflowing tree issue https://github.com/Textualize/textual/issues/1425

## [0.8.0] - 2022-12-22

### Fixed

- Fixed issues with nested auto dimensions https://github.com/Textualize/textual/issues/1402
- Fixed watch method incorrectly running on first set when value hasn't changed and init=False https://github.com/Textualize/textual/pull/1367
- `App.dark` can now be set from `App.on_load` without an error being raised  https://github.com/Textualize/textual/issues/1369
- Fixed setting `visibility` changes needing a `refresh` https://github.com/Textualize/textual/issues/1355

### Added

- Added `textual.actions.SkipAction` exception which can be raised from an action to allow parents to process bindings.
- Added `textual keys` preview.
- Added ability to bind to a character in addition to key name. i.e. you can bind to "." or "full_stop".
- Added TextLog.shrink attribute to allow renderable to reduce in size to fit width.

### Changed

- Deprecated `PRIORITY_BINDINGS` class variable.
- Renamed `char` to `character` on Key event.
- Renamed `key_name` to `name` on Key event.
- Queries/`walk_children` no longer includes self in results by default https://github.com/Textualize/textual/pull/1416

## [0.7.0] - 2022-12-17

### Added

- Added `PRIORITY_BINDINGS` class variable, which can be used to control if a widget's bindings have priority by default. https://github.com/Textualize/textual/issues/1343

### Changed

- Renamed the `Binding` argument `universal` to `priority`. https://github.com/Textualize/textual/issues/1343
- When looking for bindings that have priority, they are now looked from `App` downwards. https://github.com/Textualize/textual/issues/1343
- `BINDINGS` on an `App`-derived class have priority by default. https://github.com/Textualize/textual/issues/1343
- `BINDINGS` on a `Screen`-derived class have priority by default. https://github.com/Textualize/textual/issues/1343
- Added a message parameter to Widget.exit

### Fixed

- Fixed validator not running on first reactive set https://github.com/Textualize/textual/pull/1359
- Ensure only printable characters are used as key_display https://github.com/Textualize/textual/pull/1361


## [0.6.0] - 2022-12-11

https://textual.textualize.io/blog/2022/12/11/version-060

### Added

- Added "inherited bindings" -- BINDINGS classvar will be merged with base classes, unless inherit_bindings is set to False
- Added `Tree` widget which replaces `TreeControl`.
- Added widget `Placeholder` https://github.com/Textualize/textual/issues/1200.
- Added `ListView` and `ListItem` widgets https://github.com/Textualize/textual/pull/1143

### Changed

- Rebuilt `DirectoryTree` with new `Tree` control.
- Empty containers with a dimension set to `"auto"` will now collapse instead of filling up the available space.
- Container widgets now have default height of `1fr`.
- The default `width` of a `Label` is now `auto`.

### Fixed

- Type selectors can now contain numbers https://github.com/Textualize/textual/issues/1253
- Fixed visibility not affecting children https://github.com/Textualize/textual/issues/1313
- Fixed issue with auto width/height and relative children https://github.com/Textualize/textual/issues/1319
- Fixed issue with offset applied to containers https://github.com/Textualize/textual/issues/1256
- Fixed default CSS retrieval for widgets with no `DEFAULT_CSS` that inherited from widgets with `DEFAULT_CSS` https://github.com/Textualize/textual/issues/1335
- Fixed merging of `BINDINGS` when binding inheritance is set to `None` https://github.com/Textualize/textual/issues/1351

## [0.5.0] - 2022-11-20

### Added

- Add get_child_by_id and get_widget_by_id, remove get_child https://github.com/Textualize/textual/pull/1146
- Add easing parameter to Widget.scroll_* methods https://github.com/Textualize/textual/pull/1144
- Added Widget.call_later which invokes a callback on idle.
- `DOMNode.ancestors` no longer includes `self`.
- Added `DOMNode.ancestors_with_self`, which retains the old behaviour of
  `DOMNode.ancestors`.
- Improved the speed of `DOMQuery.remove`.
- Added DataTable.clear
- Added low-level `textual.walk` methods.
- It is now possible to `await` a `Widget.remove`.
  https://github.com/Textualize/textual/issues/1094
- It is now possible to `await` a `DOMQuery.remove`. Note that this changes
  the return value of `DOMQuery.remove`, which used to return `self`.
  https://github.com/Textualize/textual/issues/1094
- Added Pilot.wait_for_animation
- Added `Widget.move_child` https://github.com/Textualize/textual/issues/1121
- Added a `Label` widget https://github.com/Textualize/textual/issues/1190
- Support lazy-instantiated Screens (callables in App.SCREENS) https://github.com/Textualize/textual/pull/1185
- Display of keys in footer has more sensible defaults https://github.com/Textualize/textual/pull/1213
- Add App.get_key_display, allowing custom key_display App-wide https://github.com/Textualize/textual/pull/1213

### Changed

- Watchers are now called immediately when setting the attribute if they are synchronous. https://github.com/Textualize/textual/pull/1145
- Widget.call_later has been renamed to Widget.call_after_refresh.
- Button variant values are now checked at runtime. https://github.com/Textualize/textual/issues/1189
- Added caching of some properties in Styles object

### Fixed

- Fixed DataTable row not updating after add https://github.com/Textualize/textual/issues/1026
- Fixed issues with animation. Now objects of different types may be animated.
- Fixed containers with transparent background not showing borders https://github.com/Textualize/textual/issues/1175
- Fixed auto-width in horizontal containers https://github.com/Textualize/textual/pull/1155
- Fixed Input cursor invisible when placeholder empty https://github.com/Textualize/textual/pull/1202
- Fixed deadlock when removing widgets from the App https://github.com/Textualize/textual/pull/1219

## [0.4.0] - 2022-11-08

https://textual.textualize.io/blog/2022/11/08/version-040/#version-040

### Changed

- Dropped support for mounting "named" and "anonymous" widgets via
  `App.mount` and `Widget.mount`. Both methods now simply take one or more
  widgets as positional arguments.
- `DOMNode.query_one` now raises a `TooManyMatches` exception if there is
  more than one matching node.
  https://github.com/Textualize/textual/issues/1096
- `App.mount` and `Widget.mount` have new `before` and `after` parameters https://github.com/Textualize/textual/issues/778

### Added

- Added `init` param to reactive.watch
- `CSS_PATH` can now be a list of CSS files https://github.com/Textualize/textual/pull/1079
- Added `DOMQuery.only_one` https://github.com/Textualize/textual/issues/1096
- Writes to stdout are now done in a thread, for smoother animation. https://github.com/Textualize/textual/pull/1104

## [0.3.0] - 2022-10-31

### Fixed

- Fixed issue where scrollbars weren't being unmounted
- Fixed fr units for horizontal and vertical layouts https://github.com/Textualize/textual/pull/1067
- Fixed `textual run` breaking sys.argv https://github.com/Textualize/textual/issues/1064
- Fixed footer not updating styles when toggling dark mode
- Fixed how the app title in a `Header` is centred https://github.com/Textualize/textual/issues/1060
- Fixed the swapping of button variants https://github.com/Textualize/textual/issues/1048
- Fixed reserved characters in screenshots https://github.com/Textualize/textual/issues/993
- Fixed issue with TextLog max_lines https://github.com/Textualize/textual/issues/1058

### Changed

- DOMQuery now raises InvalidQueryFormat in response to invalid query strings, rather than cryptic CSS error
- Dropped quit_after, screenshot, and screenshot_title from App.run, which can all be done via auto_pilot
- Widgets are now closed in reversed DOM order
- Input widget justify hardcoded to left to prevent text-align interference
- Changed `textual run` so that it patches `argv` in more situations
- DOM classes and IDs are now always treated fully case-sensitive https://github.com/Textualize/textual/issues/1047

### Added

- Added Unmount event
- Added App.run_async method
- Added App.run_test context manager
- Added auto_pilot to App.run and App.run_async
- Added Widget._get_virtual_dom to get scrollbars
- Added size parameter to run and run_async
- Added always_update to reactive
- Returned an awaitable from push_screen, switch_screen, and install_screen https://github.com/Textualize/textual/pull/1061

## [0.2.1] - 2022-10-23

### Changed

- Updated meta data for PyPI

## [0.2.0] - 2022-10-23

### Added

- CSS support
- Too numerous to mention
## [0.1.18] - 2022-04-30

### Changed

- Bump typing extensions

## [0.1.17] - 2022-03-10

### Changed

- Bumped Rich dependency

## [0.1.16] - 2022-03-10

### Fixed

- Fixed escape key hanging on Windows

## [0.1.15] - 2022-01-31

### Added

- Added Windows Driver

## [0.1.14] - 2022-01-09

### Changed

- Updated Rich dependency to 11.X

## [0.1.13] - 2022-01-01

### Fixed

- Fixed spurious characters when exiting app
- Fixed increasing delay when exiting

## [0.1.12] - 2021-09-20

### Added

- Added geometry.Spacing

### Fixed

- Fixed calculation of virtual size in scroll views

## [0.1.11] - 2021-09-12

### Changed

- Changed message handlers to use prefix handle\_
- Renamed messages to drop the Message suffix
- Events now bubble by default
- Refactor of layout

### Added

- Added App.measure
- Added auto_width to Vertical Layout, WindowView, an ScrollView
- Added big_table.py example
- Added easing.py example

## [0.1.10] - 2021-08-25

### Added

- Added keyboard control of tree control
- Added Widget.gutter to calculate space between renderable and outside edge
- Added margin, padding, and border attributes to Widget

### Changed

- Callbacks may be async or non-async.
- Event handler event argument is optional.
- Fixed exception in clock example https://github.com/willmcgugan/textual/issues/52
- Added Message.wait() which waits for a message to be processed
- Key events are now sent to widgets first, before processing bindings

## [0.1.9] - 2021-08-06

### Added

- Added hover over and mouse click to activate keys in footer
- Added verbosity argument to Widget.log

### Changed

- Simplified events. Remove Startup event (use Mount)
- Changed geometry.Point to geometry.Offset and geometry.Dimensions to geometry.Size

## [0.1.8] - 2021-07-17

### Fixed

- Fixed exiting mouse mode
- Fixed slow animation

### Added

- New log system

## [0.1.7] - 2021-07-14

### Changed

- Added functionality to calculator example.
- Scrollview now shows scrollbars automatically
- New handler system for messages that doesn't require inheritance
- Improved traceback handling

[0.41.0]: https://github.com/Textualize/textual/compare/v0.40.0...v0.41.0
[0.40.0]: https://github.com/Textualize/textual/compare/v0.39.0...v0.40.0
[0.39.0]: https://github.com/Textualize/textual/compare/v0.38.1...v0.39.0
[0.38.1]: https://github.com/Textualize/textual/compare/v0.38.0...v0.38.1
[0.38.0]: https://github.com/Textualize/textual/compare/v0.37.1...v0.38.0
[0.37.1]: https://github.com/Textualize/textual/compare/v0.37.0...v0.37.1
[0.37.0]: https://github.com/Textualize/textual/compare/v0.36.0...v0.37.0
[0.36.0]: https://github.com/Textualize/textual/compare/v0.35.1...v0.36.0
[0.35.1]: https://github.com/Textualize/textual/compare/v0.35.0...v0.35.1
[0.35.0]: https://github.com/Textualize/textual/compare/v0.34.0...v0.35.0
[0.34.0]: https://github.com/Textualize/textual/compare/v0.33.0...v0.34.0
[0.33.0]: https://github.com/Textualize/textual/compare/v0.32.0...v0.33.0
[0.32.0]: https://github.com/Textualize/textual/compare/v0.31.0...v0.32.0
[0.31.0]: https://github.com/Textualize/textual/compare/v0.30.0...v0.31.0
[0.30.0]: https://github.com/Textualize/textual/compare/v0.29.0...v0.30.0
[0.29.0]: https://github.com/Textualize/textual/compare/v0.28.1...v0.29.0
[0.28.1]: https://github.com/Textualize/textual/compare/v0.28.0...v0.28.1
[0.28.0]: https://github.com/Textualize/textual/compare/v0.27.0...v0.28.0
[0.27.0]: https://github.com/Textualize/textual/compare/v0.26.0...v0.27.0
[0.26.0]: https://github.com/Textualize/textual/compare/v0.25.0...v0.26.0
[0.25.0]: https://github.com/Textualize/textual/compare/v0.24.1...v0.25.0
[0.24.1]: https://github.com/Textualize/textual/compare/v0.24.0...v0.24.1
[0.24.0]: https://github.com/Textualize/textual/compare/v0.23.0...v0.24.0
[0.23.0]: https://github.com/Textualize/textual/compare/v0.22.3...v0.23.0
[0.22.3]: https://github.com/Textualize/textual/compare/v0.22.2...v0.22.3
[0.22.2]: https://github.com/Textualize/textual/compare/v0.22.1...v0.22.2
[0.22.1]: https://github.com/Textualize/textual/compare/v0.22.0...v0.22.1
[0.22.0]: https://github.com/Textualize/textual/compare/v0.21.0...v0.22.0
[0.21.0]: https://github.com/Textualize/textual/compare/v0.20.1...v0.21.0
[0.20.1]: https://github.com/Textualize/textual/compare/v0.20.0...v0.20.1
[0.20.0]: https://github.com/Textualize/textual/compare/v0.19.1...v0.20.0
[0.19.1]: https://github.com/Textualize/textual/compare/v0.19.0...v0.19.1
[0.19.0]: https://github.com/Textualize/textual/compare/v0.18.0...v0.19.0
[0.18.0]: https://github.com/Textualize/textual/compare/v0.17.4...v0.18.0
[0.17.3]: https://github.com/Textualize/textual/compare/v0.17.2...v0.17.3
[0.17.2]: https://github.com/Textualize/textual/compare/v0.17.1...v0.17.2
[0.17.1]: https://github.com/Textualize/textual/compare/v0.17.0...v0.17.1
[0.17.0]: https://github.com/Textualize/textual/compare/v0.16.0...v0.17.0
[0.16.0]: https://github.com/Textualize/textual/compare/v0.15.1...v0.16.0
[0.15.1]: https://github.com/Textualize/textual/compare/v0.15.0...v0.15.1
[0.15.0]: https://github.com/Textualize/textual/compare/v0.14.0...v0.15.0
[0.14.0]: https://github.com/Textualize/textual/compare/v0.13.0...v0.14.0
[0.13.0]: https://github.com/Textualize/textual/compare/v0.12.1...v0.13.0
[0.12.1]: https://github.com/Textualize/textual/compare/v0.12.0...v0.12.1
[0.12.0]: https://github.com/Textualize/textual/compare/v0.11.1...v0.12.0
[0.11.1]: https://github.com/Textualize/textual/compare/v0.11.0...v0.11.1
[0.11.0]: https://github.com/Textualize/textual/compare/v0.10.1...v0.11.0
[0.10.1]: https://github.com/Textualize/textual/compare/v0.10.0...v0.10.1
[0.10.0]: https://github.com/Textualize/textual/compare/v0.9.1...v0.10.0
[0.9.1]: https://github.com/Textualize/textual/compare/v0.9.0...v0.9.1
[0.9.0]: https://github.com/Textualize/textual/compare/v0.8.2...v0.9.0
[0.8.2]: https://github.com/Textualize/textual/compare/v0.8.1...v0.8.2
[0.8.1]: https://github.com/Textualize/textual/compare/v0.8.0...v0.8.1
[0.8.0]: https://github.com/Textualize/textual/compare/v0.7.0...v0.8.0
[0.7.0]: https://github.com/Textualize/textual/compare/v0.6.0...v0.7.0
[0.6.0]: https://github.com/Textualize/textual/compare/v0.5.0...v0.6.0
[0.5.0]: https://github.com/Textualize/textual/compare/v0.4.0...v0.5.0
[0.4.0]: https://github.com/Textualize/textual/compare/v0.3.0...v0.4.0
[0.3.0]: https://github.com/Textualize/textual/compare/v0.2.1...v0.3.0
[0.2.1]: https://github.com/Textualize/textual/compare/v0.2.0...v0.2.1
[0.2.0]: https://github.com/Textualize/textual/compare/v0.1.18...v0.2.0
[0.1.18]: https://github.com/Textualize/textual/compare/v0.1.17...v0.1.18
[0.1.17]: https://github.com/Textualize/textual/compare/v0.1.16...v0.1.17
[0.1.16]: https://github.com/Textualize/textual/compare/v0.1.15...v0.1.16
[0.1.15]: https://github.com/Textualize/textual/compare/v0.1.14...v0.1.15
[0.1.14]: https://github.com/Textualize/textual/compare/v0.1.13...v0.1.14
[0.1.13]: https://github.com/Textualize/textual/compare/v0.1.12...v0.1.13
[0.1.12]: https://github.com/Textualize/textual/compare/v0.1.11...v0.1.12
[0.1.11]: https://github.com/Textualize/textual/compare/v0.1.10...v0.1.11
[0.1.10]: https://github.com/Textualize/textual/compare/v0.1.9...v0.1.10
[0.1.9]: https://github.com/Textualize/textual/compare/v0.1.8...v0.1.9
[0.1.8]: https://github.com/Textualize/textual/compare/v0.1.7...v0.1.8
[0.1.7]: https://github.com/Textualize/textual/releases/tag/v0.1.7<|MERGE_RESOLUTION|>--- conflicted
+++ resolved
@@ -15,10 +15,8 @@
 - Fixed visual glitched characters on Windows due to Python limitation https://github.com/Textualize/textual/issues/2548
 - Fixed outline not rendering correctly in some scenarios (e.g. on Button widgets) https://github.com/Textualize/textual/issues/3628
 - Fixed live-reloading of screen CSS https://github.com/Textualize/textual/issues/3454
-<<<<<<< HEAD
+- `Select.value` could be in an invalid state https://github.com/Textualize/textual/issues/3612
 - Off-by-one in CSS error reporting https://github.com/Textualize/textual/issues/3625
-=======
-- `Select.value` could be in an invalid state https://github.com/Textualize/textual/issues/3612
 
 ### Added
 
@@ -30,7 +28,6 @@
   - `is_blank`
 - Constant `Select.BLANK` to flag an empty selection https://github.com/Textualize/textual/pull/3614
 - Added `restrict`, `type`, `max_length`, and `valid_empty` to Input https://github.com/Textualize/textual/pull/3657
->>>>>>> 7a25bb19
 
 ### Changed
 
