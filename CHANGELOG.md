# Change Log

All notable changes to this project will be documented in this file.

The format is based on [Keep a Changelog](http://keepachangelog.com/)
and this project adheres to [Semantic Versioning](http://semver.org/).

## Unreleased

### Fixed

- Fixed a crash in `TextArea` when undoing an edit to a selection the selection was made backwards https://github.com/Textualize/textual/issues/4301
<<<<<<< HEAD
- Fixed issue with flickering scrollbars https://github.com/Textualize/textual/pull/4315
=======
- Fix progress bar ETA not updating when setting `total` reactive https://github.com/Textualize/textual/pull/4316
- ProgressBar won't show ETA until there is at least one second of samples https://github.com/Textualize/textual/pull/4316
>>>>>>> 92861755

## [0.53.1] - 2023-03-18

### Fixed

- Fixed issue with data binding https://github.com/Textualize/textual/pull/4308

## [0.53.0] - 2023-03-18

### Added

- Mapping of ANSI colors to hex codes configurable via `App.ansi_theme_dark` and `App.ansi_theme_light` https://github.com/Textualize/textual/pull/4192
- `Pilot.resize_terminal` to resize the terminal in testing https://github.com/Textualize/textual/issues/4212
- Added `sort_children` method https://github.com/Textualize/textual/pull/4244
- Support for pseudo-classes in nested TCSS https://github.com/Textualize/textual/issues/4039

### Fixed

- Fixed `TextArea.code_editor` missing recently added attributes https://github.com/Textualize/textual/pull/4172
- Fixed `Sparkline` not working with data in a `deque` https://github.com/Textualize/textual/issues/3899
- Tooltips are now cleared when the related widget is no longer under them https://github.com/Textualize/textual/issues/3045
- Simplified tree-sitter highlight queries for HTML, which also seems to fix segfault issue https://github.com/Textualize/textual/pull/4195
- Fixed `DirectoryTree.path` no longer reacting to new values https://github.com/Textualize/textual/issues/4208
- Fixed content size cache with Pretty widget https://github.com/Textualize/textual/pull/4211
- Fixed `grid-gutter` interaction with Pretty widget https://github.com/Textualize/textual/pull/4219
- Fixed `TextArea` styling issue on alternate screens https://github.com/Textualize/textual/pull/4220
- Fixed writing to invisible `RichLog` https://github.com/Textualize/textual/pull/4223
- Fixed `RichLog.min_width` not being used https://github.com/Textualize/textual/pull/4223
- Rename `CollapsibleTitle.action_toggle` to `action_toggle_collapsible` to fix clash with `DOMNode.action_toggle` https://github.com/Textualize/textual/pull/4221
- Markdown component classes weren't refreshed when watching for CSS https://github.com/Textualize/textual/issues/3464
- Rename `Switch.action_toggle` to `action_toggle_switch` to fix clash with `DOMNode.action_toggle` https://github.com/Textualize/textual/issues/4262
- Fixed `OptionList.OptionHighlighted` leaking out of `Select` https://github.com/Textualize/textual/issues/4224
- Fixed `Tab` enable/disable messages leaking into `TabbedContent` https://github.com/Textualize/textual/issues/4233
- Fixed a style leak from `TabbedContent` https://github.com/Textualize/textual/issues/4232
- Fixed active hidden scrollbars not releasing the mouse https://github.com/Textualize/textual/issues/4274
- Fixed the mouse not being released when hiding a `TextArea` while mouse selection is happening https://github.com/Textualize/textual/issues/4292
- Fix mouse scrolling not working when mouse cursor is over a disabled child widget https://github.com/Textualize/textual/issues/4242

### Changed

- Clicking a non focusable widget focus ancestors https://github.com/Textualize/textual/pull/4236
- BREAKING: widget class names must start with a capital letter or an underscore `_` https://github.com/Textualize/textual/pull/4252
- BREAKING: for many widgets, messages are now sent when programmatic changes that mirror user input are made https://github.com/Textualize/textual/pull/4256
  - Changed `Collapsible`
  - Changed `Markdown`
  - Changed `Select`
  - Changed `SelectionList`
  - Changed `TabbedContent`
  - Changed `Tabs`
  - Changed `TextArea`
  - Changed `Tree`
- Improved ETA calculation for ProgressBar https://github.com/Textualize/textual/pull/4271
- BREAKING: `AppFocus` and `AppBlur` are now posted when the terminal window gains or loses focus, if the terminal supports this https://github.com/Textualize/textual/pull/4265
  - When the terminal window loses focus, the currently-focused widget will also lose focus.
  - When the terminal window regains focus, the previously-focused widget will regain focus.
- TextArea binding for <kbd>ctrl</kbd>+<kbd>k</kbd> will now delete the line if the line is empty https://github.com/Textualize/textual/issues/4277
- The active tab (in `Tabs`) / tab pane (in `TabbedContent`) can now be unset https://github.com/Textualize/textual/issues/4241

## [0.52.1] - 2024-02-20

### Fixed

- Fixed the check for animation level in `LoadingIndicator` https://github.com/Textualize/textual/issues/4188

## [0.52.0] - 2024-02-19

### Changed

- Textual now writes to stderr rather than stdout https://github.com/Textualize/textual/pull/4177

### Added

- Added an `asyncio` lock attribute `Widget.lock` to be used to synchronize widget state https://github.com/Textualize/textual/issues/4134
- Added support for environment variable `TEXTUAL_ANIMATIONS` to control what animations Textual displays https://github.com/Textualize/textual/pull/4062
- Add attribute `App.animation_level` to control whether animations on that app run or not https://github.com/Textualize/textual/pull/4062
- Added support for a `TEXTUAL_SCREENSHOT_LOCATION` environment variable to specify the location of an automated screenshot https://github.com/Textualize/textual/pull/4181/
- Added support for a `TEXTUAL_SCREENSHOT_FILENAME` environment variable to specify the filename of an automated screenshot https://github.com/Textualize/textual/pull/4181/
- Added an `asyncio` lock attribute `Widget.lock` to be used to synchronize widget state https://github.com/Textualize/textual/issues/4134
- `Widget.remove_children` now accepts a CSS selector to specify which children to remove https://github.com/Textualize/textual/pull/4183
- `Widget.batch` combines widget locking and app update batching https://github.com/Textualize/textual/pull/4183

## [0.51.0] - 2024-02-15

### Added

- TextArea now has `read_only` mode https://github.com/Textualize/textual/pull/4151
- Add some syntax highlighting to TextArea default theme https://github.com/Textualize/textual/pull/4149
- Add undo and redo to TextArea https://github.com/Textualize/textual/pull/4124
- Added support for command palette command discoverability https://github.com/Textualize/textual/pull/4154

### Fixed

- Fixed out-of-view `Tab` not being scrolled into view when `Tabs.active` is assigned https://github.com/Textualize/textual/issues/4150
- Fixed `TabbedContent.TabActivate` not being posted when `TabbedContent.active` is assigned https://github.com/Textualize/textual/issues/4150

### Changed

- Breaking change: Renamed `TextArea.tab_behaviour` to `TextArea.tab_behavior` https://github.com/Textualize/textual/pull/4124
- `TextArea.theme` now defaults to `"css"` instead of None, and is no longer optional https://github.com/Textualize/textual/pull/4157

### Fixed

- Improve support for selector lists in nested TCSS https://github.com/Textualize/textual/issues/3969
- Improve support for rule declarations after nested TCSS rule sets https://github.com/Textualize/textual/issues/3999

## [0.50.1] - 2024-02-09

### Fixed

- Fixed tint applied to ANSI colors https://github.com/Textualize/textual/pull/4142

## [0.50.0] - 2024-02-08

### Fixed

- Fixed issue with ANSI colors not being converted to truecolor https://github.com/Textualize/textual/pull/4138
- Fixed duplicate watch methods being attached to DOM nodes https://github.com/Textualize/textual/pull/4030
- Fixed using `watch` to create additional watchers would trigger other watch methods https://github.com/Textualize/textual/issues/3878

### Added

- Added support for configuring dark and light themes for code in `Markdown` https://github.com/Textualize/textual/issues/3997

## [0.49.0] - 2024-02-07

### Fixed

- Fixed scrolling in long `OptionList` by adding max height of 100% https://github.com/Textualize/textual/issues/4021
- Fixed `DirectoryTree.clear_node` not clearing the node specified https://github.com/Textualize/textual/issues/4122

### Changed

- `DirectoryTree.reload` and `DirectoryTree.reload_node` now preserve state when reloading https://github.com/Textualize/textual/issues/4056
- Fixed a crash in the TextArea when performing a backward replace https://github.com/Textualize/textual/pull/4126
- Fixed selection not updating correctly when pasting while there's a non-zero selection https://github.com/Textualize/textual/pull/4126
- Breaking change: `TextArea` will not use `Escape` to shift focus if the `tab_behaviour` is the default https://github.com/Textualize/textual/issues/4110
- `TextArea` cursor will now be invisible before first focus https://github.com/Textualize/textual/pull/4128
- Fix toggling `TextArea.cursor_blink` reactive when widget does not have focus https://github.com/Textualize/textual/pull/4128

### Added

- Added DOMQuery.set https://github.com/Textualize/textual/pull/4075
- Added DOMNode.set_reactive https://github.com/Textualize/textual/pull/4075
- Added DOMNode.data_bind https://github.com/Textualize/textual/pull/4075
- Added DOMNode.action_toggle https://github.com/Textualize/textual/pull/4075
- Added Worker.cancelled_event https://github.com/Textualize/textual/pull/4075
- `Tree` (and `DirectoryTree`) grew an attribute `lock` that can be used for synchronization across coroutines https://github.com/Textualize/textual/issues/4056


## [0.48.2] - 2024-02-02

### Fixed

- Fixed a hang in the Linux driver when connected to a pipe https://github.com/Textualize/textual/issues/4104
- Fixed broken `OptionList` `Option.id` mappings https://github.com/Textualize/textual/issues/4101

### Changed

- Breaking change: keyboard navigation in `RadioSet`, `ListView`, `OptionList`, and `SelectionList`, no longer allows highlighting disabled items https://github.com/Textualize/textual/issues/3881

## [0.48.1] - 2024-02-01

### Fixed

- `TextArea` uses CSS theme by default instead of `monokai` https://github.com/Textualize/textual/pull/4091

## [0.48.0] - 2024-02-01

### Changed

- Breaking change: Significant changes to `TextArea.__init__` default values/behaviour https://github.com/Textualize/textual/pull/3933
  - `soft_wrap=True` - soft wrapping is now enabled by default.
  - `show_line_numbers=False` - line numbers are now disabled by default.
  - `tab_behaviour="focus"` - pressing the tab key now switches focus instead of indenting by default.
- Breaking change: `TextArea` default theme changed to CSS, and default styling changed https://github.com/Textualize/textual/pull/4074
- Breaking change: `DOMNode.has_pseudo_class` now accepts a single name only https://github.com/Textualize/textual/pull/3970
- Made `textual.cache` (formerly `textual._cache`) public https://github.com/Textualize/textual/pull/3976
- `Tab.label` can now be used to change the label of a tab https://github.com/Textualize/textual/pull/3979
- Changed the default notification timeout from 3 to 5 seconds https://github.com/Textualize/textual/pull/4059
- Prior scroll animations are now cancelled on new scrolls https://github.com/Textualize/textual/pull/4081

### Added

- Added `DOMNode.has_pseudo_classes` https://github.com/Textualize/textual/pull/3970
- Added `Widget.allow_focus` and `Widget.allow_focus_children` https://github.com/Textualize/textual/pull/3989
- Added `TextArea.soft_wrap` reactive attribute added https://github.com/Textualize/textual/pull/3933
- Added `TextArea.tab_behaviour` reactive attribute added https://github.com/Textualize/textual/pull/3933
- Added `TextArea.code_editor` classmethod/alternative constructor https://github.com/Textualize/textual/pull/3933
- Added `TextArea.wrapped_document` attribute which can convert between wrapped visual coordinates and locations https://github.com/Textualize/textual/pull/3933
- Added `show_line_numbers` to `TextArea.__init__` https://github.com/Textualize/textual/pull/3933
- Added component classes allowing `TextArea` to be styled using CSS https://github.com/Textualize/textual/pull/4074
- Added `Query.blur` and `Query.focus` https://github.com/Textualize/textual/pull/4012
- Added `MessagePump.message_queue_size` https://github.com/Textualize/textual/pull/4012
- Added `TabbedContent.active_pane` https://github.com/Textualize/textual/pull/4012
- Added `App.suspend` https://github.com/Textualize/textual/pull/4064
- Added `App.action_suspend_process` https://github.com/Textualize/textual/pull/4064


### Fixed

- Parameter `animate` from `DataTable.move_cursor` was being ignored https://github.com/Textualize/textual/issues/3840
- Fixed a crash if `DirectoryTree.show_root` was set before the DOM was fully available https://github.com/Textualize/textual/issues/2363
- Live reloading of TCSS wouldn't apply CSS changes to screens under the top screen of the stack https://github.com/Textualize/textual/issues/3931
- `SelectionList` option IDs are usable as soon as the widget is instantiated https://github.com/Textualize/textual/issues/3903
- Fix issue with `Strip.crop` when crop window start aligned with strip end https://github.com/Textualize/textual/pull/3998
- Fixed Strip.crop_extend https://github.com/Textualize/textual/pull/4011
- Fix for percentage dimensions https://github.com/Textualize/textual/pull/4037
- Fixed a crash if the `TextArea` language was set but tree-sitter language binaries were not installed https://github.com/Textualize/textual/issues/4045
- Ensuring `TextArea.SelectionChanged` message only sends when the updated selection is different https://github.com/Textualize/textual/pull/3933
- Fixed declaration after nested rule set causing a parse error https://github.com/Textualize/textual/pull/4012
- ID and class validation was too lenient https://github.com/Textualize/textual/issues/3954
- Fixed CSS watcher crash if file becomes unreadable (even temporarily) https://github.com/Textualize/textual/pull/4079
- Fixed display of keys when used in conjunction with other keys https://github.com/Textualize/textual/pull/3050
- Fixed double detection of <kbd>Escape</kbd> on Windows https://github.com/Textualize/textual/issues/4038

## [0.47.1] - 2024-01-05

### Fixed

- Fixed nested specificity https://github.com/Textualize/textual/pull/3963

## [0.47.0] - 2024-01-04

### Fixed

- `Widget.move_child` would break if `before`/`after` is set to the index of the widget in `child` https://github.com/Textualize/textual/issues/1743
- Fixed auto width text not processing markup https://github.com/Textualize/textual/issues/3918
- Fixed `Tree.clear` not retaining the root's expanded state https://github.com/Textualize/textual/issues/3557

### Changed

- Breaking change: `Widget.move_child` parameters `before` and `after` are now keyword-only https://github.com/Textualize/textual/pull/3896
- Style tweak to toasts https://github.com/Textualize/textual/pull/3955

### Added

- Added textual.lazy https://github.com/Textualize/textual/pull/3936
- Added App.push_screen_wait https://github.com/Textualize/textual/pull/3955
- Added nesting of CSS https://github.com/Textualize/textual/pull/3946

## [0.46.0] - 2023-12-17

### Fixed

- Disabled radio buttons could be selected with the keyboard https://github.com/Textualize/textual/issues/3839
- Fixed zero width scrollbars causing content to disappear https://github.com/Textualize/textual/issues/3886

### Changed

- The tabs within a `TabbedContent` now prefix their IDs to stop any clash with their associated `TabPane` https://github.com/Textualize/textual/pull/3815
- Breaking change: `tab` is no longer a `@on` decorator selector for `TabbedContent.TabActivated` -- use `pane` instead https://github.com/Textualize/textual/pull/3815

### Added

- Added `Collapsible.title` reactive attribute https://github.com/Textualize/textual/pull/3830
- Added a `pane` attribute to `TabbedContent.TabActivated` https://github.com/Textualize/textual/pull/3815
- Added caching of rules attributes and `cache` parameter to Stylesheet.apply https://github.com/Textualize/textual/pull/3880

## [0.45.1] - 2023-12-12

### Fixed

- Fixed issues where styles wouldn't update if changed in mount. https://github.com/Textualize/textual/pull/3860

## [0.45.0] - 2023-12-12

### Fixed

- Fixed `DataTable.update_cell` not raising an error with an invalid column key https://github.com/Textualize/textual/issues/3335
- Fixed `Input` showing suggestions when not focused https://github.com/Textualize/textual/pull/3808
- Fixed loading indicator not covering scrollbars https://github.com/Textualize/textual/pull/3816

### Removed

- Removed renderables/align.py which was no longer used.

### Changed

- Dropped ALLOW_CHILDREN flag introduced in 0.43.0 https://github.com/Textualize/textual/pull/3814
- Widgets with an auto height in an auto height container will now expand if they have no siblings https://github.com/Textualize/textual/pull/3814
- Breaking change: Removed `limit_rules` from Stylesheet.apply https://github.com/Textualize/textual/pull/3844

### Added

- Added `get_loading_widget` to Widget and App customize the loading widget. https://github.com/Textualize/textual/pull/3816
- Added messages `Collapsible.Expanded` and `Collapsible.Collapsed` that inherit from `Collapsible.Toggled`. https://github.com/Textualize/textual/issues/3824

## [0.44.1] - 2023-12-4

### Fixed

- Fixed slow scrolling when there are many widgets https://github.com/Textualize/textual/pull/3801

## [0.44.0] - 2023-12-1

### Changed

- Breaking change: Dropped 3.7 support https://github.com/Textualize/textual/pull/3766
- Breaking changes https://github.com/Textualize/textual/issues/1530
 - `link-hover-background` renamed to `link-background-hover`
 - `link-hover-color` renamed to `link-color-hover`
 - `link-hover-style` renamed to `link-style-hover`
- `Tree` now forces a scroll when `scroll_to_node` is called https://github.com/Textualize/textual/pull/3786
- Brought rxvt's use of shift-numpad keys in line with most other terminals https://github.com/Textualize/textual/pull/3769

### Added

- Added support for Ctrl+Fn and Ctrl+Shift+Fn keys in urxvt https://github.com/Textualize/textual/pull/3737
- Friendly error messages when trying to mount non-widgets https://github.com/Textualize/textual/pull/3780
- Added `Select.from_values` class method that can be used to initialize a Select control with an iterator of values https://github.com/Textualize/textual/pull/3743

### Fixed

- Fixed NoWidget when mouse goes outside window https://github.com/Textualize/textual/pull/3790
- Removed spurious print statements from press_keys https://github.com/Textualize/textual/issues/3785

## [0.43.2] - 2023-11-29

### Fixed

- Fixed NoWidget error https://github.com/Textualize/textual/pull/3779

## [0.43.1] - 2023-11-29

### Fixed

- Fixed clicking on scrollbar moves TextArea cursor https://github.com/Textualize/textual/issues/3763

## [0.43.0] - 2023-11-28

### Fixed

- Fixed mouse targeting issue in `TextArea` when tabs were not fully expanded https://github.com/Textualize/textual/pull/3725
- Fixed `Select` not updating after changing the `prompt` reactive https://github.com/Textualize/textual/issues/2983
- Fixed flicker when updating Markdown https://github.com/Textualize/textual/pull/3757

### Added

- Added experimental Canvas class https://github.com/Textualize/textual/pull/3669/
- Added `keyline` rule https://github.com/Textualize/textual/pull/3669/
- Widgets can now have an ALLOW_CHILDREN (bool) classvar to disallow adding children to a widget https://github.com/Textualize/textual/pull/3758
- Added the ability to set the `label` property of a `Checkbox` https://github.com/Textualize/textual/pull/3765
- Added the ability to set the `label` property of a `RadioButton` https://github.com/Textualize/textual/pull/3765
- Added support for various modified edit and navigation keys in urxvt https://github.com/Textualize/textual/pull/3739
- Added app focus/blur for textual-web https://github.com/Textualize/textual/pull/3767

### Changed

- Method `MarkdownTableOfContents.set_table_of_contents` renamed to `MarkdownTableOfContents.rebuild_table_of_contents` https://github.com/Textualize/textual/pull/3730
- Exception `Tree.UnknownNodeID` moved out of `Tree`, import from `textual.widgets.tree` https://github.com/Textualize/textual/pull/3730
- Exception `TreeNode.RemoveRootError` moved out of `TreeNode`, import from `textual.widgets.tree` https://github.com/Textualize/textual/pull/3730
- Optimized startup time https://github.com/Textualize/textual/pull/3753
- App.COMMANDS or Screen.COMMANDS can now accept a callable which returns a command palette provider https://github.com/Textualize/textual/pull/3756

## [0.42.0] - 2023-11-22

### Fixed

- Duplicate CSS errors when parsing CSS from a screen https://github.com/Textualize/textual/issues/3581
- Added missing `blur` pseudo class https://github.com/Textualize/textual/issues/3439
- Fixed visual glitched characters on Windows due to Python limitation https://github.com/Textualize/textual/issues/2548
- Fixed `ScrollableContainer` to receive focus https://github.com/Textualize/textual/pull/3632
- Fixed app-level queries causing a crash when the command palette is active https://github.com/Textualize/textual/issues/3633
- Fixed outline not rendering correctly in some scenarios (e.g. on Button widgets) https://github.com/Textualize/textual/issues/3628
- Fixed live-reloading of screen CSS https://github.com/Textualize/textual/issues/3454
- `Select.value` could be in an invalid state https://github.com/Textualize/textual/issues/3612
- Off-by-one in CSS error reporting https://github.com/Textualize/textual/issues/3625
- Loading indicators and app notifications overlapped in the wrong order https://github.com/Textualize/textual/issues/3677
- Widgets being loaded are disabled and have their scrolling explicitly disabled too https://github.com/Textualize/textual/issues/3677
- Method render on a widget could be called before mounting said widget https://github.com/Textualize/textual/issues/2914

### Added

- Exceptions to `textual.widgets.select` https://github.com/Textualize/textual/pull/3614
  - `InvalidSelectValueError` for when setting a `Select` to an invalid value
  - `EmptySelectError` when creating/setting a `Select` to have no options when `allow_blank` is `False`
- `Select` methods https://github.com/Textualize/textual/pull/3614
  - `clear`
  - `is_blank`
- Constant `Select.BLANK` to flag an empty selection https://github.com/Textualize/textual/pull/3614
- Added `restrict`, `type`, `max_length`, and `valid_empty` to Input https://github.com/Textualize/textual/pull/3657
- Added `Pilot.mouse_down` to simulate `MouseDown` events https://github.com/Textualize/textual/pull/3495
- Added `Pilot.mouse_up` to simulate `MouseUp` events https://github.com/Textualize/textual/pull/3495
- Added `Widget.is_mounted` property https://github.com/Textualize/textual/pull/3709
- Added `TreeNode.refresh` https://github.com/Textualize/textual/pull/3639

### Changed

- CSS error reporting will no longer provide links to the files in question https://github.com/Textualize/textual/pull/3582
- inline CSS error reporting will report widget/class variable where the CSS was read from https://github.com/Textualize/textual/pull/3582
- Breaking change: `Tree.refresh_line` has now become an internal https://github.com/Textualize/textual/pull/3639
- Breaking change: Setting `Select.value` to `None` no longer clears the selection (See `Select.BLANK` and `Select.clear`) https://github.com/Textualize/textual/pull/3614
- Breaking change: `Button` no longer inherits from `Static`, now it inherits directly from `Widget` https://github.com/Textualize/textual/issues/3603
- Rich markup in markdown headings is now escaped when building the TOC https://github.com/Textualize/textual/issues/3689
- Mechanics behind mouse clicks. See [this](https://github.com/Textualize/textual/pull/3495#issue-1934915047) for more details. https://github.com/Textualize/textual/pull/3495
- Breaking change: max/min-width/height now includes padding and border. https://github.com/Textualize/textual/pull/3712

## [0.41.0] - 2023-10-31

### Fixed

- Fixed `Input.cursor_blink` reactive not changing blink state after `Input` was mounted https://github.com/Textualize/textual/pull/3498
- Fixed `Tabs.active` attribute value not being re-assigned after removing a tab or clearing https://github.com/Textualize/textual/pull/3498
- Fixed `DirectoryTree` race-condition crash when changing path https://github.com/Textualize/textual/pull/3498
- Fixed issue with `LRUCache.discard` https://github.com/Textualize/textual/issues/3537
- Fixed `DataTable` not scrolling to rows that were just added https://github.com/Textualize/textual/pull/3552
- Fixed cache bug with `DataTable.update_cell` https://github.com/Textualize/textual/pull/3551
- Fixed CSS errors being repeated https://github.com/Textualize/textual/pull/3566
- Fix issue with chunky highlights on buttons https://github.com/Textualize/textual/pull/3571
- Fixed `OptionList` event leakage from `CommandPalette` to `App`.
- Fixed crash in `LoadingIndicator` https://github.com/Textualize/textual/pull/3498
- Fixed crash when `Tabs` appeared as a descendant of `TabbedContent` in the DOM https://github.com/Textualize/textual/pull/3602
- Fixed the command palette cancelling other workers https://github.com/Textualize/textual/issues/3615

### Added

- Add Document `get_index_from_location` / `get_location_from_index` https://github.com/Textualize/textual/pull/3410
- Add setter for `TextArea.text` https://github.com/Textualize/textual/discussions/3525
- Added `key` argument to the `DataTable.sort()` method, allowing the table to be sorted using a custom function (or other callable) https://github.com/Textualize/textual/pull/3090
- Added `initial` to all css rules, which restores default (i.e. value from DEFAULT_CSS) https://github.com/Textualize/textual/pull/3566
- Added HorizontalPad to pad.py https://github.com/Textualize/textual/pull/3571
- Added `AwaitComplete` class, to be used for optionally awaitable return values https://github.com/Textualize/textual/pull/3498

### Changed

- Breaking change: `Button.ACTIVE_EFFECT_DURATION` classvar converted to `Button.active_effect_duration` attribute https://github.com/Textualize/textual/pull/3498
- Breaking change: `Input.blink_timer` made private (renamed to `Input._blink_timer`) https://github.com/Textualize/textual/pull/3498
- Breaking change: `Input.cursor_blink` reactive updated to not run on mount (now `init=False`) https://github.com/Textualize/textual/pull/3498
- Breaking change: `AwaitTabbedContent` class removed https://github.com/Textualize/textual/pull/3498
- Breaking change: `Tabs.remove_tab` now returns an `AwaitComplete` instead of an `AwaitRemove` https://github.com/Textualize/textual/pull/3498
- Breaking change: `Tabs.clear` now returns an `AwaitComplete` instead of an `AwaitRemove` https://github.com/Textualize/textual/pull/3498
- `TabbedContent.add_pane` now returns an `AwaitComplete` instead of an `AwaitTabbedContent` https://github.com/Textualize/textual/pull/3498
- `TabbedContent.remove_pane` now returns an `AwaitComplete` instead of an `AwaitTabbedContent` https://github.com/Textualize/textual/pull/3498
- `TabbedContent.clear_pane` now returns an `AwaitComplete` instead of an `AwaitTabbedContent` https://github.com/Textualize/textual/pull/3498
- `Tabs.add_tab` now returns an `AwaitComplete` instead of an `AwaitMount` https://github.com/Textualize/textual/pull/3498
- `DirectoryTree.reload` now returns an `AwaitComplete`, which may be awaited to ensure the node has finished being processed by the internal queue https://github.com/Textualize/textual/pull/3498
- `Tabs.remove_tab` now returns an `AwaitComplete`, which may be awaited to ensure the tab is unmounted and internal state is updated https://github.com/Textualize/textual/pull/3498
- `App.switch_mode` now returns an `AwaitMount`, which may be awaited to ensure the screen is mounted https://github.com/Textualize/textual/pull/3498
- Buttons will now display multiple lines, and have auto height https://github.com/Textualize/textual/pull/3539
- DataTable now has a max-height of 100vh rather than 100%, which doesn't work with auto
- Breaking change: empty rules now result in an error https://github.com/Textualize/textual/pull/3566
- Improved startup time by caching CSS parsing https://github.com/Textualize/textual/pull/3575
- Workers are now created/run in a thread-safe way https://github.com/Textualize/textual/pull/3586

## [0.40.0] - 2023-10-11

### Added

- Added `loading` reactive property to widgets https://github.com/Textualize/textual/pull/3509

## [0.39.0] - 2023-10-10

### Fixed

- `Pilot.click`/`Pilot.hover` can't use `Screen` as a selector https://github.com/Textualize/textual/issues/3395
- App exception when a `Tree` is initialized/mounted with `disabled=True` https://github.com/Textualize/textual/issues/3407
- Fixed `print` locations not being correctly reported in `textual console` https://github.com/Textualize/textual/issues/3237
- Fix location of IME and emoji popups https://github.com/Textualize/textual/pull/3408
- Fixed application freeze when pasting an emoji into an application on Windows https://github.com/Textualize/textual/issues/3178
- Fixed duplicate option ID handling in the `OptionList` https://github.com/Textualize/textual/issues/3455
- Fix crash when removing and updating DataTable cell at same time https://github.com/Textualize/textual/pull/3487
- Fixed fractional styles to allow integer values https://github.com/Textualize/textual/issues/3414
- Stop eating stdout/stderr in headless mode - print works again in tests https://github.com/Textualize/textual/pull/3486

### Added

- `OutOfBounds` exception to be raised by `Pilot` https://github.com/Textualize/textual/pull/3360
- `TextArea.cursor_screen_offset` property for getting the screen-relative position of the cursor https://github.com/Textualize/textual/pull/3408
- `Input.cursor_screen_offset` property for getting the screen-relative position of the cursor https://github.com/Textualize/textual/pull/3408
- Reactive `cell_padding` (and respective parameter) to define horizontal cell padding in data table columns https://github.com/Textualize/textual/issues/3435
- Added `Input.clear` method https://github.com/Textualize/textual/pull/3430
- Added `TextArea.SelectionChanged` and `TextArea.Changed` messages https://github.com/Textualize/textual/pull/3442
- Added `wait_for_dismiss` parameter to `App.push_screen` https://github.com/Textualize/textual/pull/3477
- Allow scrollbar-size to be set to 0 to achieve scrollable containers with no visible scrollbars https://github.com/Textualize/textual/pull/3488

### Changed

- Breaking change: tree-sitter and tree-sitter-languages dependencies moved to `syntax` extra https://github.com/Textualize/textual/pull/3398
- `Pilot.click`/`Pilot.hover` now raises `OutOfBounds` when clicking outside visible screen https://github.com/Textualize/textual/pull/3360
- `Pilot.click`/`Pilot.hover` now return a Boolean indicating whether the click/hover landed on the widget that matches the selector https://github.com/Textualize/textual/pull/3360
- Added a delay to when the `No Matches` message appears in the command palette, thus removing a flicker https://github.com/Textualize/textual/pull/3399
- Timer callbacks are now typed more loosely https://github.com/Textualize/textual/issues/3434

## [0.38.1] - 2023-09-21

### Fixed

- Hotfix - added missing highlight files in build distribution https://github.com/Textualize/textual/pull/3370

## [0.38.0] - 2023-09-21

### Added

- Added a TextArea https://github.com/Textualize/textual/pull/2931
- Added :dark and :light pseudo classes

### Fixed

- Fixed `DataTable` not updating component styles on hot-reloading https://github.com/Textualize/textual/issues/3312

### Changed

- Breaking change: CSS in DEFAULT_CSS is now automatically scoped to the widget (set SCOPED_CSS=False) to disable
- Breaking change: Changed `Markdown.goto_anchor` to return a boolean (if the anchor was found) instead of `None` https://github.com/Textualize/textual/pull/3334

## [0.37.1] - 2023-09-16

### Fixed

- Fixed the command palette crashing with a `TimeoutError` in any Python before 3.11 https://github.com/Textualize/textual/issues/3320
- Fixed `Input` event leakage from `CommandPalette` to `App`.

## [0.37.0] - 2023-09-15

### Added

- Added the command palette https://github.com/Textualize/textual/pull/3058
- `Input` is now validated when focus moves out of it https://github.com/Textualize/textual/pull/3193
- Attribute `Input.validate_on` (and `__init__` parameter of the same name) to customise when validation occurs https://github.com/Textualize/textual/pull/3193
- Screen-specific (sub-)title attributes https://github.com/Textualize/textual/pull/3199:
  - `Screen.TITLE`
  - `Screen.SUB_TITLE`
  - `Screen.title`
  - `Screen.sub_title`
- Properties `Header.screen_title` and `Header.screen_sub_title` https://github.com/Textualize/textual/pull/3199
- Added `DirectoryTree.DirectorySelected` message https://github.com/Textualize/textual/issues/3200
- Added `widgets.Collapsible` contributed by Sunyoung Yoo https://github.com/Textualize/textual/pull/2989

### Fixed

- Fixed a crash when removing an option from an `OptionList` while the mouse is hovering over the last option https://github.com/Textualize/textual/issues/3270
- Fixed a crash in `MarkdownViewer` when clicking on a link that contains an anchor https://github.com/Textualize/textual/issues/3094
- Fixed wrong message pump in pop_screen https://github.com/Textualize/textual/pull/3315

### Changed

- Widget.notify and App.notify are now thread-safe https://github.com/Textualize/textual/pull/3275
- Breaking change: Widget.notify and App.notify now return None https://github.com/Textualize/textual/pull/3275
- App.unnotify is now private (renamed to App._unnotify) https://github.com/Textualize/textual/pull/3275
- `Markdown.load` will now attempt to scroll to a related heading if an anchor is provided https://github.com/Textualize/textual/pull/3244
- `ProgressBar` explicitly supports being set back to its indeterminate state https://github.com/Textualize/textual/pull/3286

## [0.36.0] - 2023-09-05

### Added

- TCSS styles `layer` and `layers` can be strings https://github.com/Textualize/textual/pull/3169
- `App.return_code` for the app return code https://github.com/Textualize/textual/pull/3202
- Added `animate` switch to `Tree.scroll_to_line` and `Tree.scroll_to_node` https://github.com/Textualize/textual/pull/3210
- Added `Rule` widget https://github.com/Textualize/textual/pull/3209
- Added App.current_mode to get the current mode https://github.com/Textualize/textual/pull/3233

### Changed

- Reactive callbacks are now scheduled on the message pump of the reactable that is watching instead of the owner of reactive attribute https://github.com/Textualize/textual/pull/3065
- Callbacks scheduled with `call_next` will now have the same prevented messages as when the callback was scheduled https://github.com/Textualize/textual/pull/3065
- Added `cursor_type` to the `DataTable` constructor.
- Fixed `push_screen` not updating Screen.CSS styles https://github.com/Textualize/textual/issues/3217
- `DataTable.add_row` accepts `height=None` to automatically compute optimal height for a row https://github.com/Textualize/textual/pull/3213

### Fixed

- Fixed flicker when calling pop_screen multiple times https://github.com/Textualize/textual/issues/3126
- Fixed setting styles.layout not updating https://github.com/Textualize/textual/issues/3047
- Fixed flicker when scrolling tree up or down a line https://github.com/Textualize/textual/issues/3206

## [0.35.1]

### Fixed

- Fixed flash of 80x24 interface in textual-web

## [0.35.0]

### Added

- Ability to enable/disable tabs via the reactive `disabled` in tab panes https://github.com/Textualize/textual/pull/3152
- Textual-web driver support for Windows

### Fixed

- Could not hide/show/disable/enable tabs in nested `TabbedContent` https://github.com/Textualize/textual/pull/3150

## [0.34.0] - 2023-08-22

### Added

- Methods `TabbedContent.disable_tab` and `TabbedContent.enable_tab` https://github.com/Textualize/textual/pull/3112
- Methods `Tabs.disable` and `Tabs.enable` https://github.com/Textualize/textual/pull/3112
- Messages `Tab.Disabled`, `Tab.Enabled`, `Tabs.TabDisabled` and `Tabs.Enabled` https://github.com/Textualize/textual/pull/3112
- Methods `TabbedContent.hide_tab` and `TabbedContent.show_tab` https://github.com/Textualize/textual/pull/3112
- Methods `Tabs.hide` and `Tabs.show` https://github.com/Textualize/textual/pull/3112
- Messages `Tabs.TabHidden` and `Tabs.TabShown` https://github.com/Textualize/textual/pull/3112
- Added `ListView.extend` method to append multiple items https://github.com/Textualize/textual/pull/3012

### Changed

- grid-columns and grid-rows now accept an `auto` token to detect the optimal size https://github.com/Textualize/textual/pull/3107
- LoadingIndicator now has a minimum height of 1 line.

### Fixed

- Fixed auto height container with default grid-rows https://github.com/Textualize/textual/issues/1597
- Fixed `page_up` and `page_down` bug in `DataTable` when `show_header = False` https://github.com/Textualize/textual/pull/3093
- Fixed issue with visible children inside invisible container when moving focus https://github.com/Textualize/textual/issues/3053

## [0.33.0] - 2023-08-15

### Fixed

- Fixed unintuitive sizing behaviour of TabbedContent https://github.com/Textualize/textual/issues/2411
- Fixed relative units not always expanding auto containers https://github.com/Textualize/textual/pull/3059
- Fixed background refresh https://github.com/Textualize/textual/issues/3055
- Fixed `SelectionList.clear_options` https://github.com/Textualize/textual/pull/3075
- `MouseMove` events bubble up from widgets. `App` and `Screen` receive `MouseMove` events even if there's no Widget under the cursor. https://github.com/Textualize/textual/issues/2905
- Fixed click on double-width char https://github.com/Textualize/textual/issues/2968

### Changed

- Breaking change: `DOMNode.visible` now takes into account full DOM to report whether a node is visible or not.

### Removed

- Property `Widget.focusable_children` https://github.com/Textualize/textual/pull/3070

### Added

- Added an interface for replacing prompt of an individual option in an `OptionList` https://github.com/Textualize/textual/issues/2603
- Added `DirectoryTree.reload_node` method https://github.com/Textualize/textual/issues/2757
- Added widgets.Digit https://github.com/Textualize/textual/pull/3073
- Added `BORDER_TITLE` and `BORDER_SUBTITLE` classvars to Widget https://github.com/Textualize/textual/pull/3097

### Changed

- DescendantBlur and DescendantFocus can now be used with @on decorator

## [0.32.0] - 2023-08-03

### Added

- Added widgets.Log
- Added Widget.is_vertical_scroll_end, Widget.is_horizontal_scroll_end, Widget.is_vertical_scrollbar_grabbed, Widget.is_horizontal_scrollbar_grabbed

### Changed

- Breaking change: Renamed TextLog to RichLog

## [0.31.0] - 2023-08-01

### Added

- Added App.begin_capture_print, App.end_capture_print, Widget.begin_capture_print, Widget.end_capture_print https://github.com/Textualize/textual/issues/2952
- Added the ability to run async methods as thread workers https://github.com/Textualize/textual/pull/2938
- Added `App.stop_animation` https://github.com/Textualize/textual/issues/2786
- Added `Widget.stop_animation` https://github.com/Textualize/textual/issues/2786

### Changed

- Breaking change: Creating a thread worker now requires that a `thread=True` keyword argument is passed https://github.com/Textualize/textual/pull/2938
- Breaking change: `Markdown.load` no longer captures all errors and returns a `bool`, errors now propagate https://github.com/Textualize/textual/issues/2956
- Breaking change: the default style of a `DataTable` now has `max-height: 100%` https://github.com/Textualize/textual/issues/2959

### Fixed

- Fixed a crash when a `SelectionList` had a prompt wider than itself https://github.com/Textualize/textual/issues/2900
- Fixed a bug where `Click` events were bubbling up from `Switch` widgets https://github.com/Textualize/textual/issues/2366
- Fixed a crash when using empty CSS variables https://github.com/Textualize/textual/issues/1849
- Fixed issue with tabs in TextLog https://github.com/Textualize/textual/issues/3007
- Fixed a bug with `DataTable` hover highlighting https://github.com/Textualize/textual/issues/2909

## [0.30.0] - 2023-07-17

### Added

- Added `DataTable.remove_column` method https://github.com/Textualize/textual/pull/2899
- Added notifications https://github.com/Textualize/textual/pull/2866
- Added `on_complete` callback to scroll methods https://github.com/Textualize/textual/pull/2903

### Fixed

- Fixed CancelledError issue with timer https://github.com/Textualize/textual/issues/2854
- Fixed Toggle Buttons issue with not being clickable/hoverable https://github.com/Textualize/textual/pull/2930


## [0.29.0] - 2023-07-03

### Changed

- Factored dev tools (`textual` command) in to external lib (`textual-dev`).

### Added

- Updated `DataTable.get_cell` type hints to accept string keys https://github.com/Textualize/textual/issues/2586
- Added `DataTable.get_cell_coordinate` method
- Added `DataTable.get_row_index` method https://github.com/Textualize/textual/issues/2587
- Added `DataTable.get_column_index` method
- Added can-focus pseudo-class to target widgets that may receive focus
- Make `Markdown.update` optionally awaitable https://github.com/Textualize/textual/pull/2838
- Added `default` parameter to `DataTable.add_column` for populating existing rows https://github.com/Textualize/textual/pull/2836
- Added can-focus pseudo-class to target widgets that may receive focus

### Fixed

- Fixed crash when columns were added to populated `DataTable` https://github.com/Textualize/textual/pull/2836
- Fixed issues with opacity on Screens https://github.com/Textualize/textual/issues/2616
- Fixed style problem with selected selections in a non-focused selection list https://github.com/Textualize/textual/issues/2768
- Fixed sys.stdout and sys.stderr being None https://github.com/Textualize/textual/issues/2879

## [0.28.1] - 2023-06-20

### Fixed

- Fixed indented code blocks not showing up in `Markdown` https://github.com/Textualize/textual/issues/2781
- Fixed inline code blocks in lists showing out of order in `Markdown` https://github.com/Textualize/textual/issues/2676
- Fixed list items in a `Markdown` being added to the focus chain https://github.com/Textualize/textual/issues/2380
- Fixed `Tabs` posting unnecessary messages when removing non-active tabs https://github.com/Textualize/textual/issues/2807
- call_after_refresh will preserve the sender within the callback https://github.com/Textualize/textual/pull/2806

### Added

- Added a method of allowing third party code to handle unhandled tokens in `Markdown` https://github.com/Textualize/textual/pull/2803
- Added `MarkdownBlock` as an exported symbol in `textual.widgets.markdown` https://github.com/Textualize/textual/pull/2803

### Changed

- Tooltips are now inherited, so will work with compound widgets


## [0.28.0] - 2023-06-19

### Added

- The devtools console now confirms when CSS files have been successfully loaded after a previous error https://github.com/Textualize/textual/pull/2716
- Class variable `CSS` to screens https://github.com/Textualize/textual/issues/2137
- Class variable `CSS_PATH` to screens https://github.com/Textualize/textual/issues/2137
- Added `cursor_foreground_priority` and `cursor_background_priority` to `DataTable` https://github.com/Textualize/textual/pull/2736
- Added Region.center
- Added `center` parameter to `Widget.scroll_to_region`
- Added `origin_visible` parameter to `Widget.scroll_to_region`
- Added `origin_visible` parameter to `Widget.scroll_to_center`
- Added `TabbedContent.tab_count` https://github.com/Textualize/textual/pull/2751
- Added `TabbedContent.add_pane` https://github.com/Textualize/textual/pull/2751
- Added `TabbedContent.remove_pane` https://github.com/Textualize/textual/pull/2751
- Added `TabbedContent.clear_panes` https://github.com/Textualize/textual/pull/2751
- Added `TabbedContent.Cleared` https://github.com/Textualize/textual/pull/2751

### Fixed

- Fixed setting `TreeNode.label` on an existing `Tree` node not immediately refreshing https://github.com/Textualize/textual/pull/2713
- Correctly implement `__eq__` protocol in DataTable https://github.com/Textualize/textual/pull/2705
- Fixed exceptions in Pilot tests being silently ignored https://github.com/Textualize/textual/pull/2754
- Fixed issue where internal data of `OptionList` could be invalid for short window after `clear_options` https://github.com/Textualize/textual/pull/2754
- Fixed `Tooltip` causing a `query_one` on a lone `Static` to fail https://github.com/Textualize/textual/issues/2723
- Nested widgets wouldn't lose focus when parent is disabled https://github.com/Textualize/textual/issues/2772
- Fixed the `Tabs` `Underline` highlight getting "lost" in some extreme situations https://github.com/Textualize/textual/pull/2751

### Changed

- Breaking change: The `@on` decorator will now match a message class and any child classes https://github.com/Textualize/textual/pull/2746
- Breaking change: Styles update to checkbox, radiobutton, OptionList, Select, SelectionList, Switch https://github.com/Textualize/textual/pull/2777
- `Tabs.add_tab` is now optionally awaitable https://github.com/Textualize/textual/pull/2778
- `Tabs.add_tab` now takes `before` and `after` arguments to position a new tab https://github.com/Textualize/textual/pull/2778
- `Tabs.remove_tab` is now optionally awaitable https://github.com/Textualize/textual/pull/2778
- Breaking change: `Tabs.clear` has been changed from returning `self` to being optionally awaitable https://github.com/Textualize/textual/pull/2778

## [0.27.0] - 2023-06-01

### Fixed

- Fixed zero division error https://github.com/Textualize/textual/issues/2673
- Fix `scroll_to_center` when there were nested layers out of view (Compositor full_map not populated fully) https://github.com/Textualize/textual/pull/2684
- Fix crash when `Select` widget value attribute was set in `compose` https://github.com/Textualize/textual/pull/2690
- Issue with computing progress in workers https://github.com/Textualize/textual/pull/2686
- Issues with `switch_screen` not updating the results callback appropriately https://github.com/Textualize/textual/issues/2650
- Fixed incorrect mount order https://github.com/Textualize/textual/pull/2702

### Added

- `work` decorator accepts `description` parameter to add debug string https://github.com/Textualize/textual/issues/2597
- Added `SelectionList` widget https://github.com/Textualize/textual/pull/2652
- `App.AUTO_FOCUS` to set auto focus on all screens https://github.com/Textualize/textual/issues/2594
- Option to `scroll_to_center` to ensure we don't scroll such that the top left corner of the widget is not visible https://github.com/Textualize/textual/pull/2682
- Added `Widget.tooltip` property https://github.com/Textualize/textual/pull/2670
- Added `Region.inflect` https://github.com/Textualize/textual/pull/2670
- `Suggester` API to compose with widgets for automatic suggestions https://github.com/Textualize/textual/issues/2330
- `SuggestFromList` class to let widgets get completions from a fixed set of options https://github.com/Textualize/textual/pull/2604
- `Input` has a new component class `input--suggestion` https://github.com/Textualize/textual/pull/2604
- Added `Widget.remove_children` https://github.com/Textualize/textual/pull/2657
- Added `Validator` framework and validation for `Input` https://github.com/Textualize/textual/pull/2600
- Ability to have private and public validate methods https://github.com/Textualize/textual/pull/2708
- Ability to have private compute methods https://github.com/Textualize/textual/pull/2708
- Added `message_hook` to App.run_test https://github.com/Textualize/textual/pull/2702
- Added `Sparkline` widget https://github.com/Textualize/textual/pull/2631

### Changed

- `Placeholder` now sets its color cycle per app https://github.com/Textualize/textual/issues/2590
- Footer now clears key highlight regardless of whether it's in the active screen or not https://github.com/Textualize/textual/issues/2606
- The default Widget repr no longer displays classes and pseudo-classes (to reduce noise in logs). Add them to your `__rich_repr__` method if needed. https://github.com/Textualize/textual/pull/2623
- Setting `Screen.AUTO_FOCUS` to `None` will inherit `AUTO_FOCUS` from the app instead of disabling it https://github.com/Textualize/textual/issues/2594
- Setting `Screen.AUTO_FOCUS` to `""` will disable it on the screen https://github.com/Textualize/textual/issues/2594
- Messages now have a `handler_name` class var which contains the name of the default handler method.
- `Message.control` is now a property instead of a class variable. https://github.com/Textualize/textual/issues/2528
- `Tree` and `DirectoryTree` Messages no longer accept a `tree` parameter, using `self.node.tree` instead. https://github.com/Textualize/textual/issues/2529
- Keybinding <kbd>right</kbd> in `Input` is also used to accept a suggestion if the cursor is at the end of the input https://github.com/Textualize/textual/pull/2604
- `Input.__init__` now accepts a `suggester` attribute for completion suggestions https://github.com/Textualize/textual/pull/2604
- Using `switch_screen` to switch to the currently active screen is now a no-op https://github.com/Textualize/textual/pull/2692
- Breaking change: removed `reactive.py::Reactive.var` in favor of `reactive.py::var` https://github.com/Textualize/textual/pull/2709/

### Removed

- `Placeholder.reset_color_cycle`
- Removed `Widget.reset_focus` (now called `Widget.blur`) https://github.com/Textualize/textual/issues/2642

## [0.26.0] - 2023-05-20

### Added

- Added `Widget.can_view`

### Changed

- Textual will now scroll focused widgets to center if not in view

## [0.25.0] - 2023-05-17

### Changed

- App `title` and `sub_title` attributes can be set to any type https://github.com/Textualize/textual/issues/2521
- `DirectoryTree` now loads directory contents in a worker https://github.com/Textualize/textual/issues/2456
- Only a single error will be written by default, unless in dev mode ("debug" in App.features) https://github.com/Textualize/textual/issues/2480
- Using `Widget.move_child` where the target and the child being moved are the same is now a no-op https://github.com/Textualize/textual/issues/1743
- Calling `dismiss` on a screen that is not at the top of the stack now raises an exception https://github.com/Textualize/textual/issues/2575
- `MessagePump.call_after_refresh` and `MessagePump.call_later` will now return `False` if the callback could not be scheduled. https://github.com/Textualize/textual/pull/2584

### Fixed

- Fixed `ZeroDivisionError` in `resolve_fraction_unit` https://github.com/Textualize/textual/issues/2502
- Fixed `TreeNode.expand` and `TreeNode.expand_all` not posting a `Tree.NodeExpanded` message https://github.com/Textualize/textual/issues/2535
- Fixed `TreeNode.collapse` and `TreeNode.collapse_all` not posting a `Tree.NodeCollapsed` message https://github.com/Textualize/textual/issues/2535
- Fixed `TreeNode.toggle` and `TreeNode.toggle_all` not posting a `Tree.NodeExpanded` or `Tree.NodeCollapsed` message https://github.com/Textualize/textual/issues/2535
- `footer--description` component class was being ignored https://github.com/Textualize/textual/issues/2544
- Pasting empty selection in `Input` would raise an exception https://github.com/Textualize/textual/issues/2563
- `Screen.AUTO_FOCUS` now focuses the first _focusable_ widget that matches the selector https://github.com/Textualize/textual/issues/2578
- `Screen.AUTO_FOCUS` now works on the default screen on startup https://github.com/Textualize/textual/pull/2581
- Fix for setting dark in App `__init__` https://github.com/Textualize/textual/issues/2583
- Fix issue with scrolling and docks https://github.com/Textualize/textual/issues/2525
- Fix not being able to use CSS classes with `Tab` https://github.com/Textualize/textual/pull/2589

### Added

- Class variable `AUTO_FOCUS` to screens https://github.com/Textualize/textual/issues/2457
- Added `NULL_SPACING` and `NULL_REGION` to geometry.py

## [0.24.1] - 2023-05-08

### Fixed

- Fix TypeError in code browser

## [0.24.0] - 2023-05-08

### Fixed

- Fixed crash when creating a `DirectoryTree` starting anywhere other than `.`
- Fixed line drawing in `Tree` when `Tree.show_root` is `True` https://github.com/Textualize/textual/issues/2397
- Fixed line drawing in `Tree` not marking branches as selected when first getting focus https://github.com/Textualize/textual/issues/2397

### Changed

- The DataTable cursor is now scrolled into view when the cursor coordinate is changed programmatically https://github.com/Textualize/textual/issues/2459
- run_worker exclusive parameter is now `False` by default https://github.com/Textualize/textual/pull/2470
- Added `always_update` as an optional argument for `reactive.var`
- Made Binding description default to empty string, which is equivalent to show=False https://github.com/Textualize/textual/pull/2501
- Modified Message to allow it to be used as a dataclass https://github.com/Textualize/textual/pull/2501
- Decorator `@on` accepts arbitrary `**kwargs` to apply selectors to attributes of the message https://github.com/Textualize/textual/pull/2498

### Added

- Property `control` as alias for attribute `tabs` in `Tabs` messages https://github.com/Textualize/textual/pull/2483
- Experimental: Added "overlay" rule https://github.com/Textualize/textual/pull/2501
- Experimental: Added "constrain" rule https://github.com/Textualize/textual/pull/2501
- Added textual.widgets.Select https://github.com/Textualize/textual/pull/2501
- Added Region.translate_inside https://github.com/Textualize/textual/pull/2501
- `TabbedContent` now takes kwargs `id`, `name`, `classes`, and `disabled`, upon initialization, like other widgets https://github.com/Textualize/textual/pull/2497
- Method `DataTable.move_cursor` https://github.com/Textualize/textual/issues/2472
- Added `OptionList.add_options` https://github.com/Textualize/textual/pull/2508
- Added `TreeNode.is_root` https://github.com/Textualize/textual/pull/2510
- Added `TreeNode.remove_children` https://github.com/Textualize/textual/pull/2510
- Added `TreeNode.remove` https://github.com/Textualize/textual/pull/2510
- Added classvar `Message.ALLOW_SELECTOR_MATCH` https://github.com/Textualize/textual/pull/2498
- Added `ALLOW_SELECTOR_MATCH` to all built-in messages associated with widgets https://github.com/Textualize/textual/pull/2498
- Markdown document sub-widgets now reference the container document
- Table of contents of a markdown document now references the document
- Added the `control` property to messages
  - `DirectoryTree.FileSelected`
  - `ListView`
    - `Highlighted`
    - `Selected`
  - `Markdown`
    - `TableOfContentsUpdated`
    - `TableOfContentsSelected`
    - `LinkClicked`
  - `OptionList`
    - `OptionHighlighted`
    - `OptionSelected`
  - `RadioSet.Changed`
  - `TabContent.TabActivated`
  - `Tree`
    - `NodeSelected`
    - `NodeHighlighted`
    - `NodeExpanded`
    - `NodeCollapsed`

## [0.23.0] - 2023-05-03

### Fixed

- Fixed `outline` top and bottom not handling alpha - https://github.com/Textualize/textual/issues/2371
- Fixed `!important` not applying to `align` https://github.com/Textualize/textual/issues/2420
- Fixed `!important` not applying to `border` https://github.com/Textualize/textual/issues/2420
- Fixed `!important` not applying to `content-align` https://github.com/Textualize/textual/issues/2420
- Fixed `!important` not applying to `outline` https://github.com/Textualize/textual/issues/2420
- Fixed `!important` not applying to `overflow` https://github.com/Textualize/textual/issues/2420
- Fixed `!important` not applying to `scrollbar-size` https://github.com/Textualize/textual/issues/2420
- Fixed `outline-right` not being recognised https://github.com/Textualize/textual/issues/2446
- Fixed OSError when a file system is not available https://github.com/Textualize/textual/issues/2468

### Changed

- Setting attributes with a `compute_` method will now raise an `AttributeError` https://github.com/Textualize/textual/issues/2383
- Unknown psuedo-selectors will now raise a tokenizer error (previously they were silently ignored) https://github.com/Textualize/textual/pull/2445
- Breaking change: `DirectoryTree.FileSelected.path` is now always a `Path` https://github.com/Textualize/textual/issues/2448
- Breaking change: `Directorytree.load_directory` renamed to `Directorytree._load_directory` https://github.com/Textualize/textual/issues/2448
- Unknown pseudo-selectors will now raise a tokenizer error (previously they were silently ignored) https://github.com/Textualize/textual/pull/2445

### Added

- Watch methods can now optionally be private https://github.com/Textualize/textual/issues/2382
- Added `DirectoryTree.path` reactive attribute https://github.com/Textualize/textual/issues/2448
- Added `DirectoryTree.FileSelected.node` https://github.com/Textualize/textual/pull/2463
- Added `DirectoryTree.reload` https://github.com/Textualize/textual/issues/2448
- Added textual.on decorator https://github.com/Textualize/textual/issues/2398

## [0.22.3] - 2023-04-29

### Fixed

- Fixed `textual run` on Windows https://github.com/Textualize/textual/issues/2406
- Fixed top border of button hover state

## [0.22.2] - 2023-04-29

### Added

- Added `TreeNode.tree` as a read-only public attribute https://github.com/Textualize/textual/issues/2413

### Fixed

- Fixed superfluous style updates for focus-within pseudo-selector

## [0.22.1] - 2023-04-28

### Fixed

- Fixed timer issue https://github.com/Textualize/textual/issues/2416
- Fixed `textual run` issue https://github.com/Textualize/textual/issues/2391

## [0.22.0] - 2023-04-27

### Fixed

- Fixed broken fr units when there is a min or max dimension https://github.com/Textualize/textual/issues/2378
- Fixed plain text in Markdown code blocks with no syntax being difficult to read https://github.com/Textualize/textual/issues/2400

### Added

- Added `ProgressBar` widget https://github.com/Textualize/textual/pull/2333

### Changed

- All `textual.containers` are now `1fr` in relevant dimensions by default https://github.com/Textualize/textual/pull/2386


## [0.21.0] - 2023-04-26

### Changed

- `textual run` execs apps in a new context.
- Textual console no longer parses console markup.
- Breaking change: `Container` no longer shows required scrollbars by default https://github.com/Textualize/textual/issues/2361
- Breaking change: `VerticalScroll` no longer shows a required horizontal scrollbar by default
- Breaking change: `HorizontalScroll` no longer shows a required vertical scrollbar by default
- Breaking change: Renamed `App.action_add_class_` to `App.action_add_class`
- Breaking change: Renamed `App.action_remove_class_` to `App.action_remove_class`
- Breaking change: `RadioSet` is now a single focusable widget https://github.com/Textualize/textual/pull/2372
- Breaking change: Removed `containers.Content` (use `containers.VerticalScroll` now)

### Added

- Added `-c` switch to `textual run` which runs commands in a Textual dev environment.
- Breaking change: standard keyboard scrollable navigation bindings have been moved off `Widget` and onto a new base class for scrollable containers (see also below addition) https://github.com/Textualize/textual/issues/2332
- `ScrollView` now inherits from `ScrollableContainer` rather than `Widget` https://github.com/Textualize/textual/issues/2332
- Containers no longer inherit any bindings from `Widget` https://github.com/Textualize/textual/issues/2331
- Added `ScrollableContainer`; a container class that binds the common navigation keys to scroll actions (see also above breaking change) https://github.com/Textualize/textual/issues/2332

### Fixed

- Fixed dark mode toggles in a "child" screen not updating a "parent" screen https://github.com/Textualize/textual/issues/1999
- Fixed "panel" border not exposed via CSS
- Fixed `TabbedContent.active` changes not changing the actual content https://github.com/Textualize/textual/issues/2352
- Fixed broken color on macOS Terminal https://github.com/Textualize/textual/issues/2359

## [0.20.1] - 2023-04-18

### Fix

- New fix for stuck tabs underline https://github.com/Textualize/textual/issues/2229

## [0.20.0] - 2023-04-18

### Changed

- Changed signature of Driver. Technically a breaking change, but unlikely to affect anyone.
- Breaking change: Timer.start is now private, and returns None. There was no reason to call this manually, so unlikely to affect anyone.
- A clicked tab will now be scrolled to the center of its tab container https://github.com/Textualize/textual/pull/2276
- Style updates are now done immediately rather than on_idle https://github.com/Textualize/textual/pull/2304
- `ButtonVariant` is now exported from `textual.widgets.button` https://github.com/Textualize/textual/issues/2264
- `HorizontalScroll` and `VerticalScroll` are now focusable by default https://github.com/Textualize/textual/pull/2317

### Added

- Added `DataTable.remove_row` method https://github.com/Textualize/textual/pull/2253
- option `--port` to the command `textual console` to specify which port the console should connect to https://github.com/Textualize/textual/pull/2258
- `Widget.scroll_to_center` method to scroll children to the center of container widget https://github.com/Textualize/textual/pull/2255 and https://github.com/Textualize/textual/pull/2276
- Added `TabActivated` message to `TabbedContent` https://github.com/Textualize/textual/pull/2260
- Added "panel" border style https://github.com/Textualize/textual/pull/2292
- Added `border-title-color`, `border-title-background`, `border-title-style` rules https://github.com/Textualize/textual/issues/2289
- Added `border-subtitle-color`, `border-subtitle-background`, `border-subtitle-style` rules https://github.com/Textualize/textual/issues/2289

### Fixed

- Fixed order styles are applied in DataTable - allows combining of renderable styles and component classes https://github.com/Textualize/textual/pull/2272
- Fixed key combos with up/down keys in some terminals https://github.com/Textualize/textual/pull/2280
- Fix empty ListView preventing bindings from firing https://github.com/Textualize/textual/pull/2281
- Fix `get_component_styles` returning incorrect values on first call when combined with pseudoclasses https://github.com/Textualize/textual/pull/2304
- Fixed `active_message_pump.get` sometimes resulting in a `LookupError` https://github.com/Textualize/textual/issues/2301

## [0.19.1] - 2023-04-10

### Fixed

- Fix viewport units using wrong viewport size  https://github.com/Textualize/textual/pull/2247
- Fixed layout not clearing arrangement cache https://github.com/Textualize/textual/pull/2249


## [0.19.0] - 2023-04-07

### Added

- Added support for filtering a `DirectoryTree` https://github.com/Textualize/textual/pull/2215

### Changed

- Allowed border_title and border_subtitle to accept Text objects
- Added additional line around titles
- When a container is auto, relative dimensions in children stretch the container. https://github.com/Textualize/textual/pull/2221
- DataTable page up / down now move cursor

### Fixed

- Fixed margin not being respected when width or height is "auto" https://github.com/Textualize/textual/issues/2220
- Fixed issue which prevent scroll_visible from working https://github.com/Textualize/textual/issues/2181
- Fixed missing tracebacks on Windows https://github.com/Textualize/textual/issues/2027

## [0.18.0] - 2023-04-04

### Added

- Added Worker API https://github.com/Textualize/textual/pull/2182

### Changed

- Breaking change: Markdown.update is no longer a coroutine https://github.com/Textualize/textual/pull/2182

### Fixed

- `RadioSet` is now far less likely to report `pressed_button` as `None` https://github.com/Textualize/textual/issues/2203

## [0.17.3] - 2023-04-02

### [Fixed]

- Fixed scrollable area not taking in to account dock https://github.com/Textualize/textual/issues/2188

## [0.17.2] - 2023-04-02

### [Fixed]

- Fixed bindings persistance https://github.com/Textualize/textual/issues/1613
- The `Markdown` widget now auto-increments ordered lists https://github.com/Textualize/textual/issues/2002
- Fixed modal bindings https://github.com/Textualize/textual/issues/2194
- Fix binding enter to active button https://github.com/Textualize/textual/issues/2194

### [Changed]

- tab and shift+tab are now defined on Screen.

## [0.17.1] - 2023-03-30

### Fixed

- Fix cursor not hiding on Windows https://github.com/Textualize/textual/issues/2170
- Fixed freeze when ctrl-clicking links https://github.com/Textualize/textual/issues/2167 https://github.com/Textualize/textual/issues/2073

## [0.17.0] - 2023-03-29

### Fixed

- Issue with parsing action strings whose arguments contained quoted closing parenthesis https://github.com/Textualize/textual/pull/2112
- Issues with parsing action strings with tuple arguments https://github.com/Textualize/textual/pull/2112
- Issue with watching for CSS file changes https://github.com/Textualize/textual/pull/2128
- Fix for tabs not invalidating https://github.com/Textualize/textual/issues/2125
- Fixed scrollbar layers issue https://github.com/Textualize/textual/issues/1358
- Fix for interaction between pseudo-classes and widget-level render caches https://github.com/Textualize/textual/pull/2155

### Changed

- DataTable now has height: auto by default. https://github.com/Textualize/textual/issues/2117
- Textual will now render strings within renderables (such as tables) as Console Markup by default. You can wrap your text with rich.Text() if you want the original behavior. https://github.com/Textualize/textual/issues/2120
- Some widget methods now return `self` instead of `None` https://github.com/Textualize/textual/pull/2102:
  - `Widget`: `refresh`, `focus`, `reset_focus`
  - `Button.press`
  - `DataTable`: `clear`, `refresh_coordinate`, `refresh_row`, `refresh_column`, `sort`
  - `Placehoder.cycle_variant`
  - `Switch.toggle`
  - `Tabs.clear`
  - `TextLog`: `write`, `clear`
  - `TreeNode`: `expand`, `expand_all`, `collapse`, `collapse_all`, `toggle`, `toggle_all`
  - `Tree`: `clear`, `reset`
- Screens with alpha in their background color will now blend with the background. https://github.com/Textualize/textual/pull/2139
- Added "thick" border style. https://github.com/Textualize/textual/pull/2139
- message_pump.app will now set the active app if it is not already set.
- DataTable now has max height set to 100vh

### Added

- Added auto_scroll attribute to TextLog https://github.com/Textualize/textual/pull/2127
- Added scroll_end switch to TextLog.write https://github.com/Textualize/textual/pull/2127
- Added `Widget.get_pseudo_class_state` https://github.com/Textualize/textual/pull/2155
- Added Screen.ModalScreen which prevents App from handling bindings. https://github.com/Textualize/textual/pull/2139
- Added TEXTUAL_LOG env var which should be a path that Textual will write verbose logs to (textual devtools is generally preferred) https://github.com/Textualize/textual/pull/2148
- Added textual.logging.TextualHandler logging handler
- Added Query.set_classes, DOMNode.set_classes, and `classes` setter for Widget https://github.com/Textualize/textual/issues/1081
- Added `OptionList` https://github.com/Textualize/textual/pull/2154

## [0.16.0] - 2023-03-22

### Added
- Added `parser_factory` argument to `Markdown` and `MarkdownViewer` constructors https://github.com/Textualize/textual/pull/2075
- Added `HorizontalScroll` https://github.com/Textualize/textual/issues/1957
- Added `Center` https://github.com/Textualize/textual/issues/1957
- Added `Middle` https://github.com/Textualize/textual/issues/1957
- Added `VerticalScroll` (mimicking the old behaviour of `Vertical`) https://github.com/Textualize/textual/issues/1957
- Added `Widget.border_title` and `Widget.border_subtitle` to set border (sub)title for a widget https://github.com/Textualize/textual/issues/1864
- Added CSS styles `border_title_align` and `border_subtitle_align`.
- Added `TabbedContent` widget https://github.com/Textualize/textual/pull/2059
- Added `get_child_by_type` method to widgets / app https://github.com/Textualize/textual/pull/2059
- Added `Widget.render_str` method https://github.com/Textualize/textual/pull/2059
- Added TEXTUAL_DRIVER environment variable

### Changed

- Dropped "loading-indicator--dot" component style from LoadingIndicator https://github.com/Textualize/textual/pull/2050
- Tabs widget now sends Tabs.Cleared when there is no active tab.
- Breaking change: changed default behaviour of `Vertical` (see `VerticalScroll`) https://github.com/Textualize/textual/issues/1957
- The default `overflow` style for `Horizontal` was changed to `hidden hidden` https://github.com/Textualize/textual/issues/1957
- `DirectoryTree` also accepts `pathlib.Path` objects as the path to list https://github.com/Textualize/textual/issues/1438

### Removed

- Removed `sender` attribute from messages. It's now just private (`_sender`). https://github.com/Textualize/textual/pull/2071

### Fixed

- Fixed borders not rendering correctly. https://github.com/Textualize/textual/pull/2074
- Fix for error when removing nodes. https://github.com/Textualize/textual/issues/2079

## [0.15.1] - 2023-03-14

### Fixed

- Fixed how the namespace for messages is calculated to facilitate inheriting messages https://github.com/Textualize/textual/issues/1814
- `Tab` is now correctly made available from `textual.widgets`. https://github.com/Textualize/textual/issues/2044

## [0.15.0] - 2023-03-13

### Fixed

- Fixed container not resizing when a widget is removed https://github.com/Textualize/textual/issues/2007
- Fixes issue where the horizontal scrollbar would be incorrectly enabled https://github.com/Textualize/textual/pull/2024

## [0.15.0] - 2023-03-13

### Changed

- Fixed container not resizing when a widget is removed https://github.com/Textualize/textual/issues/2007
- Fixed issue where the horizontal scrollbar would be incorrectly enabled https://github.com/Textualize/textual/pull/2024
- Fixed `Pilot.click` not correctly creating the mouse events https://github.com/Textualize/textual/issues/2022
- Fixes issue where the horizontal scrollbar would be incorrectly enabled https://github.com/Textualize/textual/pull/2024
- Fixes for tracebacks not appearing on exit https://github.com/Textualize/textual/issues/2027

### Added

- Added a LoadingIndicator widget https://github.com/Textualize/textual/pull/2018
- Added Tabs Widget https://github.com/Textualize/textual/pull/2020

### Changed

- Breaking change: Renamed Widget.action and App.action to Widget.run_action and App.run_action
- Added `shift`, `meta` and `control` arguments to `Pilot.click`.

## [0.14.0] - 2023-03-09

### Changed

- Breaking change: There is now only `post_message` to post events, which is non-async, `post_message_no_wait` was dropped. https://github.com/Textualize/textual/pull/1940
- Breaking change: The Timer class now has just one method to stop it, `Timer.stop` which is non sync https://github.com/Textualize/textual/pull/1940
- Breaking change: Messages don't require a `sender` in their constructor https://github.com/Textualize/textual/pull/1940
- Many messages have grown a `control` property which returns the control they relate to. https://github.com/Textualize/textual/pull/1940
- Updated styling to make it clear DataTable grows horizontally https://github.com/Textualize/textual/pull/1946
- Changed the `Checkbox` character due to issues with Windows Terminal and Windows 10 https://github.com/Textualize/textual/issues/1934
- Changed the `RadioButton` character due to issues with Windows Terminal and Windows 10 and 11 https://github.com/Textualize/textual/issues/1934
- Changed the `Markdown` initial bullet character due to issues with Windows Terminal and Windows 10 and 11 https://github.com/Textualize/textual/issues/1982
- The underscore `_` is no longer a special alias for the method `pilot.press`

### Added

- Added `data_table` attribute to DataTable events https://github.com/Textualize/textual/pull/1940
- Added `list_view` attribute to `ListView` events https://github.com/Textualize/textual/pull/1940
- Added `radio_set` attribute to `RadioSet` events https://github.com/Textualize/textual/pull/1940
- Added `switch` attribute to `Switch` events https://github.com/Textualize/textual/pull/1940
- Added `hover` and `click` methods to `Pilot` https://github.com/Textualize/textual/pull/1966
- Breaking change: Added `toggle_button` attribute to RadioButton and Checkbox events, replaces `input` https://github.com/Textualize/textual/pull/1940
- A percentage alpha can now be applied to a border https://github.com/Textualize/textual/issues/1863
- Added `Color.multiply_alpha`.
- Added `ContentSwitcher` https://github.com/Textualize/textual/issues/1945

### Fixed

- Fixed bug that prevented pilot from pressing some keys https://github.com/Textualize/textual/issues/1815
- DataTable race condition that caused crash https://github.com/Textualize/textual/pull/1962
- Fixed scrollbar getting "stuck" to cursor when cursor leaves window during drag https://github.com/Textualize/textual/pull/1968 https://github.com/Textualize/textual/pull/2003
- DataTable crash when enter pressed when table is empty https://github.com/Textualize/textual/pull/1973

## [0.13.0] - 2023-03-02

### Added

- Added `Checkbox` https://github.com/Textualize/textual/pull/1872
- Added `RadioButton` https://github.com/Textualize/textual/pull/1872
- Added `RadioSet` https://github.com/Textualize/textual/pull/1872

### Changed

- Widget scrolling methods (such as `Widget.scroll_home` and `Widget.scroll_end`) now perform the scroll after the next refresh https://github.com/Textualize/textual/issues/1774
- Buttons no longer accept arbitrary renderables https://github.com/Textualize/textual/issues/1870

### Fixed

- Scrolling with cursor keys now moves just one cell https://github.com/Textualize/textual/issues/1897
- Fix exceptions in watch methods being hidden on startup https://github.com/Textualize/textual/issues/1886
- Fixed scrollbar size miscalculation https://github.com/Textualize/textual/pull/1910
- Fixed slow exit on some terminals https://github.com/Textualize/textual/issues/1920

## [0.12.1] - 2023-02-25

### Fixed

- Fix for batch update glitch https://github.com/Textualize/textual/pull/1880

## [0.12.0] - 2023-02-24

### Added

- Added `App.batch_update` https://github.com/Textualize/textual/pull/1832
- Added horizontal rule to Markdown https://github.com/Textualize/textual/pull/1832
- Added `Widget.disabled` https://github.com/Textualize/textual/pull/1785
- Added `DOMNode.notify_style_update` to replace `messages.StylesUpdated` message https://github.com/Textualize/textual/pull/1861
- Added `DataTable.show_row_labels` reactive to show and hide row labels https://github.com/Textualize/textual/pull/1868
- Added `DataTable.RowLabelSelected` event, which is emitted when a row label is clicked https://github.com/Textualize/textual/pull/1868
- Added `MessagePump.prevent` context manager to temporarily suppress a given message type https://github.com/Textualize/textual/pull/1866

### Changed

- Scrolling by page now adds to current position.
- Markdown lists have been polished: a selection of bullets, better alignment of numbers, style tweaks https://github.com/Textualize/textual/pull/1832
- Added alternative method of composing Widgets https://github.com/Textualize/textual/pull/1847
- Added `label` parameter to `DataTable.add_row` https://github.com/Textualize/textual/pull/1868
- Breaking change: Some `DataTable` component classes were renamed - see PR for details https://github.com/Textualize/textual/pull/1868

### Removed

- Removed `screen.visible_widgets` and `screen.widgets`
- Removed `StylesUpdate` message. https://github.com/Textualize/textual/pull/1861

### Fixed

- Numbers in a descendant-combined selector no longer cause an error https://github.com/Textualize/textual/issues/1836
- Fixed superfluous scrolling when focusing a docked widget https://github.com/Textualize/textual/issues/1816
- Fixes walk_children which was returning more than one screen https://github.com/Textualize/textual/issues/1846
- Fixed issue with watchers fired for detached nodes https://github.com/Textualize/textual/issues/1846

## [0.11.1] - 2023-02-17

### Fixed

- DataTable fix issue where offset cache was not being used https://github.com/Textualize/textual/pull/1810
- DataTable scrollbars resize correctly when header is toggled https://github.com/Textualize/textual/pull/1803
- DataTable location mapping cleared when clear called https://github.com/Textualize/textual/pull/1809

## [0.11.0] - 2023-02-15

### Added

- Added `TreeNode.expand_all` https://github.com/Textualize/textual/issues/1430
- Added `TreeNode.collapse_all` https://github.com/Textualize/textual/issues/1430
- Added `TreeNode.toggle_all` https://github.com/Textualize/textual/issues/1430
- Added the coroutines `Animator.wait_until_complete` and `pilot.wait_for_scheduled_animations` that allow waiting for all current and scheduled animations https://github.com/Textualize/textual/issues/1658
- Added the method `Animator.is_being_animated` that checks if an attribute of an object is being animated or is scheduled for animation
- Added more keyboard actions and related bindings to `Input` https://github.com/Textualize/textual/pull/1676
- Added App.scroll_sensitivity_x and App.scroll_sensitivity_y to adjust how many lines the scroll wheel moves the scroll position https://github.com/Textualize/textual/issues/928
- Added Shift+scroll wheel and ctrl+scroll wheel to scroll horizontally
- Added `Tree.action_toggle_node` to toggle a node without selecting, and bound it to <kbd>Space</kbd> https://github.com/Textualize/textual/issues/1433
- Added `Tree.reset` to fully reset a `Tree` https://github.com/Textualize/textual/issues/1437
- Added `DataTable.sort` to sort rows https://github.com/Textualize/textual/pull/1638
- Added `DataTable.get_cell` to retrieve a cell by column/row keys https://github.com/Textualize/textual/pull/1638
- Added `DataTable.get_cell_at` to retrieve a cell by coordinate https://github.com/Textualize/textual/pull/1638
- Added `DataTable.update_cell` to update a cell by column/row keys https://github.com/Textualize/textual/pull/1638
- Added `DataTable.update_cell_at` to update a cell at a coordinate  https://github.com/Textualize/textual/pull/1638
- Added `DataTable.ordered_rows` property to retrieve `Row`s as they're currently ordered https://github.com/Textualize/textual/pull/1638
- Added `DataTable.ordered_columns` property to retrieve `Column`s as they're currently ordered https://github.com/Textualize/textual/pull/1638
- Added `DataTable.coordinate_to_cell_key` to find the key for the cell at a coordinate https://github.com/Textualize/textual/pull/1638
- Added `DataTable.is_valid_coordinate` https://github.com/Textualize/textual/pull/1638
- Added `DataTable.is_valid_row_index` https://github.com/Textualize/textual/pull/1638
- Added `DataTable.is_valid_column_index` https://github.com/Textualize/textual/pull/1638
- Added attributes to events emitted from `DataTable` indicating row/column/cell keys https://github.com/Textualize/textual/pull/1638
- Added `DataTable.get_row` to retrieve the values from a row by key https://github.com/Textualize/textual/pull/1786
- Added `DataTable.get_row_at` to retrieve the values from a row by index https://github.com/Textualize/textual/pull/1786
- Added `DataTable.get_column` to retrieve the values from a column by key https://github.com/Textualize/textual/pull/1786
- Added `DataTable.get_column_at` to retrieve the values from a column by index https://github.com/Textualize/textual/pull/1786
- Added `DataTable.HeaderSelected` which is posted when header label clicked https://github.com/Textualize/textual/pull/1788
- Added `DOMNode.watch` and `DOMNode.is_attached` methods  https://github.com/Textualize/textual/pull/1750
- Added `DOMNode.css_tree` which is a renderable that shows the DOM and CSS https://github.com/Textualize/textual/pull/1778
- Added `DOMNode.children_view` which is a view on to a nodes children list, use for querying https://github.com/Textualize/textual/pull/1778
- Added `Markdown` and `MarkdownViewer` widgets.
- Added `--screenshot` option to `textual run`

### Changed

- Breaking change: `TreeNode` can no longer be imported from `textual.widgets`; it is now available via `from textual.widgets.tree import TreeNode`. https://github.com/Textualize/textual/pull/1637
- `Tree` now shows a (subdued) cursor for a highlighted node when focus has moved elsewhere https://github.com/Textualize/textual/issues/1471
- `DataTable.add_row` now accepts `key` argument to uniquely identify the row https://github.com/Textualize/textual/pull/1638
- `DataTable.add_column` now accepts `key` argument to uniquely identify the column https://github.com/Textualize/textual/pull/1638
- `DataTable.add_row` and `DataTable.add_column` now return lists of keys identifying the added rows/columns https://github.com/Textualize/textual/pull/1638
- Breaking change: `DataTable.get_cell_value` renamed to `DataTable.get_value_at` https://github.com/Textualize/textual/pull/1638
- `DataTable.row_count` is now a property https://github.com/Textualize/textual/pull/1638
- Breaking change: `DataTable.cursor_cell` renamed to `DataTable.cursor_coordinate` https://github.com/Textualize/textual/pull/1638
  - The method `validate_cursor_cell` was renamed to `validate_cursor_coordinate`.
  - The method `watch_cursor_cell` was renamed to `watch_cursor_coordinate`.
- Breaking change: `DataTable.hover_cell` renamed to `DataTable.hover_coordinate` https://github.com/Textualize/textual/pull/1638
  - The method `validate_hover_cell` was renamed to `validate_hover_coordinate`.
- Breaking change: `DataTable.data` structure changed, and will be made private in upcoming release https://github.com/Textualize/textual/pull/1638
- Breaking change: `DataTable.refresh_cell` was renamed to `DataTable.refresh_coordinate` https://github.com/Textualize/textual/pull/1638
- Breaking change: `DataTable.get_row_height` now takes a `RowKey` argument instead of a row index https://github.com/Textualize/textual/pull/1638
- Breaking change: `DataTable.data` renamed to `DataTable._data` (it's now private) https://github.com/Textualize/textual/pull/1786
- The `_filter` module was made public (now called `filter`) https://github.com/Textualize/textual/pull/1638
- Breaking change: renamed `Checkbox` to `Switch` https://github.com/Textualize/textual/issues/1746
- `App.install_screen` name is no longer optional https://github.com/Textualize/textual/pull/1778
- `App.query` now only includes the current screen https://github.com/Textualize/textual/pull/1778
- `DOMNode.tree` now displays simple DOM structure only https://github.com/Textualize/textual/pull/1778
- `App.install_screen` now returns None rather than AwaitMount https://github.com/Textualize/textual/pull/1778
- `DOMNode.children` is now a simple sequence, the NodesList is exposed as `DOMNode._nodes` https://github.com/Textualize/textual/pull/1778
- `DataTable` cursor can now enter fixed columns https://github.com/Textualize/textual/pull/1799

### Fixed

- Fixed stuck screen  https://github.com/Textualize/textual/issues/1632
- Fixed programmatic style changes not refreshing children layouts when parent widget did not change size https://github.com/Textualize/textual/issues/1607
- Fixed relative units in `grid-rows` and `grid-columns` being computed with respect to the wrong dimension https://github.com/Textualize/textual/issues/1406
- Fixed bug with animations that were triggered back to back, where the second one wouldn't start https://github.com/Textualize/textual/issues/1372
- Fixed bug with animations that were scheduled where all but the first would be skipped https://github.com/Textualize/textual/issues/1372
- Programmatically setting `overflow_x`/`overflow_y` refreshes the layout correctly https://github.com/Textualize/textual/issues/1616
- Fixed double-paste into `Input` https://github.com/Textualize/textual/issues/1657
- Added a workaround for an apparent Windows Terminal paste issue https://github.com/Textualize/textual/issues/1661
- Fixed issue with renderable width calculation https://github.com/Textualize/textual/issues/1685
- Fixed issue with app not processing Paste event https://github.com/Textualize/textual/issues/1666
- Fixed glitch with view position with auto width inputs https://github.com/Textualize/textual/issues/1693
- Fixed `DataTable` "selected" events containing wrong coordinates when mouse was used https://github.com/Textualize/textual/issues/1723

### Removed

- Methods `MessagePump.emit` and `MessagePump.emit_no_wait` https://github.com/Textualize/textual/pull/1738
- Removed `reactive.watch` in favor of DOMNode.watch.

## [0.10.1] - 2023-01-20

### Added

- Added Strip.text property https://github.com/Textualize/textual/issues/1620

### Fixed

- Fixed `textual diagnose` crash on older supported Python versions. https://github.com/Textualize/textual/issues/1622

### Changed

- The default filename for screenshots uses a datetime format similar to ISO8601, but with reserved characters replaced by underscores https://github.com/Textualize/textual/pull/1518


## [0.10.0] - 2023-01-19

### Added

- Added `TreeNode.parent` -- a read-only property for accessing a node's parent https://github.com/Textualize/textual/issues/1397
- Added public `TreeNode` label access via `TreeNode.label` https://github.com/Textualize/textual/issues/1396
- Added read-only public access to the children of a `TreeNode` via `TreeNode.children` https://github.com/Textualize/textual/issues/1398
- Added `Tree.get_node_by_id` to allow getting a node by its ID https://github.com/Textualize/textual/pull/1535
- Added a `Tree.NodeHighlighted` message, giving a `on_tree_node_highlighted` event handler https://github.com/Textualize/textual/issues/1400
- Added a `inherit_component_classes` subclassing parameter to control whether component classes are inherited from base classes https://github.com/Textualize/textual/issues/1399
- Added `diagnose` as a `textual` command https://github.com/Textualize/textual/issues/1542
- Added `row` and `column` cursors to `DataTable` https://github.com/Textualize/textual/pull/1547
- Added an optional parameter `selector` to the methods `Screen.focus_next` and `Screen.focus_previous` that enable using a CSS selector to narrow down which widgets can get focus https://github.com/Textualize/textual/issues/1196

### Changed

- `MouseScrollUp` and `MouseScrollDown` now inherit from `MouseEvent` and have attached modifier keys. https://github.com/Textualize/textual/pull/1458
- Fail-fast and print pretty tracebacks for Widget compose errors https://github.com/Textualize/textual/pull/1505
- Added Widget._refresh_scroll to avoid expensive layout when scrolling https://github.com/Textualize/textual/pull/1524
- `events.Paste` now bubbles https://github.com/Textualize/textual/issues/1434
- Improved error message when style flag `none` is mixed with other flags (e.g., when setting `text-style`) https://github.com/Textualize/textual/issues/1420
- Clock color in the `Header` widget now matches the header color https://github.com/Textualize/textual/issues/1459
- Programmatic calls to scroll now optionally scroll even if overflow styling says otherwise (introduces a new `force` parameter to all the `scroll_*` methods) https://github.com/Textualize/textual/issues/1201
- `COMPONENT_CLASSES` are now inherited from base classes https://github.com/Textualize/textual/issues/1399
- Watch methods may now take no parameters
- Added `compute` parameter to reactive
- A `TypeError` raised during `compose` now carries the full traceback
- Removed base class `NodeMessage` from which all node-related `Tree` events inherited

### Fixed

- The styles `scrollbar-background-active` and `scrollbar-color-hover` are no longer ignored https://github.com/Textualize/textual/pull/1480
- The widget `Placeholder` can now have its width set to `auto` https://github.com/Textualize/textual/pull/1508
- Behavior of widget `Input` when rendering after programmatic value change and related scenarios https://github.com/Textualize/textual/issues/1477 https://github.com/Textualize/textual/issues/1443
- `DataTable.show_cursor` now correctly allows cursor toggling https://github.com/Textualize/textual/pull/1547
- Fixed cursor not being visible on `DataTable` mount when `fixed_columns` were used https://github.com/Textualize/textual/pull/1547
- Fixed `DataTable` cursors not resetting to origin on `clear()` https://github.com/Textualize/textual/pull/1601
- Fixed TextLog wrapping issue https://github.com/Textualize/textual/issues/1554
- Fixed issue with TextLog not writing anything before layout https://github.com/Textualize/textual/issues/1498
- Fixed an exception when populating a child class of `ListView` purely from `compose` https://github.com/Textualize/textual/issues/1588
- Fixed freeze in tests https://github.com/Textualize/textual/issues/1608
- Fixed minus not displaying as symbol https://github.com/Textualize/textual/issues/1482

## [0.9.1] - 2022-12-30

### Added

- Added textual._win_sleep for Python on Windows < 3.11 https://github.com/Textualize/textual/pull/1457

## [0.9.0] - 2022-12-30

### Added

- Added textual.strip.Strip primitive
- Added textual._cache.FIFOCache
- Added an option to clear columns in DataTable.clear() https://github.com/Textualize/textual/pull/1427

### Changed

- Widget.render_line now returns a Strip
- Fix for slow updates on Windows
- Bumped Rich dependency

## [0.8.2] - 2022-12-28

### Fixed

- Fixed issue with TextLog.clear() https://github.com/Textualize/textual/issues/1447

## [0.8.1] - 2022-12-25

### Fixed

- Fix for overflowing tree issue https://github.com/Textualize/textual/issues/1425

## [0.8.0] - 2022-12-22

### Fixed

- Fixed issues with nested auto dimensions https://github.com/Textualize/textual/issues/1402
- Fixed watch method incorrectly running on first set when value hasn't changed and init=False https://github.com/Textualize/textual/pull/1367
- `App.dark` can now be set from `App.on_load` without an error being raised  https://github.com/Textualize/textual/issues/1369
- Fixed setting `visibility` changes needing a `refresh` https://github.com/Textualize/textual/issues/1355

### Added

- Added `textual.actions.SkipAction` exception which can be raised from an action to allow parents to process bindings.
- Added `textual keys` preview.
- Added ability to bind to a character in addition to key name. i.e. you can bind to "." or "full_stop".
- Added TextLog.shrink attribute to allow renderable to reduce in size to fit width.

### Changed

- Deprecated `PRIORITY_BINDINGS` class variable.
- Renamed `char` to `character` on Key event.
- Renamed `key_name` to `name` on Key event.
- Queries/`walk_children` no longer includes self in results by default https://github.com/Textualize/textual/pull/1416

## [0.7.0] - 2022-12-17

### Added

- Added `PRIORITY_BINDINGS` class variable, which can be used to control if a widget's bindings have priority by default. https://github.com/Textualize/textual/issues/1343

### Changed

- Renamed the `Binding` argument `universal` to `priority`. https://github.com/Textualize/textual/issues/1343
- When looking for bindings that have priority, they are now looked from `App` downwards. https://github.com/Textualize/textual/issues/1343
- `BINDINGS` on an `App`-derived class have priority by default. https://github.com/Textualize/textual/issues/1343
- `BINDINGS` on a `Screen`-derived class have priority by default. https://github.com/Textualize/textual/issues/1343
- Added a message parameter to Widget.exit

### Fixed

- Fixed validator not running on first reactive set https://github.com/Textualize/textual/pull/1359
- Ensure only printable characters are used as key_display https://github.com/Textualize/textual/pull/1361


## [0.6.0] - 2022-12-11

https://textual.textualize.io/blog/2022/12/11/version-060

### Added

- Added "inherited bindings" -- BINDINGS classvar will be merged with base classes, unless inherit_bindings is set to False
- Added `Tree` widget which replaces `TreeControl`.
- Added widget `Placeholder` https://github.com/Textualize/textual/issues/1200.
- Added `ListView` and `ListItem` widgets https://github.com/Textualize/textual/pull/1143

### Changed

- Rebuilt `DirectoryTree` with new `Tree` control.
- Empty containers with a dimension set to `"auto"` will now collapse instead of filling up the available space.
- Container widgets now have default height of `1fr`.
- The default `width` of a `Label` is now `auto`.

### Fixed

- Type selectors can now contain numbers https://github.com/Textualize/textual/issues/1253
- Fixed visibility not affecting children https://github.com/Textualize/textual/issues/1313
- Fixed issue with auto width/height and relative children https://github.com/Textualize/textual/issues/1319
- Fixed issue with offset applied to containers https://github.com/Textualize/textual/issues/1256
- Fixed default CSS retrieval for widgets with no `DEFAULT_CSS` that inherited from widgets with `DEFAULT_CSS` https://github.com/Textualize/textual/issues/1335
- Fixed merging of `BINDINGS` when binding inheritance is set to `None` https://github.com/Textualize/textual/issues/1351

## [0.5.0] - 2022-11-20

### Added

- Add get_child_by_id and get_widget_by_id, remove get_child https://github.com/Textualize/textual/pull/1146
- Add easing parameter to Widget.scroll_* methods https://github.com/Textualize/textual/pull/1144
- Added Widget.call_later which invokes a callback on idle.
- `DOMNode.ancestors` no longer includes `self`.
- Added `DOMNode.ancestors_with_self`, which retains the old behaviour of
  `DOMNode.ancestors`.
- Improved the speed of `DOMQuery.remove`.
- Added DataTable.clear
- Added low-level `textual.walk` methods.
- It is now possible to `await` a `Widget.remove`.
  https://github.com/Textualize/textual/issues/1094
- It is now possible to `await` a `DOMQuery.remove`. Note that this changes
  the return value of `DOMQuery.remove`, which used to return `self`.
  https://github.com/Textualize/textual/issues/1094
- Added Pilot.wait_for_animation
- Added `Widget.move_child` https://github.com/Textualize/textual/issues/1121
- Added a `Label` widget https://github.com/Textualize/textual/issues/1190
- Support lazy-instantiated Screens (callables in App.SCREENS) https://github.com/Textualize/textual/pull/1185
- Display of keys in footer has more sensible defaults https://github.com/Textualize/textual/pull/1213
- Add App.get_key_display, allowing custom key_display App-wide https://github.com/Textualize/textual/pull/1213

### Changed

- Watchers are now called immediately when setting the attribute if they are synchronous. https://github.com/Textualize/textual/pull/1145
- Widget.call_later has been renamed to Widget.call_after_refresh.
- Button variant values are now checked at runtime. https://github.com/Textualize/textual/issues/1189
- Added caching of some properties in Styles object

### Fixed

- Fixed DataTable row not updating after add https://github.com/Textualize/textual/issues/1026
- Fixed issues with animation. Now objects of different types may be animated.
- Fixed containers with transparent background not showing borders https://github.com/Textualize/textual/issues/1175
- Fixed auto-width in horizontal containers https://github.com/Textualize/textual/pull/1155
- Fixed Input cursor invisible when placeholder empty https://github.com/Textualize/textual/pull/1202
- Fixed deadlock when removing widgets from the App https://github.com/Textualize/textual/pull/1219

## [0.4.0] - 2022-11-08

https://textual.textualize.io/blog/2022/11/08/version-040/#version-040

### Changed

- Dropped support for mounting "named" and "anonymous" widgets via
  `App.mount` and `Widget.mount`. Both methods now simply take one or more
  widgets as positional arguments.
- `DOMNode.query_one` now raises a `TooManyMatches` exception if there is
  more than one matching node.
  https://github.com/Textualize/textual/issues/1096
- `App.mount` and `Widget.mount` have new `before` and `after` parameters https://github.com/Textualize/textual/issues/778

### Added

- Added `init` param to reactive.watch
- `CSS_PATH` can now be a list of CSS files https://github.com/Textualize/textual/pull/1079
- Added `DOMQuery.only_one` https://github.com/Textualize/textual/issues/1096
- Writes to stdout are now done in a thread, for smoother animation. https://github.com/Textualize/textual/pull/1104

## [0.3.0] - 2022-10-31

### Fixed

- Fixed issue where scrollbars weren't being unmounted
- Fixed fr units for horizontal and vertical layouts https://github.com/Textualize/textual/pull/1067
- Fixed `textual run` breaking sys.argv https://github.com/Textualize/textual/issues/1064
- Fixed footer not updating styles when toggling dark mode
- Fixed how the app title in a `Header` is centred https://github.com/Textualize/textual/issues/1060
- Fixed the swapping of button variants https://github.com/Textualize/textual/issues/1048
- Fixed reserved characters in screenshots https://github.com/Textualize/textual/issues/993
- Fixed issue with TextLog max_lines https://github.com/Textualize/textual/issues/1058

### Changed

- DOMQuery now raises InvalidQueryFormat in response to invalid query strings, rather than cryptic CSS error
- Dropped quit_after, screenshot, and screenshot_title from App.run, which can all be done via auto_pilot
- Widgets are now closed in reversed DOM order
- Input widget justify hardcoded to left to prevent text-align interference
- Changed `textual run` so that it patches `argv` in more situations
- DOM classes and IDs are now always treated fully case-sensitive https://github.com/Textualize/textual/issues/1047

### Added

- Added Unmount event
- Added App.run_async method
- Added App.run_test context manager
- Added auto_pilot to App.run and App.run_async
- Added Widget._get_virtual_dom to get scrollbars
- Added size parameter to run and run_async
- Added always_update to reactive
- Returned an awaitable from push_screen, switch_screen, and install_screen https://github.com/Textualize/textual/pull/1061

## [0.2.1] - 2022-10-23

### Changed

- Updated meta data for PyPI

## [0.2.0] - 2022-10-23

### Added

- CSS support
- Too numerous to mention
## [0.1.18] - 2022-04-30

### Changed

- Bump typing extensions

## [0.1.17] - 2022-03-10

### Changed

- Bumped Rich dependency

## [0.1.16] - 2022-03-10

### Fixed

- Fixed escape key hanging on Windows

## [0.1.15] - 2022-01-31

### Added

- Added Windows Driver

## [0.1.14] - 2022-01-09

### Changed

- Updated Rich dependency to 11.X

## [0.1.13] - 2022-01-01

### Fixed

- Fixed spurious characters when exiting app
- Fixed increasing delay when exiting

## [0.1.12] - 2021-09-20

### Added

- Added geometry.Spacing

### Fixed

- Fixed calculation of virtual size in scroll views

## [0.1.11] - 2021-09-12

### Changed

- Changed message handlers to use prefix handle\_
- Renamed messages to drop the Message suffix
- Events now bubble by default
- Refactor of layout

### Added

- Added App.measure
- Added auto_width to Vertical Layout, WindowView, an ScrollView
- Added big_table.py example
- Added easing.py example

## [0.1.10] - 2021-08-25

### Added

- Added keyboard control of tree control
- Added Widget.gutter to calculate space between renderable and outside edge
- Added margin, padding, and border attributes to Widget

### Changed

- Callbacks may be async or non-async.
- Event handler event argument is optional.
- Fixed exception in clock example https://github.com/willmcgugan/textual/issues/52
- Added Message.wait() which waits for a message to be processed
- Key events are now sent to widgets first, before processing bindings

## [0.1.9] - 2021-08-06

### Added

- Added hover over and mouse click to activate keys in footer
- Added verbosity argument to Widget.log

### Changed

- Simplified events. Remove Startup event (use Mount)
- Changed geometry.Point to geometry.Offset and geometry.Dimensions to geometry.Size

## [0.1.8] - 2021-07-17

### Fixed

- Fixed exiting mouse mode
- Fixed slow animation

### Added

- New log system

## [0.1.7] - 2021-07-14

### Changed

- Added functionality to calculator example.
- Scrollview now shows scrollbars automatically
- New handler system for messages that doesn't require inheritance
- Improved traceback handling

[0.53.1]: https://github.com/Textualize/textual/compare/v0.53.0...v0.53.1
[0.53.0]: https://github.com/Textualize/textual/compare/v0.52.1...v0.53.0
[0.52.1]: https://github.com/Textualize/textual/compare/v0.52.0...v0.52.1
[0.52.0]: https://github.com/Textualize/textual/compare/v0.51.0...v0.52.0
[0.51.0]: https://github.com/Textualize/textual/compare/v0.50.1...v0.51.0
[0.50.1]: https://github.com/Textualize/textual/compare/v0.50.0...v0.50.1
[0.50.0]: https://github.com/Textualize/textual/compare/v0.49.0...v0.50.0
[0.49.1]: https://github.com/Textualize/textual/compare/v0.49.0...v0.49.1
[0.49.0]: https://github.com/Textualize/textual/compare/v0.48.2...v0.49.0
[0.48.2]: https://github.com/Textualize/textual/compare/v0.48.1...v0.48.2
[0.48.1]: https://github.com/Textualize/textual/compare/v0.48.0...v0.48.1
[0.48.0]: https://github.com/Textualize/textual/compare/v0.47.1...v0.48.0
[0.47.1]: https://github.com/Textualize/textual/compare/v0.47.0...v0.47.1
[0.47.0]: https://github.com/Textualize/textual/compare/v0.46.0...v0.47.0
[0.46.0]: https://github.com/Textualize/textual/compare/v0.45.1...v0.46.0
[0.45.1]: https://github.com/Textualize/textual/compare/v0.45.0...v0.45.1
[0.45.0]: https://github.com/Textualize/textual/compare/v0.44.1...v0.45.0
[0.44.1]: https://github.com/Textualize/textual/compare/v0.44.0...v0.44.1
[0.44.0]: https://github.com/Textualize/textual/compare/v0.43.2...v0.44.0
[0.43.2]: https://github.com/Textualize/textual/compare/v0.43.1...v0.43.2
[0.43.1]: https://github.com/Textualize/textual/compare/v0.43.0...v0.43.1
[0.43.0]: https://github.com/Textualize/textual/compare/v0.42.0...v0.43.0
[0.42.0]: https://github.com/Textualize/textual/compare/v0.41.0...v0.42.0
[0.41.0]: https://github.com/Textualize/textual/compare/v0.40.0...v0.41.0
[0.40.0]: https://github.com/Textualize/textual/compare/v0.39.0...v0.40.0
[0.39.0]: https://github.com/Textualize/textual/compare/v0.38.1...v0.39.0
[0.38.1]: https://github.com/Textualize/textual/compare/v0.38.0...v0.38.1
[0.38.0]: https://github.com/Textualize/textual/compare/v0.37.1...v0.38.0
[0.37.1]: https://github.com/Textualize/textual/compare/v0.37.0...v0.37.1
[0.37.0]: https://github.com/Textualize/textual/compare/v0.36.0...v0.37.0
[0.36.0]: https://github.com/Textualize/textual/compare/v0.35.1...v0.36.0
[0.35.1]: https://github.com/Textualize/textual/compare/v0.35.0...v0.35.1
[0.35.0]: https://github.com/Textualize/textual/compare/v0.34.0...v0.35.0
[0.34.0]: https://github.com/Textualize/textual/compare/v0.33.0...v0.34.0
[0.33.0]: https://github.com/Textualize/textual/compare/v0.32.0...v0.33.0
[0.32.0]: https://github.com/Textualize/textual/compare/v0.31.0...v0.32.0
[0.31.0]: https://github.com/Textualize/textual/compare/v0.30.0...v0.31.0
[0.30.0]: https://github.com/Textualize/textual/compare/v0.29.0...v0.30.0
[0.29.0]: https://github.com/Textualize/textual/compare/v0.28.1...v0.29.0
[0.28.1]: https://github.com/Textualize/textual/compare/v0.28.0...v0.28.1
[0.28.0]: https://github.com/Textualize/textual/compare/v0.27.0...v0.28.0
[0.27.0]: https://github.com/Textualize/textual/compare/v0.26.0...v0.27.0
[0.26.0]: https://github.com/Textualize/textual/compare/v0.25.0...v0.26.0
[0.25.0]: https://github.com/Textualize/textual/compare/v0.24.1...v0.25.0
[0.24.1]: https://github.com/Textualize/textual/compare/v0.24.0...v0.24.1
[0.24.0]: https://github.com/Textualize/textual/compare/v0.23.0...v0.24.0
[0.23.0]: https://github.com/Textualize/textual/compare/v0.22.3...v0.23.0
[0.22.3]: https://github.com/Textualize/textual/compare/v0.22.2...v0.22.3
[0.22.2]: https://github.com/Textualize/textual/compare/v0.22.1...v0.22.2
[0.22.1]: https://github.com/Textualize/textual/compare/v0.22.0...v0.22.1
[0.22.0]: https://github.com/Textualize/textual/compare/v0.21.0...v0.22.0
[0.21.0]: https://github.com/Textualize/textual/compare/v0.20.1...v0.21.0
[0.20.1]: https://github.com/Textualize/textual/compare/v0.20.0...v0.20.1
[0.20.0]: https://github.com/Textualize/textual/compare/v0.19.1...v0.20.0
[0.19.1]: https://github.com/Textualize/textual/compare/v0.19.0...v0.19.1
[0.19.0]: https://github.com/Textualize/textual/compare/v0.18.0...v0.19.0
[0.18.0]: https://github.com/Textualize/textual/compare/v0.17.4...v0.18.0
[0.17.3]: https://github.com/Textualize/textual/compare/v0.17.2...v0.17.3
[0.17.2]: https://github.com/Textualize/textual/compare/v0.17.1...v0.17.2
[0.17.1]: https://github.com/Textualize/textual/compare/v0.17.0...v0.17.1
[0.17.0]: https://github.com/Textualize/textual/compare/v0.16.0...v0.17.0
[0.16.0]: https://github.com/Textualize/textual/compare/v0.15.1...v0.16.0
[0.15.1]: https://github.com/Textualize/textual/compare/v0.15.0...v0.15.1
[0.15.0]: https://github.com/Textualize/textual/compare/v0.14.0...v0.15.0
[0.14.0]: https://github.com/Textualize/textual/compare/v0.13.0...v0.14.0
[0.13.0]: https://github.com/Textualize/textual/compare/v0.12.1...v0.13.0
[0.12.1]: https://github.com/Textualize/textual/compare/v0.12.0...v0.12.1
[0.12.0]: https://github.com/Textualize/textual/compare/v0.11.1...v0.12.0
[0.11.1]: https://github.com/Textualize/textual/compare/v0.11.0...v0.11.1
[0.11.0]: https://github.com/Textualize/textual/compare/v0.10.1...v0.11.0
[0.10.1]: https://github.com/Textualize/textual/compare/v0.10.0...v0.10.1
[0.10.0]: https://github.com/Textualize/textual/compare/v0.9.1...v0.10.0
[0.9.1]: https://github.com/Textualize/textual/compare/v0.9.0...v0.9.1
[0.9.0]: https://github.com/Textualize/textual/compare/v0.8.2...v0.9.0
[0.8.2]: https://github.com/Textualize/textual/compare/v0.8.1...v0.8.2
[0.8.1]: https://github.com/Textualize/textual/compare/v0.8.0...v0.8.1
[0.8.0]: https://github.com/Textualize/textual/compare/v0.7.0...v0.8.0
[0.7.0]: https://github.com/Textualize/textual/compare/v0.6.0...v0.7.0
[0.6.0]: https://github.com/Textualize/textual/compare/v0.5.0...v0.6.0
[0.5.0]: https://github.com/Textualize/textual/compare/v0.4.0...v0.5.0
[0.4.0]: https://github.com/Textualize/textual/compare/v0.3.0...v0.4.0
[0.3.0]: https://github.com/Textualize/textual/compare/v0.2.1...v0.3.0
[0.2.1]: https://github.com/Textualize/textual/compare/v0.2.0...v0.2.1
[0.2.0]: https://github.com/Textualize/textual/compare/v0.1.18...v0.2.0
[0.1.18]: https://github.com/Textualize/textual/compare/v0.1.17...v0.1.18
[0.1.17]: https://github.com/Textualize/textual/compare/v0.1.16...v0.1.17
[0.1.16]: https://github.com/Textualize/textual/compare/v0.1.15...v0.1.16
[0.1.15]: https://github.com/Textualize/textual/compare/v0.1.14...v0.1.15
[0.1.14]: https://github.com/Textualize/textual/compare/v0.1.13...v0.1.14
[0.1.13]: https://github.com/Textualize/textual/compare/v0.1.12...v0.1.13
[0.1.12]: https://github.com/Textualize/textual/compare/v0.1.11...v0.1.12
[0.1.11]: https://github.com/Textualize/textual/compare/v0.1.10...v0.1.11
[0.1.10]: https://github.com/Textualize/textual/compare/v0.1.9...v0.1.10
[0.1.9]: https://github.com/Textualize/textual/compare/v0.1.8...v0.1.9
[0.1.8]: https://github.com/Textualize/textual/compare/v0.1.7...v0.1.8
[0.1.7]: https://github.com/Textualize/textual/releases/tag/v0.1.7<|MERGE_RESOLUTION|>--- conflicted
+++ resolved
@@ -10,12 +10,9 @@
 ### Fixed
 
 - Fixed a crash in `TextArea` when undoing an edit to a selection the selection was made backwards https://github.com/Textualize/textual/issues/4301
-<<<<<<< HEAD
 - Fixed issue with flickering scrollbars https://github.com/Textualize/textual/pull/4315
-=======
 - Fix progress bar ETA not updating when setting `total` reactive https://github.com/Textualize/textual/pull/4316
 - ProgressBar won't show ETA until there is at least one second of samples https://github.com/Textualize/textual/pull/4316
->>>>>>> 92861755
 
 ## [0.53.1] - 2023-03-18
 
