--- conflicted
+++ resolved
@@ -10,11 +10,8 @@
 ### Fixed
 
 - Fixed infinite loop in `Widget.anchor` https://github.com/Textualize/textual/pull/5290
-<<<<<<< HEAD
 - Restores the ability to supply console markup to command list https://github.com/Textualize/textual/pull/5294
-=======
 - Fixed delayed App Resize event https://github.com/Textualize/textual/pull/5296
->>>>>>> 4e4b4ed9
 
 ## [0.87.1] - 2024-11-24
 
