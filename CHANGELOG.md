--- conflicted
+++ resolved
@@ -4,6 +4,13 @@
 
 The format is based on [Keep a Changelog](http://keepachangelog.com/)
 and this project adheres to [Semantic Versioning](http://semver.org/).
+
+## Unreleased
+
+### Added
+
+- Added support for a `TEXTUAL_SCREENSHOT_LOCATION` environment variable to specify the location of an automated screenshot
+- Added support for a `TEXTUAL_SCREENSHOT_FILENAME` environment variable to specify the filename of an automated screenshot
 
 ## [0.51.0] - 2024-02-15
 
@@ -12,17 +19,12 @@
 - TextArea now has `read_only` mode https://github.com/Textualize/textual/pull/4151
 - Add some syntax highlighting to TextArea default theme https://github.com/Textualize/textual/pull/4149
 - Add undo and redo to TextArea https://github.com/Textualize/textual/pull/4124
-<<<<<<< HEAD
-- Added support for a `TEXTUAL_SCREENSHOT_LOCATION` environment variable to specify the location of an automated screenshot
-- Added support for a `TEXTUAL_SCREENSHOT_FILENAME` environment variable to specify the filename of an automated screenshot
-=======
 - Added support for command palette command discoverability https://github.com/Textualize/textual/pull/4154
 
 ### Fixed
 
 - Fixed out-of-view `Tab` not being scrolled into view when `Tabs.active` is assigned https://github.com/Textualize/textual/issues/4150
 - Fixed `TabbedContent.TabActivate` not being posted when `TabbedContent.active` is assigned https://github.com/Textualize/textual/issues/4150
->>>>>>> 2b3c71c8
 
 ### Changed
 
