# Change Log

All notable changes to this project will be documented in this file.

The format is based on [Keep a Changelog](http://keepachangelog.com/)
and this project adheres to [Semantic Versioning](http://semver.org/).

## Unreleased

<<<<<<< HEAD
### Changed

- Grid will now size children to the maximum height of a row
- Markdown links will be opened with `App.open_url` automatically

### Added

- Added Link widget
- Added `open_links` to `Markdown` and `MarkdownViewer` widgets
- Added `App.DEFAULT_MODE`
=======
### Fixed

- Fixed `RadioSet` not being scrollable https://github.com/Textualize/textual/issues/5100

### Added

- Added `background-tint` CSS rule https://github.com/Textualize/textual/pull/5117
>>>>>>> 9f802261

## [0.83.0] - 2024-10-10

### Added

- Added support for A-F to Digits widget https://github.com/Textualize/textual/pull/5094
- Added `Region.constrain` https://github.com/Textualize/textual/pull/5097

### Changed

- `Screen.ALLOW_IN_MAXIMIZED_VIEW` will now default to `App.ALLOW_IN_MAXIMIZED_VIEW` https://github.com/Textualize/textual/pull/5088
- Widgets matching `.-textual-system` will now be included in the maximize view by default https://github.com/Textualize/textual/pull/5088
- Digits are now thin by default, style with text-style: bold to get bold digits https://github.com/Textualize/textual/pull/5094
- Made `Widget.absolute_offset` public https://github.com/Textualize/textual/pull/5097
- Tooltips are now displayed directly below the mouse cursor https://github.com/Textualize/textual/pull/5097
- `Region.inflect` will now assume that margins overlap https://github.com/Textualize/textual/pull/5097
- `Pilot.click` and friends will now accept a widget, in addition to a selector https://github.com/Textualize/textual/pull/5095

## [0.82.0] - 2024-10-03

### Fixed

- Fixed issue with screen not updating when auto_refresh was enabled https://github.com/Textualize/textual/pull/5063
- Fixed issues regarding loading indicator https://github.com/Textualize/textual/pull/5079
- Fixed issues with inspecting the lazy loaded widgets module https://github.com/Textualize/textual/pull/5080

### Added

- Added `DOMNode.is_on_screen` property https://github.com/Textualize/textual/pull/5063
- Added support for keymaps (user configurable key bindings) https://github.com/Textualize/textual/pull/5038
- Added descriptions to bindings for all internal widgets, and updated casing to be consistent https://github.com/Textualize/textual/pull/5062

### Changed

- Breaking change: `Widget.set_loading` no longer return an awaitable https://github.com/Textualize/textual/pull/5079

## [0.81.0] - 2024-09-25

### Added

- Added `x_axis` and `y_axis` parameters to `Widget.scroll_to_region` https://github.com/Textualize/textual/pull/5047
- Added `Tree.move_cursor_to_line` https://github.com/Textualize/textual/pull/5052
- Added `Screen.pop_until_active` https://github.com/Textualize/textual/pull/5069

### Changed

- Tree will no longer scroll the X axis when moving the cursor https://github.com/Textualize/textual/pull/5047
- DirectoryTree will no longer select the first node https://github.com/Textualize/textual/pull/5052

### Fixed

- Fixed widgets occasionally not getting Resize events https://github.com/Textualize/textual/pull/5048
- Fixed tree regression https://github.com/Textualize/textual/pull/5052
- Fixed glitch with single line inline widget https://github.com/Textualize/textual/pull/5054

## [0.80.1] - 2024-09-24

### Fixed

- Fixed crash when exiting the app prematurely https://github.com/Textualize/textual/pull/5039
- Fixed exception constructing TextArea outside of App https://github.com/Textualize/textual/pull/5045

## [0.80.0] - 2024-09-23

### Added

- Added `MaskedInput` widget https://github.com/Textualize/textual/pull/4783
- Input validation for floats and integers accept embedded underscores, e.g., "1_234_567" is valid. https://github.com/Textualize/textual/pull/4784
- Support for `"none"` value added to `dock`, `hatch` and `split` styles https://github.com/Textualize/textual/pull/4982
- Support for `"none"` added to box and border style properties (e.g `widget.style.border = "none"`) https://github.com/Textualize/textual/pull/4982
- Docstrings added to most style properties https://github.com/Textualize/textual/pull/4982
- Added `ansi_color` switch to App to permit ANSI (themed) colors https://github.com/Textualize/textual/pull/5000
- Added `:ansi` pseudo class https://github.com/Textualize/textual/pull/5000
- Added `-ansi-scrollbar` style to widgets https://github.com/Textualize/textual/pull/5000
- Added `App.INLINE_PADDING` to define the number of spaces above inline apps https://github.com/Textualize/textual/pull/5000
- Added `nocolor` psuedoclass when NO_COLOR env var is set- `BINDING_GROUP_TITLE` now defaults to `None` https://github.com/Textualize/textual/pull/5023
- Added `TreeNode.siblings`, `TreeNode.next_sibling`, `TreeNode.previous_sibling`, `TreeNode.is_collapsed` https://github.com/Textualize/textual/pull/5023
- Added additional bindings to Tree widget https://github.com/Textualize/textual/pull/5023
- Added `Tree.center_scroll` https://github.com/Textualize/textual/pull/5023
- Added `Tree.unselect` https://github.com/Textualize/textual/pull/5023


### Changed

- Input validation for integers no longer accepts scientific notation like '1.5e2'; must be castable to int. https://github.com/Textualize/textual/pull/4784
- Default `scrollbar-size-vertical` changed to `2` in inline styles to match Widget default CSS (unlikely to affect users) https://github.com/Textualize/textual/pull/4982
- Removed border-right from `Toast` https://github.com/Textualize/textual/pull/4984
- Some fixes in `RichLog` result in slightly different semantics, see docstrings for details https://github.com/Textualize/textual/pull/4978
- Changed how scrollbars are rendered (will have no visual effect, but will break snapshot tests) https://github.com/Textualize/textual/pull/5000
- Added `enabled` switch to filters (mostly used internally) https://github.com/Textualize/textual/pull/5000
- `BINDING_GROUP_TITLE` now defaults to `None` https://github.com/Textualize/textual/pull/5023
- Breaking change: Changed how scrollbars are rendered so they work in ansi mode (will break snapshots) https://github.com/Textualize/textual/pull/5023

### Fixed

- Input validation of floats no longer accepts NaN (not a number). https://github.com/Textualize/textual/pull/4784
- Fixed issues with screenshots by simplifying segments only for snapshot tests https://github.com/Textualize/textual/issues/4929
- Fixed `RichLog.write` not respecting `width` parameter https://github.com/Textualize/textual/pull/4978
- Fixed `RichLog` writing at wrong width when `write` occurs before width is known (e.g. in `compose` or `on_mount`) https://github.com/Textualize/textual/pull/4978
- Fixed `RichLog.write` incorrectly shrinking width to `RichLog.min_width` when `shrink=True` (now shrinks to fit content area instead) https://github.com/Textualize/textual/pull/4978
- Fixed flicker when setting `dark` reactive on startup https://github.com/Textualize/textual/pull/4989
- Fixed command palette not sorting search results by their match score https://github.com/Textualize/textual/pull/4994
- Fixed `DataTable` cached height issue on re-populating the table when using auto-height rows https://github.com/Textualize/textual/pull/4992
- Fixed inline app output being cleared when `inline_no_clear=True` https://github.com/Textualize/textual/issues/5019

## [0.79.1] - 2024-08-31

### Fixed

- Fixed broken updates when non active screen changes https://github.com/Textualize/textual/pull/4957

## [0.79.0] - 2024-08-30

### Added

- Added `DOMNode.check_consume_key` https://github.com/Textualize/textual/pull/4940
- Added `App.ESCAPE_TO_MINIMIZE`, `App.screen_to_minimize`, and `Screen.ESCAPE_TO_MINIMIZE` https://github.com/Textualize/textual/pull/4951
- Added `DOMNode.query_exactly_one` https://github.com/Textualize/textual/pull/4950
- Added `SelectorSet.is_simple` https://github.com/Textualize/textual/pull/4950

### Changed

- KeyPanel will show multiple keys if bound to the same action https://github.com/Textualize/textual/pull/4940
- Breaking change: `DOMNode.query_one` will not `raise TooManyMatches` https://github.com/Textualize/textual/pull/4950

## [0.78.0] - 2024-08-27

### Added

- Added Maximize and Minimize system commands. https://github.com/Textualize/textual/pull/4931
- Added `Screen.maximize`, `Screen.minimize`, `Screen.action_maximize`, `Screen.action_minimize`, `Widget.is_maximized`, `Widget.allow_maximize`. https://github.com/Textualize/textual/pull/4931
- Added `Widget.ALLOW_MAXIMIZE`, `Screen.ALLOW_IN_MAXIMIZED_VIEW` classvars https://github.com/Textualize/textual/pull/4931

## [0.77.0] - 2024-08-22

### Added

- Added `tooltip` to Binding https://github.com/Textualize/textual/pull/4859
- Added a link to the command palette to the Footer (set `show_command_palette=False` to disable) https://github.com/Textualize/textual/pull/4867
- Added `TOOLTIP_DELAY` to App to customize time until a tooltip is displayed
- Added "Show keys" option to system commands to show a summary of key bindings. https://github.com/Textualize/textual/pull/4876
- Added "split" CSS style, currently undocumented, and may change. https://github.com/Textualize/textual/pull/4876
- Added `Region.get_spacing_between` https://github.com/Textualize/textual/pull/4876
- Added `App.COMMAND_PALETTE_KEY` to change default command palette key binding https://github.com/Textualize/textual/pull/4867
- Added `App.get_key_display` https://github.com/Textualize/textual/pull/4890
- Added `DOMNode.BINDING_GROUP` https://github.com/Textualize/textual/pull/4906
- Added `DOMNode.HELP` classvar which contains Markdown help to be shown in the help panel https://github.com/Textualize/textual/pull/4915
- Added `App.get_system_commands` https://github.com/Textualize/textual/pull/4920
- Added "Save Screenshot" system command https://github.com/Textualize/textual/pull/4922

### Changed

- Removed caps_lock and num_lock modifiers https://github.com/Textualize/textual/pull/4861 
- Keys such as escape and space are now displayed in lower case in footer https://github.com/Textualize/textual/pull/4876
- Changed default command palette binding to `ctrl+p` https://github.com/Textualize/textual/pull/4867
- Removed `ctrl_to_caret` and `upper_case_keys` from Footer. These can be implemented in `App.get_key_display`.
- Renamed `SystemCommands` to `SystemCommandsProvider` https://github.com/Textualize/textual/pull/4920
- Breaking change: Removed `ClassicFooter` widget (please use new `Footer` widget) https://github.com/Textualize/textual/pull/4921
- Disallowed `Screen` instances in `App.SCREENS` and `App.MODES`

### Fixed

- Fix crash when `validate_on` value isn't a set https://github.com/Textualize/textual/pull/4868
- Fix `Input.cursor_blink` having no effect on the blink cycle after mounting https://github.com/Textualize/textual/pull/4869
- Fixed scrolling by page not taking scrollbar in to account https://github.com/Textualize/textual/pull/4916
- Fixed `App.MODES` being the same for all instances -- per-instance modes now exist internally

## [0.76.0]

### Changed

- Input cursor will no longer jump to the end on focus https://github.com/Textualize/textual/pull/4773
- Removed `Size.cip_size`, which was a clone of `crop_size`
- Widgets with auto dimensions will now grow if there is a scrollbar https://github.com/Textualize/textual/pull/4844
- Don't do automatic refresh when widget is not visible https://github.com/Textualize/textual/pull/4847
- Renamed `DOMNode._automatic_refresh` to `DOMNode.automatic_refresh` to allow for customization https://github.com/Textualize/textual/pull/4847

### Fixed

- Input cursor blink effect will now restart correctly when any action is performed on the input https://github.com/Textualize/textual/pull/4773
- Fixed bindings on same key not updating description https://github.com/Textualize/textual/pull/4850

### Added

- Textual will use the `ESCDELAY` env var when detecting escape keys https://github.com/Textualize/textual/pull/4848

## [0.75.1] - 2024-08-02

### Fixed

- Fixed issue with Enter events causing unresponsive UI https://github.com/Textualize/textual/pull/4833


## [0.75.0] - 2024-08-01

### Added

- Added `App.open_url` to open URLs in the web browser. When running via the WebDriver, the URL will be opened in the browser that is controlling the app https://github.com/Textualize/textual/pull/4819
- Added `Widget.is_mouse_over` https://github.com/Textualize/textual/pull/4818
- Added `node` attribute to `events.Enter` and `events.Leave` https://github.com/Textualize/textual/pull/4818

### Changed

- `events.Enter` and `events.Leave` events now bubble. https://github.com/Textualize/textual/pull/4818
- Renamed `Widget.mouse_over` to `Widget.mouse_hover` https://github.com/Textualize/textual/pull/4818

### Fixed

- Fixed issue with `mutate_reactive` and data binding https://github.com/Textualize/textual/pull/4828

## [0.74.0] - 2024-07-25

### Fixed

- Fixed issues in Kitty terminal after exiting app https://github.com/Textualize/textual/issues/4779
- Fixed exception when removing Selects https://github.com/Textualize/textual/pull/4786
- Fixed issue with non-clickable Footer keys https://github.com/Textualize/textual/pull/4798
- Fixed issue with recompose not working from Mount handler https://github.com/Textualize/textual/pull/4802

### Changed

- Calling `Screen.dismiss` with no arguments will invoke the screen callback with `None` (previously the callback wasn't invoke at all). https://github.com/Textualize/textual/pull/4795

## [0.73.0] - 2024-07-18

### Added

- Added `TextArea.line_number_start` reactive attribute https://github.com/Textualize/textual/pull/4471
- Added `TextArea.matching_bracket_location` property https://github.com/Textualize/textual/pull/4764
- Added `DOMNode.mutate_reactive` https://github.com/Textualize/textual/pull/4731
- Added "quality" parameter to `textual.color.Gradient` https://github.com/Textualize/textual/pull/4739
- Added `textual.color.Gradient.get_rich_color` https://github.com/Textualize/textual/pull/4739
- `Widget.remove_children` now accepts an iterable if widgets in addition to a selector https://github.com/Textualize/textual/issues/4735
- Raise `ValueError` with improved error message when number of cells inserted using `DataTable.add_row` doesn't match the number of columns in the table https://github.com/Textualize/textual/pull/4742
- Add `Tree.move_cursor` to programmatically move the cursor without selecting the node https://github.com/Textualize/textual/pull/4753
- Added `Footer` component style handling of padding for the key/description https://github.com/Textualize/textual/pull/4651
- `StringKey` is now exported from `data_table` https://github.com/Textualize/textual/pull/4760
- `TreeNode.add` and `TreeNode.add_leaf` now accepts `before` and `after` arguments to position a new node https://github.com/Textualize/textual/pull/4772
- Added a `gradient` parameter to the `ProgressBar` widget https://github.com/Textualize/textual/pull/4774

### Fixed

- Fixed issue with `Tabs` where disabled tabs could still be activated by clicking the underline https://github.com/Textualize/textual/issues/4701
- Fixed scroll_visible with margin https://github.com/Textualize/textual/pull/4719
- Fixed programmatically disabling button stuck in hover state https://github.com/Textualize/textual/pull/4724
- Fixed `DataTable` poor performance on startup and focus change when rows contain multi-line content https://github.com/Textualize/textual/pull/4748
- Fixed `Tree` and `DirectoryTree` horizontal scrolling off-by-2 https://github.com/Textualize/textual/pull/4744
- Fixed text-opacity in component styles https://github.com/Textualize/textual/pull/4747
- Ensure `Tree.select_node` sends `NodeSelected` message https://github.com/Textualize/textual/pull/4753
- Fixed message handlers not working when message types are assigned as the value of class vars https://github.com/Textualize/textual/pull/3940
- Fixed `CommandPalette` not focusing the input when opened when `App.AUTO_FOCUS` doesn't match the input https://github.com/Textualize/textual/pull/4763
- `SelectionList.SelectionToggled` will now be sent for each option when a bulk toggle is performed (e.g. `toggle_all`). Previously no messages were sent at all. https://github.com/Textualize/textual/pull/4759
- Fixed focus styles not being updated on blur https://github.com/Textualize/textual/pull/4771

### Changed

- "Discover" hits in the command palette are no longer sorted alphabetically https://github.com/Textualize/textual/pull/4720
- `TreeNodeSelected` messages are now posted before `TreeNodeExpanded` messages
when an expandable node is selected https://github.com/Textualize/textual/pull/4753
- `Markdown.LinkClicked.href` is now automatically unquoted https://github.com/Textualize/textual/pull/4749
- The mouse cursor hover effect of `Tree` and `DirectoryTree` will no longer linger after the mouse leaves the widget https://github.com/Textualize/textual/pull/4766


## [0.72.0] - 2024-07-09

### Changed

- More predictable DOM removals. https://github.com/Textualize/textual/pull/4708

### Fixed

- Fixed clicking separator in OptionList moving cursor https://github.com/Textualize/textual/issues/4710
- Fixed scrolling issue in OptionList https://github.com/Textualize/textual/pull/4709

## [0.71.0] - 2024-06-29

### Changed

- Snapshot tests will normalize SVG output so that changes with no visual impact don't break snapshots, but this release will break most of them.
- Breaking change: `App.push_screen` now returns an Awaitable rather than a screen. https://github.com/Textualize/textual/pull/4672
- Breaking change: `Screen.dismiss` now returns an Awaitable rather than a bool. https://github.com/Textualize/textual/pull/4672

### Fixed

- Fixed grid + keyline when the grid has auto dimensions https://github.com/Textualize/textual/pull/4680
- Fixed mouse code leakage https://github.com/Textualize/textual/pull/4681
- Fixed link inside markdown table not posting a `Markdown.LinkClicked` message https://github.com/Textualize/textual/issues/4683
- Fixed issue with mouse movements on non-active screen https://github.com/Textualize/textual/pull/4688

## [0.70.0] - 2024-06-19

### Fixed

- Fixed erroneous mouse 'ButtonDown' reporting for mouse movement when any-event mode is enabled in xterm. https://github.com/Textualize/textual/pull/3647

## [0.69.0] - 2024-06-16

### Added

- Added `App.simulate_key` https://github.com/Textualize/textual/pull/4657

### Fixed

- Fixed issue with pop_screen launched from an action https://github.com/Textualize/textual/pull/4657

### Changed

- `App.check_bindings` is now private
- `App.action_check_bindings` is now `App.action_simulate_key`

## [0.68.0] - 2024-06-14

### Added

- Added `ContentSwitcher.add_content`

### Fixed

- Improved handling of non-tty input https://github.com/Textualize/textual/pull/4647

## [0.67.1] - 2024-06-12

### Changed

- Reverts Vim keys in DataTable, provides alternatives https://github.com/Textualize/textual/pull/4638

## [0.67.0] - 2024-06-11

### Added

- Added support for Kitty's key protocol https://github.com/Textualize/textual/pull/4631
- `ctrl+pageup`/`ctrl+pagedown` will scroll page left/right in DataTable https://github.com/Textualize/textual/pull/4633
- `g`/`G` will scroll to the top/bottom of the DataTable https://github.com/Textualize/textual/pull/4633
- Added simple `hjkl` key bindings to move the cursor in DataTable https://github.com/Textualize/textual/pull/4633

### Changed

- `home` and `end` now works horizontally instead of vertically in DataTable https://github.com/Textualize/textual/pull/4633
- `Tree` and `DirectoryTree` nodes now have a bigger click target, spanning the full line https://github.com/Textualize/textual/pull/4636

### Fixed

- Fixed pageup/pagedown behavior in DataTable https://github.com/Textualize/textual/pull/4633
- Added `App.CLOSE_TIMEOUT` https://github.com/Textualize/textual/pull/4635
- Fixed deadlock on shutdown https://github.com/Textualize/textual/pull/4635

## [0.66.0] - 2024-06-08

### Changed

- `get_content_height` will now return 0 if the renderable is Falsey https://github.com/Textualize/textual/pull/4617
- Buttons may not be pressed within their "active_effect_duration" to prevent inadvertent activations https://github.com/Textualize/textual/pull/4621
- `Screen.dismiss` is now a noop if the screen isn't active. Previously it would raise a `ScreenStackError`, now it returns `False`. https://github.com/Textualize/textual/pull/4621
- Increased window for escape processing to 100ms https://github.com/Textualize/textual/pull/4625
- Tooltips are now hidden when any key is pressed https://github.com/Textualize/textual/pull/4625

### Added

- Added `Screen.is_active` 
- Added `icon` reactive to Header widget https://github.com/Textualize/textual/pull/4627
- Added `time_format` reactive to Header widget https://github.com/Textualize/textual/pull/4627
- Added `tooltip` parameter to input widgets https://github.com/Textualize/textual/pull/4625

## [0.65.2] - 2024-06-06

### Fixed

- Fixed issue with notifications and screen switches https://github.com/Textualize/textual/pull/4615

### Added

- Added textual.rlock.RLock https://github.com/Textualize/textual/pull/4615

## [0.65.1] - 2024-06-05

### Fixed

- Fixed hot reloading with hatch rule https://github.com/Textualize/textual/pull/4606
- Fixed hatch style parsing https://github.com/Textualize/textual/pull/4606

## [0.65.0] - 2024-06-05

### Added

- Added Command Palette Opened, Closed, and OptionHighlighted events https://github.com/Textualize/textual/pull/4600
- Added hatch style https://github.com/Textualize/textual/pull/4603

### Fixed

- Fixed DataTable cursor flicker on scroll https://github.com/Textualize/textual/pull/4598

### Changes

- TabbedContent will automatically make tabs active when a widget in a pane is focused https://github.com/Textualize/textual/issues/4593

## [0.64.0] - 2024-06-03

### Fixed

- Fix traceback on exit https://github.com/Textualize/textual/pull/4575
- Fixed `Markdown.goto_anchor` no longer scrolling the heading into view https://github.com/Textualize/textual/pull/4583
- Fixed Footer flicker on initial focus https://github.com/Textualize/textual/issues/4573

## [0.63.6] - 2024-05-29

### Fixed

- Fixed issue with bindings not refreshing https://github.com/Textualize/textual/pull/4571

## [0.63.5] - 2024-05-28

### Fixed

- Fixed data table disappearing from tabs https://github.com/Textualize/textual/pull/4567

### Added

- Added `Styles.is_auto_width` and `Style.is_auto_height`

## [0.63.4] - 2024-05-26

### Added

- Added `immediate` switch to `Signal.publish`

### Fixed

- Fixed freeze in recompose from bindings https://github.com/Textualize/textual/pull/4558

## [0.63.3] - 2024-05-24

### Fixed

- Fixed `Footer` grid size https://github.com/Textualize/textual/pull/4545
- Fixed bindings not updated on auto focus https://github.com/Textualize/textual/pull/4551

### Changed

- Attempting to mount on a non-mounted widget now raises a MountError https://github.com/Textualize/textual/pull/4547

## [0.63.2] - 2024-05-23

### Fixed

- Fixed issue with namespaces in links https://github.com/Textualize/textual/pull/4546

## [0.63.1] - 2024-05-22

### Fixed

- Fixed display of multiple bindings https://github.com/Textualize/textual/pull/4543

## [0.63.0] - 2024-05-22

### Fixed

- Fixed actions in links https://github.com/Textualize/textual/pull/4540

### Changed

- Breaking change: New Footer (likely a drop in replacement, unless you have customized styles) https://github.com/Textualize/textual/pull/4537
- Stylistic changes to Markdown (simpler headers, less margin, etc) https://github.com/Textualize/textual/pull/4541

## [0.62.0] - 2024-05-20

### Added

- Added `start` and `end` properties to Markdown Navigator
- Added `Widget.anchor`, `Widget.clear_anchor`, and `Widget.is_anchored` https://github.com/Textualize/textual/pull/4530

## [0.61.1] - 2024-05-19

### Fixed

- Fixed auto grid columns ignoring gutter https://github.com/Textualize/textual/issues/4522

## [0.61.0] - 2024-05-18

### Added

- Added `App.get_default_screen` https://github.com/Textualize/textual/pull/4520
- Added dynamic binding via `DOMNode.check_action` https://github.com/Textualize/textual/pull/4516
- Added `"focused"` action namespace so you can bind a key to an action on the focused widget https://github.com/Textualize/textual/pull/4516
- Added "focused" to allowed action namespaces https://github.com/Textualize/textual/pull/4516

### Changed

- Breaking change: Actions (as used in bindings) will no longer check the app if they are unhandled. This was undocumented anyway, and not that useful. https://github.com/Textualize/textual/pull/4516
- Breaking change: Renamed `App.namespace_bindings` to `active_bindings`


## [0.60.1] - 2024-05-15

### Fixed

- Dependency issue

## [0.60.0] - 2024-05-14

### Fixed

- Fixed auto width not working for option lists https://github.com/Textualize/textual/pull/4507

### Added

- Added `DOMNode.query_children` https://github.com/Textualize/textual/pull/4508

## [0.59.0] - 2024-05-11

### Fixed

- Fixed `SelectionList` issues after removing an option https://github.com/Textualize/textual/pull/4464
- Fixed `ListView` bugs with the initial index https://github.com/Textualize/textual/pull/4452
- Fixed `Select` not closing https://github.com/Textualize/textual/pull/4499
- Fixed setting `loading=False` removing all child loading indicators https://github.com/Textualize/textual/pull/4499

### Changed

- When displaying a message using `App.exit()`, the console no longer highlights things such as numbers.

### Added

- Added `message_signal` to MessagePump, to listen to events sent to another widget. https://github.com/Textualize/textual/pull/4487
- Added `Widget.suppress_click` https://github.com/Textualize/textual/pull/4499

## [0.58.1] - 2024-05-01

### Fixed

- Fixed issue with Markdown mounting content lazily https://github.com/Textualize/textual/pull/4466
- Fixed intermittent issue with scrolling to focus https://github.com/Textualize/textual/commit/567caf8acb196260adf6a0a6250e3ff5093056d0
- Fixed issue with scrolling to center https://github.com/Textualize/textual/pull/4469


## [0.58.0] - 2024-04-25

### Fixed

- Fixed `TextArea` to end mouse selection only if currently selecting https://github.com/Textualize/textual/pull/4436
- Fixed issue with scroll_to_widget https://github.com/Textualize/textual/pull/4446
- Fixed issue with margins https://github.com/Textualize/textual/pull/4441

### Changed

- Added argument to signal callbacks https://github.com/Textualize/textual/pull/4438

## [0.57.1] - 2024-04-20

### Fixed

- Fixed an off-by-one error in the line number of the `Document.end` property https://github.com/Textualize/textual/issues/4426
- Fixed setting scrollbar colors not updating the scrollbar https://github.com/Textualize/textual/pull/4433
- Fixed flushing in inline mode https://github.com/Textualize/textual/pull/4435

### Added

- Added `Offset.clamp` and `Size.clamp_offset` https://github.com/Textualize/textual/pull/4435


## [0.57.0] - 2024-04-19

### Fixed

- Fixed `Integer` validator missing failure description when not a number https://github.com/Textualize/textual/issues/4413
- Fixed a crash in `DataTable` if you clicked a link in the border https://github.com/Textualize/textual/issues/4410
- Fixed issue with cursor position https://github.com/Textualize/textual/pull/4429

### Added

- Added `App.copy_to_clipboard` https://github.com/Textualize/textual/pull/4416

## [0.56.4] - 2024-04-09

### Fixed

- Disabled terminal synchronization in inline mode as it breaks on some terminals

## [0.56.3] - 2024-04-08

### Fixed

- Fixed inline mode not updating https://github.com/Textualize/textual/issues/4403

## [0.56.2] - 2024-04-07

### Fixed

- Fixed inline mode not clearing with multiple screen

## [0.56.1] - 2024-04-07

### Fixed

- Fixed flicker when non-current screen updates https://github.com/Textualize/textual/pull/4401

### Changed

- Removed additional line at the end of an inline app https://github.com/Textualize/textual/pull/4401

## [0.56.0] - 2024-04-06

### Added

- Added `Size.with_width` and `Size.with_height` https://github.com/Textualize/textual/pull/4393

### Fixed

- Fixed issue with inline mode and multiple screens https://github.com/Textualize/textual/pull/4393
- Fixed issue with priority bindings https://github.com/Textualize/textual/pull/4395

### Changed

- self.prevent can be used in a widget constructor to prevent messages on mount https://github.com/Textualize/textual/pull/4392


## [0.55.1] - 2024-04-2

### Fixed

- Fixed mouse escape sequences being generated with `mouse=False`

## [0.55.0] - 2024-04-1

### Fixed

- Fix priority bindings not appearing in footer when key clashes with focused widget https://github.com/Textualize/textual/pull/4342
- Reverted auto-width change https://github.com/Textualize/textual/pull/4369

### Changed

- Exceptions inside `Widget.compose` or workers weren't bubbling up in tests https://github.com/Textualize/textual/issues/4282
- Fixed `DataTable` scrolling issues by changing `max-height` back to 100% https://github.com/Textualize/textual/issues/4286
- Fixed `Button` not rendering correctly with console markup https://github.com/Textualize/textual/issues/4328

### Added

- Added `Document.start` and `end` location properties for convenience https://github.com/Textualize/textual/pull/4267
- Added support for JavaScript, Golang, Rust, Bash, Java and Kotlin to `TextArea` https://github.com/Textualize/textual/pull/4350
- Added `inline` parameter to `run` and `run_async` to run app inline (under the prompt). https://github.com/Textualize/textual/pull/4343
- Added `mouse` parameter to disable mouse support https://github.com/Textualize/textual/pull/4343

## [0.54.0] - 2024-03-26

### Fixed

- Fixed a crash in `TextArea` when undoing an edit to a selection the selection was made backwards https://github.com/Textualize/textual/issues/4301
- Fixed issue with flickering scrollbars https://github.com/Textualize/textual/pull/4315
- Fixed issue where narrow TextArea would repeatedly wrap due to scrollbar appearing/disappearing https://github.com/Textualize/textual/pull/4334
- Fix progress bar ETA not updating when setting `total` reactive https://github.com/Textualize/textual/pull/4316

### Changed

- ProgressBar won't show ETA until there is at least one second of samples https://github.com/Textualize/textual/pull/4316
- `Input` waits until an edit has been made, after entry to the widget, before offering a suggestion https://github.com/Textualize/textual/pull/4335

## [0.53.1] - 2024-03-18

### Fixed

- Fixed issue with data binding https://github.com/Textualize/textual/pull/4308

## [0.53.0] - 2024-03-18

### Added

- Mapping of ANSI colors to hex codes configurable via `App.ansi_theme_dark` and `App.ansi_theme_light` https://github.com/Textualize/textual/pull/4192
- `Pilot.resize_terminal` to resize the terminal in testing https://github.com/Textualize/textual/issues/4212
- Added `sort_children` method https://github.com/Textualize/textual/pull/4244
- Support for pseudo-classes in nested TCSS https://github.com/Textualize/textual/issues/4039

### Fixed

- Fixed `TextArea.code_editor` missing recently added attributes https://github.com/Textualize/textual/pull/4172
- Fixed `Sparkline` not working with data in a `deque` https://github.com/Textualize/textual/issues/3899
- Tooltips are now cleared when the related widget is no longer under them https://github.com/Textualize/textual/issues/3045
- Simplified tree-sitter highlight queries for HTML, which also seems to fix segfault issue https://github.com/Textualize/textual/pull/4195
- Fixed `DirectoryTree.path` no longer reacting to new values https://github.com/Textualize/textual/issues/4208
- Fixed content size cache with Pretty widget https://github.com/Textualize/textual/pull/4211
- Fixed `grid-gutter` interaction with Pretty widget https://github.com/Textualize/textual/pull/4219
- Fixed `TextArea` styling issue on alternate screens https://github.com/Textualize/textual/pull/4220
- Fixed writing to invisible `RichLog` https://github.com/Textualize/textual/pull/4223
- Fixed `RichLog.min_width` not being used https://github.com/Textualize/textual/pull/4223
- Rename `CollapsibleTitle.action_toggle` to `action_toggle_collapsible` to fix clash with `DOMNode.action_toggle` https://github.com/Textualize/textual/pull/4221
- Markdown component classes weren't refreshed when watching for CSS https://github.com/Textualize/textual/issues/3464
- Rename `Switch.action_toggle` to `action_toggle_switch` to fix clash with `DOMNode.action_toggle` https://github.com/Textualize/textual/issues/4262
- Fixed `OptionList.OptionHighlighted` leaking out of `Select` https://github.com/Textualize/textual/issues/4224
- Fixed `Tab` enable/disable messages leaking into `TabbedContent` https://github.com/Textualize/textual/issues/4233
- Fixed a style leak from `TabbedContent` https://github.com/Textualize/textual/issues/4232
- Fixed active hidden scrollbars not releasing the mouse https://github.com/Textualize/textual/issues/4274
- Fixed the mouse not being released when hiding a `TextArea` while mouse selection is happening https://github.com/Textualize/textual/issues/4292
- Fix mouse scrolling not working when mouse cursor is over a disabled child widget https://github.com/Textualize/textual/issues/4242

### Changed

- Clicking a non focusable widget focus ancestors https://github.com/Textualize/textual/pull/4236
- BREAKING: widget class names must start with a capital letter or an underscore `_` https://github.com/Textualize/textual/pull/4252
- BREAKING: for many widgets, messages are now sent when programmatic changes that mirror user input are made https://github.com/Textualize/textual/pull/4256
  - Changed `Collapsible`
  - Changed `Markdown`
  - Changed `Select`
  - Changed `SelectionList`
  - Changed `TabbedContent`
  - Changed `Tabs`
  - Changed `TextArea`
  - Changed `Tree`
- Improved ETA calculation for ProgressBar https://github.com/Textualize/textual/pull/4271
- BREAKING: `AppFocus` and `AppBlur` are now posted when the terminal window gains or loses focus, if the terminal supports this https://github.com/Textualize/textual/pull/4265
  - When the terminal window loses focus, the currently-focused widget will also lose focus.
  - When the terminal window regains focus, the previously-focused widget will regain focus.
- TextArea binding for <kbd>ctrl</kbd>+<kbd>k</kbd> will now delete the line if the line is empty https://github.com/Textualize/textual/issues/4277
- The active tab (in `Tabs`) / tab pane (in `TabbedContent`) can now be unset https://github.com/Textualize/textual/issues/4241

## [0.52.1] - 2024-02-20

### Fixed

- Fixed the check for animation level in `LoadingIndicator` https://github.com/Textualize/textual/issues/4188

## [0.52.0] - 2024-02-19

### Changed

- Textual now writes to stderr rather than stdout https://github.com/Textualize/textual/pull/4177

### Added

- Added an `asyncio` lock attribute `Widget.lock` to be used to synchronize widget state https://github.com/Textualize/textual/issues/4134
- Added support for environment variable `TEXTUAL_ANIMATIONS` to control what animations Textual displays https://github.com/Textualize/textual/pull/4062
- Add attribute `App.animation_level` to control whether animations on that app run or not https://github.com/Textualize/textual/pull/4062
- Added support for a `TEXTUAL_SCREENSHOT_LOCATION` environment variable to specify the location of an automated screenshot https://github.com/Textualize/textual/pull/4181/
- Added support for a `TEXTUAL_SCREENSHOT_FILENAME` environment variable to specify the filename of an automated screenshot https://github.com/Textualize/textual/pull/4181/
- Added an `asyncio` lock attribute `Widget.lock` to be used to synchronize widget state https://github.com/Textualize/textual/issues/4134
- `Widget.remove_children` now accepts a CSS selector to specify which children to remove https://github.com/Textualize/textual/pull/4183
- `Widget.batch` combines widget locking and app update batching https://github.com/Textualize/textual/pull/4183

## [0.51.0] - 2024-02-15

### Added

- TextArea now has `read_only` mode https://github.com/Textualize/textual/pull/4151
- Add some syntax highlighting to TextArea default theme https://github.com/Textualize/textual/pull/4149
- Add undo and redo to TextArea https://github.com/Textualize/textual/pull/4124
- Added support for command palette command discoverability https://github.com/Textualize/textual/pull/4154

### Fixed

- Fixed out-of-view `Tab` not being scrolled into view when `Tabs.active` is assigned https://github.com/Textualize/textual/issues/4150
- Fixed `TabbedContent.TabActivate` not being posted when `TabbedContent.active` is assigned https://github.com/Textualize/textual/issues/4150

### Changed

- Breaking change: Renamed `TextArea.tab_behaviour` to `TextArea.tab_behavior` https://github.com/Textualize/textual/pull/4124
- `TextArea.theme` now defaults to `"css"` instead of None, and is no longer optional https://github.com/Textualize/textual/pull/4157

### Fixed

- Improve support for selector lists in nested TCSS https://github.com/Textualize/textual/issues/3969
- Improve support for rule declarations after nested TCSS rule sets https://github.com/Textualize/textual/issues/3999

## [0.50.1] - 2024-02-09

### Fixed

- Fixed tint applied to ANSI colors https://github.com/Textualize/textual/pull/4142

## [0.50.0] - 2024-02-08

### Fixed

- Fixed issue with ANSI colors not being converted to truecolor https://github.com/Textualize/textual/pull/4138
- Fixed duplicate watch methods being attached to DOM nodes https://github.com/Textualize/textual/pull/4030
- Fixed using `watch` to create additional watchers would trigger other watch methods https://github.com/Textualize/textual/issues/3878

### Added

- Added support for configuring dark and light themes for code in `Markdown` https://github.com/Textualize/textual/issues/3997

## [0.49.0] - 2024-02-07

### Fixed

- Fixed scrolling in long `OptionList` by adding max height of 100% https://github.com/Textualize/textual/issues/4021
- Fixed `DirectoryTree.clear_node` not clearing the node specified https://github.com/Textualize/textual/issues/4122

### Changed

- `DirectoryTree.reload` and `DirectoryTree.reload_node` now preserve state when reloading https://github.com/Textualize/textual/issues/4056
- Fixed a crash in the TextArea when performing a backward replace https://github.com/Textualize/textual/pull/4126
- Fixed selection not updating correctly when pasting while there's a non-zero selection https://github.com/Textualize/textual/pull/4126
- Breaking change: `TextArea` will not use `Escape` to shift focus if the `tab_behaviour` is the default https://github.com/Textualize/textual/issues/4110
- `TextArea` cursor will now be invisible before first focus https://github.com/Textualize/textual/pull/4128
- Fix toggling `TextArea.cursor_blink` reactive when widget does not have focus https://github.com/Textualize/textual/pull/4128

### Added

- Added DOMQuery.set https://github.com/Textualize/textual/pull/4075
- Added DOMNode.set_reactive https://github.com/Textualize/textual/pull/4075
- Added DOMNode.data_bind https://github.com/Textualize/textual/pull/4075
- Added DOMNode.action_toggle https://github.com/Textualize/textual/pull/4075
- Added Worker.cancelled_event https://github.com/Textualize/textual/pull/4075
- `Tree` (and `DirectoryTree`) grew an attribute `lock` that can be used for synchronization across coroutines https://github.com/Textualize/textual/issues/4056


## [0.48.2] - 2024-02-02

### Fixed

- Fixed a hang in the Linux driver when connected to a pipe https://github.com/Textualize/textual/issues/4104
- Fixed broken `OptionList` `Option.id` mappings https://github.com/Textualize/textual/issues/4101

### Changed

- Breaking change: keyboard navigation in `RadioSet`, `ListView`, `OptionList`, and `SelectionList`, no longer allows highlighting disabled items https://github.com/Textualize/textual/issues/3881

## [0.48.1] - 2024-02-01

### Fixed

- `TextArea` uses CSS theme by default instead of `monokai` https://github.com/Textualize/textual/pull/4091

## [0.48.0] - 2024-02-01

### Changed

- Breaking change: Significant changes to `TextArea.__init__` default values/behaviour https://github.com/Textualize/textual/pull/3933
  - `soft_wrap=True` - soft wrapping is now enabled by default.
  - `show_line_numbers=False` - line numbers are now disabled by default.
  - `tab_behaviour="focus"` - pressing the tab key now switches focus instead of indenting by default.
- Breaking change: `TextArea` default theme changed to CSS, and default styling changed https://github.com/Textualize/textual/pull/4074
- Breaking change: `DOMNode.has_pseudo_class` now accepts a single name only https://github.com/Textualize/textual/pull/3970
- Made `textual.cache` (formerly `textual._cache`) public https://github.com/Textualize/textual/pull/3976
- `Tab.label` can now be used to change the label of a tab https://github.com/Textualize/textual/pull/3979
- Changed the default notification timeout from 3 to 5 seconds https://github.com/Textualize/textual/pull/4059
- Prior scroll animations are now cancelled on new scrolls https://github.com/Textualize/textual/pull/4081

### Added

- Added `DOMNode.has_pseudo_classes` https://github.com/Textualize/textual/pull/3970
- Added `Widget.allow_focus` and `Widget.allow_focus_children` https://github.com/Textualize/textual/pull/3989
- Added `TextArea.soft_wrap` reactive attribute added https://github.com/Textualize/textual/pull/3933
- Added `TextArea.tab_behaviour` reactive attribute added https://github.com/Textualize/textual/pull/3933
- Added `TextArea.code_editor` classmethod/alternative constructor https://github.com/Textualize/textual/pull/3933
- Added `TextArea.wrapped_document` attribute which can convert between wrapped visual coordinates and locations https://github.com/Textualize/textual/pull/3933
- Added `show_line_numbers` to `TextArea.__init__` https://github.com/Textualize/textual/pull/3933
- Added component classes allowing `TextArea` to be styled using CSS https://github.com/Textualize/textual/pull/4074
- Added `Query.blur` and `Query.focus` https://github.com/Textualize/textual/pull/4012
- Added `MessagePump.message_queue_size` https://github.com/Textualize/textual/pull/4012
- Added `TabbedContent.active_pane` https://github.com/Textualize/textual/pull/4012
- Added `App.suspend` https://github.com/Textualize/textual/pull/4064
- Added `App.action_suspend_process` https://github.com/Textualize/textual/pull/4064


### Fixed

- Parameter `animate` from `DataTable.move_cursor` was being ignored https://github.com/Textualize/textual/issues/3840
- Fixed a crash if `DirectoryTree.show_root` was set before the DOM was fully available https://github.com/Textualize/textual/issues/2363
- Live reloading of TCSS wouldn't apply CSS changes to screens under the top screen of the stack https://github.com/Textualize/textual/issues/3931
- `SelectionList` option IDs are usable as soon as the widget is instantiated https://github.com/Textualize/textual/issues/3903
- Fix issue with `Strip.crop` when crop window start aligned with strip end https://github.com/Textualize/textual/pull/3998
- Fixed Strip.crop_extend https://github.com/Textualize/textual/pull/4011
- Fix for percentage dimensions https://github.com/Textualize/textual/pull/4037
- Fixed a crash if the `TextArea` language was set but tree-sitter language binaries were not installed https://github.com/Textualize/textual/issues/4045
- Ensuring `TextArea.SelectionChanged` message only sends when the updated selection is different https://github.com/Textualize/textual/pull/3933
- Fixed declaration after nested rule set causing a parse error https://github.com/Textualize/textual/pull/4012
- ID and class validation was too lenient https://github.com/Textualize/textual/issues/3954
- Fixed CSS watcher crash if file becomes unreadable (even temporarily) https://github.com/Textualize/textual/pull/4079
- Fixed display of keys when used in conjunction with other keys https://github.com/Textualize/textual/pull/3050
- Fixed double detection of <kbd>Escape</kbd> on Windows https://github.com/Textualize/textual/issues/4038


## [0.47.1] - 2024-01-05

### Fixed

- Fixed nested specificity https://github.com/Textualize/textual/pull/3963

## [0.47.0] - 2024-01-04

### Fixed

- `Widget.move_child` would break if `before`/`after` is set to the index of the widget in `child` https://github.com/Textualize/textual/issues/1743
- Fixed auto width text not processing markup https://github.com/Textualize/textual/issues/3918
- Fixed `Tree.clear` not retaining the root's expanded state https://github.com/Textualize/textual/issues/3557

### Changed

- Breaking change: `Widget.move_child` parameters `before` and `after` are now keyword-only https://github.com/Textualize/textual/pull/3896
- Style tweak to toasts https://github.com/Textualize/textual/pull/3955

### Added

- Added textual.lazy https://github.com/Textualize/textual/pull/3936
- Added App.push_screen_wait https://github.com/Textualize/textual/pull/3955
- Added nesting of CSS https://github.com/Textualize/textual/pull/3946

## [0.46.0] - 2023-12-17

### Fixed

- Disabled radio buttons could be selected with the keyboard https://github.com/Textualize/textual/issues/3839
- Fixed zero width scrollbars causing content to disappear https://github.com/Textualize/textual/issues/3886

### Changed

- The tabs within a `TabbedContent` now prefix their IDs to stop any clash with their associated `TabPane` https://github.com/Textualize/textual/pull/3815
- Breaking change: `tab` is no longer a `@on` decorator selector for `TabbedContent.TabActivated` -- use `pane` instead https://github.com/Textualize/textual/pull/3815

### Added

- Added `Collapsible.title` reactive attribute https://github.com/Textualize/textual/pull/3830
- Added a `pane` attribute to `TabbedContent.TabActivated` https://github.com/Textualize/textual/pull/3815
- Added caching of rules attributes and `cache` parameter to Stylesheet.apply https://github.com/Textualize/textual/pull/3880

## [0.45.1] - 2023-12-12

### Fixed

- Fixed issues where styles wouldn't update if changed in mount. https://github.com/Textualize/textual/pull/3860

## [0.45.0] - 2023-12-12

### Fixed

- Fixed `DataTable.update_cell` not raising an error with an invalid column key https://github.com/Textualize/textual/issues/3335
- Fixed `Input` showing suggestions when not focused https://github.com/Textualize/textual/pull/3808
- Fixed loading indicator not covering scrollbars https://github.com/Textualize/textual/pull/3816

### Removed

- Removed renderables/align.py which was no longer used.

### Changed

- Dropped ALLOW_CHILDREN flag introduced in 0.43.0 https://github.com/Textualize/textual/pull/3814
- Widgets with an auto height in an auto height container will now expand if they have no siblings https://github.com/Textualize/textual/pull/3814
- Breaking change: Removed `limit_rules` from Stylesheet.apply https://github.com/Textualize/textual/pull/3844

### Added

- Added `get_loading_widget` to Widget and App customize the loading widget. https://github.com/Textualize/textual/pull/3816
- Added messages `Collapsible.Expanded` and `Collapsible.Collapsed` that inherit from `Collapsible.Toggled`. https://github.com/Textualize/textual/issues/3824

## [0.44.1] - 2023-12-4

### Fixed

- Fixed slow scrolling when there are many widgets https://github.com/Textualize/textual/pull/3801

## [0.44.0] - 2023-12-1

### Changed

- Breaking change: Dropped 3.7 support https://github.com/Textualize/textual/pull/3766
- Breaking changes https://github.com/Textualize/textual/issues/1530
 - `link-hover-background` renamed to `link-background-hover`
 - `link-hover-color` renamed to `link-color-hover`
 - `link-hover-style` renamed to `link-style-hover`
- `Tree` now forces a scroll when `scroll_to_node` is called https://github.com/Textualize/textual/pull/3786
- Brought rxvt's use of shift-numpad keys in line with most other terminals https://github.com/Textualize/textual/pull/3769

### Added

- Added support for Ctrl+Fn and Ctrl+Shift+Fn keys in urxvt https://github.com/Textualize/textual/pull/3737
- Friendly error messages when trying to mount non-widgets https://github.com/Textualize/textual/pull/3780
- Added `Select.from_values` class method that can be used to initialize a Select control with an iterator of values https://github.com/Textualize/textual/pull/3743

### Fixed

- Fixed NoWidget when mouse goes outside window https://github.com/Textualize/textual/pull/3790
- Removed spurious print statements from press_keys https://github.com/Textualize/textual/issues/3785

## [0.43.2] - 2023-11-29

### Fixed

- Fixed NoWidget error https://github.com/Textualize/textual/pull/3779

## [0.43.1] - 2023-11-29

### Fixed

- Fixed clicking on scrollbar moves TextArea cursor https://github.com/Textualize/textual/issues/3763

## [0.43.0] - 2023-11-28

### Fixed

- Fixed mouse targeting issue in `TextArea` when tabs were not fully expanded https://github.com/Textualize/textual/pull/3725
- Fixed `Select` not updating after changing the `prompt` reactive https://github.com/Textualize/textual/issues/2983
- Fixed flicker when updating Markdown https://github.com/Textualize/textual/pull/3757

### Added

- Added experimental Canvas class https://github.com/Textualize/textual/pull/3669/
- Added `keyline` rule https://github.com/Textualize/textual/pull/3669/
- Widgets can now have an ALLOW_CHILDREN (bool) classvar to disallow adding children to a widget https://github.com/Textualize/textual/pull/3758
- Added the ability to set the `label` property of a `Checkbox` https://github.com/Textualize/textual/pull/3765
- Added the ability to set the `label` property of a `RadioButton` https://github.com/Textualize/textual/pull/3765
- Added support for various modified edit and navigation keys in urxvt https://github.com/Textualize/textual/pull/3739
- Added app focus/blur for textual-web https://github.com/Textualize/textual/pull/3767

### Changed

- Method `MarkdownTableOfContents.set_table_of_contents` renamed to `MarkdownTableOfContents.rebuild_table_of_contents` https://github.com/Textualize/textual/pull/3730
- Exception `Tree.UnknownNodeID` moved out of `Tree`, import from `textual.widgets.tree` https://github.com/Textualize/textual/pull/3730
- Exception `TreeNode.RemoveRootError` moved out of `TreeNode`, import from `textual.widgets.tree` https://github.com/Textualize/textual/pull/3730
- Optimized startup time https://github.com/Textualize/textual/pull/3753
- App.COMMANDS or Screen.COMMANDS can now accept a callable which returns a command palette provider https://github.com/Textualize/textual/pull/3756

## [0.42.0] - 2023-11-22

### Fixed

- Duplicate CSS errors when parsing CSS from a screen https://github.com/Textualize/textual/issues/3581
- Added missing `blur` pseudo class https://github.com/Textualize/textual/issues/3439
- Fixed visual glitched characters on Windows due to Python limitation https://github.com/Textualize/textual/issues/2548
- Fixed `ScrollableContainer` to receive focus https://github.com/Textualize/textual/pull/3632
- Fixed app-level queries causing a crash when the command palette is active https://github.com/Textualize/textual/issues/3633
- Fixed outline not rendering correctly in some scenarios (e.g. on Button widgets) https://github.com/Textualize/textual/issues/3628
- Fixed live-reloading of screen CSS https://github.com/Textualize/textual/issues/3454
- `Select.value` could be in an invalid state https://github.com/Textualize/textual/issues/3612
- Off-by-one in CSS error reporting https://github.com/Textualize/textual/issues/3625
- Loading indicators and app notifications overlapped in the wrong order https://github.com/Textualize/textual/issues/3677
- Widgets being loaded are disabled and have their scrolling explicitly disabled too https://github.com/Textualize/textual/issues/3677
- Method render on a widget could be called before mounting said widget https://github.com/Textualize/textual/issues/2914

### Added

- Exceptions to `textual.widgets.select` https://github.com/Textualize/textual/pull/3614
  - `InvalidSelectValueError` for when setting a `Select` to an invalid value
  - `EmptySelectError` when creating/setting a `Select` to have no options when `allow_blank` is `False`
- `Select` methods https://github.com/Textualize/textual/pull/3614
  - `clear`
  - `is_blank`
- Constant `Select.BLANK` to flag an empty selection https://github.com/Textualize/textual/pull/3614
- Added `restrict`, `type`, `max_length`, and `valid_empty` to Input https://github.com/Textualize/textual/pull/3657
- Added `Pilot.mouse_down` to simulate `MouseDown` events https://github.com/Textualize/textual/pull/3495
- Added `Pilot.mouse_up` to simulate `MouseUp` events https://github.com/Textualize/textual/pull/3495
- Added `Widget.is_mounted` property https://github.com/Textualize/textual/pull/3709
- Added `TreeNode.refresh` https://github.com/Textualize/textual/pull/3639

### Changed

- CSS error reporting will no longer provide links to the files in question https://github.com/Textualize/textual/pull/3582
- inline CSS error reporting will report widget/class variable where the CSS was read from https://github.com/Textualize/textual/pull/3582
- Breaking change: `Tree.refresh_line` has now become an internal https://github.com/Textualize/textual/pull/3639
- Breaking change: Setting `Select.value` to `None` no longer clears the selection (See `Select.BLANK` and `Select.clear`) https://github.com/Textualize/textual/pull/3614
- Breaking change: `Button` no longer inherits from `Static`, now it inherits directly from `Widget` https://github.com/Textualize/textual/issues/3603
- Rich markup in markdown headings is now escaped when building the TOC https://github.com/Textualize/textual/issues/3689
- Mechanics behind mouse clicks. See [this](https://github.com/Textualize/textual/pull/3495#issue-1934915047) for more details. https://github.com/Textualize/textual/pull/3495
- Breaking change: max/min-width/height now includes padding and border. https://github.com/Textualize/textual/pull/3712

## [0.41.0] - 2023-10-31

### Fixed

- Fixed `Input.cursor_blink` reactive not changing blink state after `Input` was mounted https://github.com/Textualize/textual/pull/3498
- Fixed `Tabs.active` attribute value not being re-assigned after removing a tab or clearing https://github.com/Textualize/textual/pull/3498
- Fixed `DirectoryTree` race-condition crash when changing path https://github.com/Textualize/textual/pull/3498
- Fixed issue with `LRUCache.discard` https://github.com/Textualize/textual/issues/3537
- Fixed `DataTable` not scrolling to rows that were just added https://github.com/Textualize/textual/pull/3552
- Fixed cache bug with `DataTable.update_cell` https://github.com/Textualize/textual/pull/3551
- Fixed CSS errors being repeated https://github.com/Textualize/textual/pull/3566
- Fix issue with chunky highlights on buttons https://github.com/Textualize/textual/pull/3571
- Fixed `OptionList` event leakage from `CommandPalette` to `App`.
- Fixed crash in `LoadingIndicator` https://github.com/Textualize/textual/pull/3498
- Fixed crash when `Tabs` appeared as a descendant of `TabbedContent` in the DOM https://github.com/Textualize/textual/pull/3602
- Fixed the command palette cancelling other workers https://github.com/Textualize/textual/issues/3615

### Added

- Add Document `get_index_from_location` / `get_location_from_index` https://github.com/Textualize/textual/pull/3410
- Add setter for `TextArea.text` https://github.com/Textualize/textual/discussions/3525
- Added `key` argument to the `DataTable.sort()` method, allowing the table to be sorted using a custom function (or other callable) https://github.com/Textualize/textual/pull/3090
- Added `initial` to all css rules, which restores default (i.e. value from DEFAULT_CSS) https://github.com/Textualize/textual/pull/3566
- Added HorizontalPad to pad.py https://github.com/Textualize/textual/pull/3571
- Added `AwaitComplete` class, to be used for optionally awaitable return values https://github.com/Textualize/textual/pull/3498

### Changed

- Breaking change: `Button.ACTIVE_EFFECT_DURATION` classvar converted to `Button.active_effect_duration` attribute https://github.com/Textualize/textual/pull/3498
- Breaking change: `Input.blink_timer` made private (renamed to `Input._blink_timer`) https://github.com/Textualize/textual/pull/3498
- Breaking change: `Input.cursor_blink` reactive updated to not run on mount (now `init=False`) https://github.com/Textualize/textual/pull/3498
- Breaking change: `AwaitTabbedContent` class removed https://github.com/Textualize/textual/pull/3498
- Breaking change: `Tabs.remove_tab` now returns an `AwaitComplete` instead of an `AwaitRemove` https://github.com/Textualize/textual/pull/3498
- Breaking change: `Tabs.clear` now returns an `AwaitComplete` instead of an `AwaitRemove` https://github.com/Textualize/textual/pull/3498
- `TabbedContent.add_pane` now returns an `AwaitComplete` instead of an `AwaitTabbedContent` https://github.com/Textualize/textual/pull/3498
- `TabbedContent.remove_pane` now returns an `AwaitComplete` instead of an `AwaitTabbedContent` https://github.com/Textualize/textual/pull/3498
- `TabbedContent.clear_pane` now returns an `AwaitComplete` instead of an `AwaitTabbedContent` https://github.com/Textualize/textual/pull/3498
- `Tabs.add_tab` now returns an `AwaitComplete` instead of an `AwaitMount` https://github.com/Textualize/textual/pull/3498
- `DirectoryTree.reload` now returns an `AwaitComplete`, which may be awaited to ensure the node has finished being processed by the internal queue https://github.com/Textualize/textual/pull/3498
- `Tabs.remove_tab` now returns an `AwaitComplete`, which may be awaited to ensure the tab is unmounted and internal state is updated https://github.com/Textualize/textual/pull/3498
- `App.switch_mode` now returns an `AwaitMount`, which may be awaited to ensure the screen is mounted https://github.com/Textualize/textual/pull/3498
- Buttons will now display multiple lines, and have auto height https://github.com/Textualize/textual/pull/3539
- DataTable now has a max-height of 100vh rather than 100%, which doesn't work with auto
- Breaking change: empty rules now result in an error https://github.com/Textualize/textual/pull/3566
- Improved startup time by caching CSS parsing https://github.com/Textualize/textual/pull/3575
- Workers are now created/run in a thread-safe way https://github.com/Textualize/textual/pull/3586

## [0.40.0] - 2023-10-11

### Added

- Added `loading` reactive property to widgets https://github.com/Textualize/textual/pull/3509

## [0.39.0] - 2023-10-10

### Fixed

- `Pilot.click`/`Pilot.hover` can't use `Screen` as a selector https://github.com/Textualize/textual/issues/3395
- App exception when a `Tree` is initialized/mounted with `disabled=True` https://github.com/Textualize/textual/issues/3407
- Fixed `print` locations not being correctly reported in `textual console` https://github.com/Textualize/textual/issues/3237
- Fix location of IME and emoji popups https://github.com/Textualize/textual/pull/3408
- Fixed application freeze when pasting an emoji into an application on Windows https://github.com/Textualize/textual/issues/3178
- Fixed duplicate option ID handling in the `OptionList` https://github.com/Textualize/textual/issues/3455
- Fix crash when removing and updating DataTable cell at same time https://github.com/Textualize/textual/pull/3487
- Fixed fractional styles to allow integer values https://github.com/Textualize/textual/issues/3414
- Stop eating stdout/stderr in headless mode - print works again in tests https://github.com/Textualize/textual/pull/3486

### Added

- `OutOfBounds` exception to be raised by `Pilot` https://github.com/Textualize/textual/pull/3360
- `TextArea.cursor_screen_offset` property for getting the screen-relative position of the cursor https://github.com/Textualize/textual/pull/3408
- `Input.cursor_screen_offset` property for getting the screen-relative position of the cursor https://github.com/Textualize/textual/pull/3408
- Reactive `cell_padding` (and respective parameter) to define horizontal cell padding in data table columns https://github.com/Textualize/textual/issues/3435
- Added `Input.clear` method https://github.com/Textualize/textual/pull/3430
- Added `TextArea.SelectionChanged` and `TextArea.Changed` messages https://github.com/Textualize/textual/pull/3442
- Added `wait_for_dismiss` parameter to `App.push_screen` https://github.com/Textualize/textual/pull/3477
- Allow scrollbar-size to be set to 0 to achieve scrollable containers with no visible scrollbars https://github.com/Textualize/textual/pull/3488

### Changed

- Breaking change: tree-sitter and tree-sitter-languages dependencies moved to `syntax` extra https://github.com/Textualize/textual/pull/3398
- `Pilot.click`/`Pilot.hover` now raises `OutOfBounds` when clicking outside visible screen https://github.com/Textualize/textual/pull/3360
- `Pilot.click`/`Pilot.hover` now return a Boolean indicating whether the click/hover landed on the widget that matches the selector https://github.com/Textualize/textual/pull/3360
- Added a delay to when the `No Matches` message appears in the command palette, thus removing a flicker https://github.com/Textualize/textual/pull/3399
- Timer callbacks are now typed more loosely https://github.com/Textualize/textual/issues/3434

## [0.38.1] - 2023-09-21

### Fixed

- Hotfix - added missing highlight files in build distribution https://github.com/Textualize/textual/pull/3370

## [0.38.0] - 2023-09-21

### Added

- Added a TextArea https://github.com/Textualize/textual/pull/2931
- Added :dark and :light pseudo classes

### Fixed

- Fixed `DataTable` not updating component styles on hot-reloading https://github.com/Textualize/textual/issues/3312

### Changed

- Breaking change: CSS in DEFAULT_CSS is now automatically scoped to the widget (set SCOPED_CSS=False) to disable
- Breaking change: Changed `Markdown.goto_anchor` to return a boolean (if the anchor was found) instead of `None` https://github.com/Textualize/textual/pull/3334

## [0.37.1] - 2023-09-16

### Fixed

- Fixed the command palette crashing with a `TimeoutError` in any Python before 3.11 https://github.com/Textualize/textual/issues/3320
- Fixed `Input` event leakage from `CommandPalette` to `App`.

## [0.37.0] - 2023-09-15

### Added

- Added the command palette https://github.com/Textualize/textual/pull/3058
- `Input` is now validated when focus moves out of it https://github.com/Textualize/textual/pull/3193
- Attribute `Input.validate_on` (and `__init__` parameter of the same name) to customise when validation occurs https://github.com/Textualize/textual/pull/3193
- Screen-specific (sub-)title attributes https://github.com/Textualize/textual/pull/3199:
  - `Screen.TITLE`
  - `Screen.SUB_TITLE`
  - `Screen.title`
  - `Screen.sub_title`
- Properties `Header.screen_title` and `Header.screen_sub_title` https://github.com/Textualize/textual/pull/3199
- Added `DirectoryTree.DirectorySelected` message https://github.com/Textualize/textual/issues/3200
- Added `widgets.Collapsible` contributed by Sunyoung Yoo https://github.com/Textualize/textual/pull/2989

### Fixed

- Fixed a crash when removing an option from an `OptionList` while the mouse is hovering over the last option https://github.com/Textualize/textual/issues/3270
- Fixed a crash in `MarkdownViewer` when clicking on a link that contains an anchor https://github.com/Textualize/textual/issues/3094
- Fixed wrong message pump in pop_screen https://github.com/Textualize/textual/pull/3315

### Changed

- Widget.notify and App.notify are now thread-safe https://github.com/Textualize/textual/pull/3275
- Breaking change: Widget.notify and App.notify now return None https://github.com/Textualize/textual/pull/3275
- App.unnotify is now private (renamed to App._unnotify) https://github.com/Textualize/textual/pull/3275
- `Markdown.load` will now attempt to scroll to a related heading if an anchor is provided https://github.com/Textualize/textual/pull/3244
- `ProgressBar` explicitly supports being set back to its indeterminate state https://github.com/Textualize/textual/pull/3286

## [0.36.0] - 2023-09-05

### Added

- TCSS styles `layer` and `layers` can be strings https://github.com/Textualize/textual/pull/3169
- `App.return_code` for the app return code https://github.com/Textualize/textual/pull/3202
- Added `animate` switch to `Tree.scroll_to_line` and `Tree.scroll_to_node` https://github.com/Textualize/textual/pull/3210
- Added `Rule` widget https://github.com/Textualize/textual/pull/3209
- Added App.current_mode to get the current mode https://github.com/Textualize/textual/pull/3233

### Changed

- Reactive callbacks are now scheduled on the message pump of the reactable that is watching instead of the owner of reactive attribute https://github.com/Textualize/textual/pull/3065
- Callbacks scheduled with `call_next` will now have the same prevented messages as when the callback was scheduled https://github.com/Textualize/textual/pull/3065
- Added `cursor_type` to the `DataTable` constructor.
- Fixed `push_screen` not updating Screen.CSS styles https://github.com/Textualize/textual/issues/3217
- `DataTable.add_row` accepts `height=None` to automatically compute optimal height for a row https://github.com/Textualize/textual/pull/3213

### Fixed

- Fixed flicker when calling pop_screen multiple times https://github.com/Textualize/textual/issues/3126
- Fixed setting styles.layout not updating https://github.com/Textualize/textual/issues/3047
- Fixed flicker when scrolling tree up or down a line https://github.com/Textualize/textual/issues/3206

## [0.35.1]

### Fixed

- Fixed flash of 80x24 interface in textual-web

## [0.35.0]

### Added

- Ability to enable/disable tabs via the reactive `disabled` in tab panes https://github.com/Textualize/textual/pull/3152
- Textual-web driver support for Windows

### Fixed

- Could not hide/show/disable/enable tabs in nested `TabbedContent` https://github.com/Textualize/textual/pull/3150

## [0.34.0] - 2023-08-22

### Added

- Methods `TabbedContent.disable_tab` and `TabbedContent.enable_tab` https://github.com/Textualize/textual/pull/3112
- Methods `Tabs.disable` and `Tabs.enable` https://github.com/Textualize/textual/pull/3112
- Messages `Tab.Disabled`, `Tab.Enabled`, `Tabs.TabDisabled` and `Tabs.Enabled` https://github.com/Textualize/textual/pull/3112
- Methods `TabbedContent.hide_tab` and `TabbedContent.show_tab` https://github.com/Textualize/textual/pull/3112
- Methods `Tabs.hide` and `Tabs.show` https://github.com/Textualize/textual/pull/3112
- Messages `Tabs.TabHidden` and `Tabs.TabShown` https://github.com/Textualize/textual/pull/3112
- Added `ListView.extend` method to append multiple items https://github.com/Textualize/textual/pull/3012

### Changed

- grid-columns and grid-rows now accept an `auto` token to detect the optimal size https://github.com/Textualize/textual/pull/3107
- LoadingIndicator now has a minimum height of 1 line.

### Fixed

- Fixed auto height container with default grid-rows https://github.com/Textualize/textual/issues/1597
- Fixed `page_up` and `page_down` bug in `DataTable` when `show_header = False` https://github.com/Textualize/textual/pull/3093
- Fixed issue with visible children inside invisible container when moving focus https://github.com/Textualize/textual/issues/3053

## [0.33.0] - 2023-08-15

### Fixed

- Fixed unintuitive sizing behaviour of TabbedContent https://github.com/Textualize/textual/issues/2411
- Fixed relative units not always expanding auto containers https://github.com/Textualize/textual/pull/3059
- Fixed background refresh https://github.com/Textualize/textual/issues/3055
- Fixed `SelectionList.clear_options` https://github.com/Textualize/textual/pull/3075
- `MouseMove` events bubble up from widgets. `App` and `Screen` receive `MouseMove` events even if there's no Widget under the cursor. https://github.com/Textualize/textual/issues/2905
- Fixed click on double-width char https://github.com/Textualize/textual/issues/2968

### Changed

- Breaking change: `DOMNode.visible` now takes into account full DOM to report whether a node is visible or not.

### Removed

- Property `Widget.focusable_children` https://github.com/Textualize/textual/pull/3070

### Added

- Added an interface for replacing prompt of an individual option in an `OptionList` https://github.com/Textualize/textual/issues/2603
- Added `DirectoryTree.reload_node` method https://github.com/Textualize/textual/issues/2757
- Added widgets.Digit https://github.com/Textualize/textual/pull/3073
- Added `BORDER_TITLE` and `BORDER_SUBTITLE` classvars to Widget https://github.com/Textualize/textual/pull/3097

### Changed

- DescendantBlur and DescendantFocus can now be used with @on decorator

## [0.32.0] - 2023-08-03

### Added

- Added widgets.Log
- Added Widget.is_vertical_scroll_end, Widget.is_horizontal_scroll_end, Widget.is_vertical_scrollbar_grabbed, Widget.is_horizontal_scrollbar_grabbed

### Changed

- Breaking change: Renamed TextLog to RichLog

## [0.31.0] - 2023-08-01

### Added

- Added App.begin_capture_print, App.end_capture_print, Widget.begin_capture_print, Widget.end_capture_print https://github.com/Textualize/textual/issues/2952
- Added the ability to run async methods as thread workers https://github.com/Textualize/textual/pull/2938
- Added `App.stop_animation` https://github.com/Textualize/textual/issues/2786
- Added `Widget.stop_animation` https://github.com/Textualize/textual/issues/2786

### Changed

- Breaking change: Creating a thread worker now requires that a `thread=True` keyword argument is passed https://github.com/Textualize/textual/pull/2938
- Breaking change: `Markdown.load` no longer captures all errors and returns a `bool`, errors now propagate https://github.com/Textualize/textual/issues/2956
- Breaking change: the default style of a `DataTable` now has `max-height: 100%` https://github.com/Textualize/textual/issues/2959

### Fixed

- Fixed a crash when a `SelectionList` had a prompt wider than itself https://github.com/Textualize/textual/issues/2900
- Fixed a bug where `Click` events were bubbling up from `Switch` widgets https://github.com/Textualize/textual/issues/2366
- Fixed a crash when using empty CSS variables https://github.com/Textualize/textual/issues/1849
- Fixed issue with tabs in TextLog https://github.com/Textualize/textual/issues/3007
- Fixed a bug with `DataTable` hover highlighting https://github.com/Textualize/textual/issues/2909

## [0.30.0] - 2023-07-17

### Added

- Added `DataTable.remove_column` method https://github.com/Textualize/textual/pull/2899
- Added notifications https://github.com/Textualize/textual/pull/2866
- Added `on_complete` callback to scroll methods https://github.com/Textualize/textual/pull/2903

### Fixed

- Fixed CancelledError issue with timer https://github.com/Textualize/textual/issues/2854
- Fixed Toggle Buttons issue with not being clickable/hoverable https://github.com/Textualize/textual/pull/2930


## [0.29.0] - 2023-07-03

### Changed

- Factored dev tools (`textual` command) in to external lib (`textual-dev`).

### Added

- Updated `DataTable.get_cell` type hints to accept string keys https://github.com/Textualize/textual/issues/2586
- Added `DataTable.get_cell_coordinate` method
- Added `DataTable.get_row_index` method https://github.com/Textualize/textual/issues/2587
- Added `DataTable.get_column_index` method
- Added can-focus pseudo-class to target widgets that may receive focus
- Make `Markdown.update` optionally awaitable https://github.com/Textualize/textual/pull/2838
- Added `default` parameter to `DataTable.add_column` for populating existing rows https://github.com/Textualize/textual/pull/2836
- Added can-focus pseudo-class to target widgets that may receive focus

### Fixed

- Fixed crash when columns were added to populated `DataTable` https://github.com/Textualize/textual/pull/2836
- Fixed issues with opacity on Screens https://github.com/Textualize/textual/issues/2616
- Fixed style problem with selected selections in a non-focused selection list https://github.com/Textualize/textual/issues/2768
- Fixed sys.stdout and sys.stderr being None https://github.com/Textualize/textual/issues/2879

## [0.28.1] - 2023-06-20

### Fixed

- Fixed indented code blocks not showing up in `Markdown` https://github.com/Textualize/textual/issues/2781
- Fixed inline code blocks in lists showing out of order in `Markdown` https://github.com/Textualize/textual/issues/2676
- Fixed list items in a `Markdown` being added to the focus chain https://github.com/Textualize/textual/issues/2380
- Fixed `Tabs` posting unnecessary messages when removing non-active tabs https://github.com/Textualize/textual/issues/2807
- call_after_refresh will preserve the sender within the callback https://github.com/Textualize/textual/pull/2806

### Added

- Added a method of allowing third party code to handle unhandled tokens in `Markdown` https://github.com/Textualize/textual/pull/2803
- Added `MarkdownBlock` as an exported symbol in `textual.widgets.markdown` https://github.com/Textualize/textual/pull/2803

### Changed

- Tooltips are now inherited, so will work with compound widgets


## [0.28.0] - 2023-06-19

### Added

- The devtools console now confirms when CSS files have been successfully loaded after a previous error https://github.com/Textualize/textual/pull/2716
- Class variable `CSS` to screens https://github.com/Textualize/textual/issues/2137
- Class variable `CSS_PATH` to screens https://github.com/Textualize/textual/issues/2137
- Added `cursor_foreground_priority` and `cursor_background_priority` to `DataTable` https://github.com/Textualize/textual/pull/2736
- Added Region.center
- Added `center` parameter to `Widget.scroll_to_region`
- Added `origin_visible` parameter to `Widget.scroll_to_region`
- Added `origin_visible` parameter to `Widget.scroll_to_center`
- Added `TabbedContent.tab_count` https://github.com/Textualize/textual/pull/2751
- Added `TabbedContent.add_pane` https://github.com/Textualize/textual/pull/2751
- Added `TabbedContent.remove_pane` https://github.com/Textualize/textual/pull/2751
- Added `TabbedContent.clear_panes` https://github.com/Textualize/textual/pull/2751
- Added `TabbedContent.Cleared` https://github.com/Textualize/textual/pull/2751

### Fixed

- Fixed setting `TreeNode.label` on an existing `Tree` node not immediately refreshing https://github.com/Textualize/textual/pull/2713
- Correctly implement `__eq__` protocol in DataTable https://github.com/Textualize/textual/pull/2705
- Fixed exceptions in Pilot tests being silently ignored https://github.com/Textualize/textual/pull/2754
- Fixed issue where internal data of `OptionList` could be invalid for short window after `clear_options` https://github.com/Textualize/textual/pull/2754
- Fixed `Tooltip` causing a `query_one` on a lone `Static` to fail https://github.com/Textualize/textual/issues/2723
- Nested widgets wouldn't lose focus when parent is disabled https://github.com/Textualize/textual/issues/2772
- Fixed the `Tabs` `Underline` highlight getting "lost" in some extreme situations https://github.com/Textualize/textual/pull/2751

### Changed

- Breaking change: The `@on` decorator will now match a message class and any child classes https://github.com/Textualize/textual/pull/2746
- Breaking change: Styles update to checkbox, radiobutton, OptionList, Select, SelectionList, Switch https://github.com/Textualize/textual/pull/2777
- `Tabs.add_tab` is now optionally awaitable https://github.com/Textualize/textual/pull/2778
- `Tabs.add_tab` now takes `before` and `after` arguments to position a new tab https://github.com/Textualize/textual/pull/2778
- `Tabs.remove_tab` is now optionally awaitable https://github.com/Textualize/textual/pull/2778
- Breaking change: `Tabs.clear` has been changed from returning `self` to being optionally awaitable https://github.com/Textualize/textual/pull/2778

## [0.27.0] - 2023-06-01

### Fixed

- Fixed zero division error https://github.com/Textualize/textual/issues/2673
- Fix `scroll_to_center` when there were nested layers out of view (Compositor full_map not populated fully) https://github.com/Textualize/textual/pull/2684
- Fix crash when `Select` widget value attribute was set in `compose` https://github.com/Textualize/textual/pull/2690
- Issue with computing progress in workers https://github.com/Textualize/textual/pull/2686
- Issues with `switch_screen` not updating the results callback appropriately https://github.com/Textualize/textual/issues/2650
- Fixed incorrect mount order https://github.com/Textualize/textual/pull/2702

### Added

- `work` decorator accepts `description` parameter to add debug string https://github.com/Textualize/textual/issues/2597
- Added `SelectionList` widget https://github.com/Textualize/textual/pull/2652
- `App.AUTO_FOCUS` to set auto focus on all screens https://github.com/Textualize/textual/issues/2594
- Option to `scroll_to_center` to ensure we don't scroll such that the top left corner of the widget is not visible https://github.com/Textualize/textual/pull/2682
- Added `Widget.tooltip` property https://github.com/Textualize/textual/pull/2670
- Added `Region.inflect` https://github.com/Textualize/textual/pull/2670
- `Suggester` API to compose with widgets for automatic suggestions https://github.com/Textualize/textual/issues/2330
- `SuggestFromList` class to let widgets get completions from a fixed set of options https://github.com/Textualize/textual/pull/2604
- `Input` has a new component class `input--suggestion` https://github.com/Textualize/textual/pull/2604
- Added `Widget.remove_children` https://github.com/Textualize/textual/pull/2657
- Added `Validator` framework and validation for `Input` https://github.com/Textualize/textual/pull/2600
- Ability to have private and public validate methods https://github.com/Textualize/textual/pull/2708
- Ability to have private compute methods https://github.com/Textualize/textual/pull/2708
- Added `message_hook` to App.run_test https://github.com/Textualize/textual/pull/2702
- Added `Sparkline` widget https://github.com/Textualize/textual/pull/2631

### Changed

- `Placeholder` now sets its color cycle per app https://github.com/Textualize/textual/issues/2590
- Footer now clears key highlight regardless of whether it's in the active screen or not https://github.com/Textualize/textual/issues/2606
- The default Widget repr no longer displays classes and pseudo-classes (to reduce noise in logs). Add them to your `__rich_repr__` method if needed. https://github.com/Textualize/textual/pull/2623
- Setting `Screen.AUTO_FOCUS` to `None` will inherit `AUTO_FOCUS` from the app instead of disabling it https://github.com/Textualize/textual/issues/2594
- Setting `Screen.AUTO_FOCUS` to `""` will disable it on the screen https://github.com/Textualize/textual/issues/2594
- Messages now have a `handler_name` class var which contains the name of the default handler method.
- `Message.control` is now a property instead of a class variable. https://github.com/Textualize/textual/issues/2528
- `Tree` and `DirectoryTree` Messages no longer accept a `tree` parameter, using `self.node.tree` instead. https://github.com/Textualize/textual/issues/2529
- Keybinding <kbd>right</kbd> in `Input` is also used to accept a suggestion if the cursor is at the end of the input https://github.com/Textualize/textual/pull/2604
- `Input.__init__` now accepts a `suggester` attribute for completion suggestions https://github.com/Textualize/textual/pull/2604
- Using `switch_screen` to switch to the currently active screen is now a no-op https://github.com/Textualize/textual/pull/2692
- Breaking change: removed `reactive.py::Reactive.var` in favor of `reactive.py::var` https://github.com/Textualize/textual/pull/2709/

### Removed

- `Placeholder.reset_color_cycle`
- Removed `Widget.reset_focus` (now called `Widget.blur`) https://github.com/Textualize/textual/issues/2642

## [0.26.0] - 2023-05-20

### Added

- Added `Widget.can_view`

### Changed

- Textual will now scroll focused widgets to center if not in view

## [0.25.0] - 2023-05-17

### Changed

- App `title` and `sub_title` attributes can be set to any type https://github.com/Textualize/textual/issues/2521
- `DirectoryTree` now loads directory contents in a worker https://github.com/Textualize/textual/issues/2456
- Only a single error will be written by default, unless in dev mode ("debug" in App.features) https://github.com/Textualize/textual/issues/2480
- Using `Widget.move_child` where the target and the child being moved are the same is now a no-op https://github.com/Textualize/textual/issues/1743
- Calling `dismiss` on a screen that is not at the top of the stack now raises an exception https://github.com/Textualize/textual/issues/2575
- `MessagePump.call_after_refresh` and `MessagePump.call_later` will now return `False` if the callback could not be scheduled. https://github.com/Textualize/textual/pull/2584

### Fixed

- Fixed `ZeroDivisionError` in `resolve_fraction_unit` https://github.com/Textualize/textual/issues/2502
- Fixed `TreeNode.expand` and `TreeNode.expand_all` not posting a `Tree.NodeExpanded` message https://github.com/Textualize/textual/issues/2535
- Fixed `TreeNode.collapse` and `TreeNode.collapse_all` not posting a `Tree.NodeCollapsed` message https://github.com/Textualize/textual/issues/2535
- Fixed `TreeNode.toggle` and `TreeNode.toggle_all` not posting a `Tree.NodeExpanded` or `Tree.NodeCollapsed` message https://github.com/Textualize/textual/issues/2535
- `footer--description` component class was being ignored https://github.com/Textualize/textual/issues/2544
- Pasting empty selection in `Input` would raise an exception https://github.com/Textualize/textual/issues/2563
- `Screen.AUTO_FOCUS` now focuses the first _focusable_ widget that matches the selector https://github.com/Textualize/textual/issues/2578
- `Screen.AUTO_FOCUS` now works on the default screen on startup https://github.com/Textualize/textual/pull/2581
- Fix for setting dark in App `__init__` https://github.com/Textualize/textual/issues/2583
- Fix issue with scrolling and docks https://github.com/Textualize/textual/issues/2525
- Fix not being able to use CSS classes with `Tab` https://github.com/Textualize/textual/pull/2589

### Added

- Class variable `AUTO_FOCUS` to screens https://github.com/Textualize/textual/issues/2457
- Added `NULL_SPACING` and `NULL_REGION` to geometry.py

## [0.24.1] - 2023-05-08

### Fixed

- Fix TypeError in code browser

## [0.24.0] - 2023-05-08

### Fixed

- Fixed crash when creating a `DirectoryTree` starting anywhere other than `.`
- Fixed line drawing in `Tree` when `Tree.show_root` is `True` https://github.com/Textualize/textual/issues/2397
- Fixed line drawing in `Tree` not marking branches as selected when first getting focus https://github.com/Textualize/textual/issues/2397

### Changed

- The DataTable cursor is now scrolled into view when the cursor coordinate is changed programmatically https://github.com/Textualize/textual/issues/2459
- run_worker exclusive parameter is now `False` by default https://github.com/Textualize/textual/pull/2470
- Added `always_update` as an optional argument for `reactive.var`
- Made Binding description default to empty string, which is equivalent to show=False https://github.com/Textualize/textual/pull/2501
- Modified Message to allow it to be used as a dataclass https://github.com/Textualize/textual/pull/2501
- Decorator `@on` accepts arbitrary `**kwargs` to apply selectors to attributes of the message https://github.com/Textualize/textual/pull/2498

### Added

- Property `control` as alias for attribute `tabs` in `Tabs` messages https://github.com/Textualize/textual/pull/2483
- Experimental: Added "overlay" rule https://github.com/Textualize/textual/pull/2501
- Experimental: Added "constrain" rule https://github.com/Textualize/textual/pull/2501
- Added textual.widgets.Select https://github.com/Textualize/textual/pull/2501
- Added Region.translate_inside https://github.com/Textualize/textual/pull/2501
- `TabbedContent` now takes kwargs `id`, `name`, `classes`, and `disabled`, upon initialization, like other widgets https://github.com/Textualize/textual/pull/2497
- Method `DataTable.move_cursor` https://github.com/Textualize/textual/issues/2472
- Added `OptionList.add_options` https://github.com/Textualize/textual/pull/2508
- Added `TreeNode.is_root` https://github.com/Textualize/textual/pull/2510
- Added `TreeNode.remove_children` https://github.com/Textualize/textual/pull/2510
- Added `TreeNode.remove` https://github.com/Textualize/textual/pull/2510
- Added classvar `Message.ALLOW_SELECTOR_MATCH` https://github.com/Textualize/textual/pull/2498
- Added `ALLOW_SELECTOR_MATCH` to all built-in messages associated with widgets https://github.com/Textualize/textual/pull/2498
- Markdown document sub-widgets now reference the container document
- Table of contents of a markdown document now references the document
- Added the `control` property to messages
  - `DirectoryTree.FileSelected`
  - `ListView`
    - `Highlighted`
    - `Selected`
  - `Markdown`
    - `TableOfContentsUpdated`
    - `TableOfContentsSelected`
    - `LinkClicked`
  - `OptionList`
    - `OptionHighlighted`
    - `OptionSelected`
  - `RadioSet.Changed`
  - `TabContent.TabActivated`
  - `Tree`
    - `NodeSelected`
    - `NodeHighlighted`
    - `NodeExpanded`
    - `NodeCollapsed`

## [0.23.0] - 2023-05-03

### Fixed

- Fixed `outline` top and bottom not handling alpha - https://github.com/Textualize/textual/issues/2371
- Fixed `!important` not applying to `align` https://github.com/Textualize/textual/issues/2420
- Fixed `!important` not applying to `border` https://github.com/Textualize/textual/issues/2420
- Fixed `!important` not applying to `content-align` https://github.com/Textualize/textual/issues/2420
- Fixed `!important` not applying to `outline` https://github.com/Textualize/textual/issues/2420
- Fixed `!important` not applying to `overflow` https://github.com/Textualize/textual/issues/2420
- Fixed `!important` not applying to `scrollbar-size` https://github.com/Textualize/textual/issues/2420
- Fixed `outline-right` not being recognised https://github.com/Textualize/textual/issues/2446
- Fixed OSError when a file system is not available https://github.com/Textualize/textual/issues/2468

### Changed

- Setting attributes with a `compute_` method will now raise an `AttributeError` https://github.com/Textualize/textual/issues/2383
- Unknown psuedo-selectors will now raise a tokenizer error (previously they were silently ignored) https://github.com/Textualize/textual/pull/2445
- Breaking change: `DirectoryTree.FileSelected.path` is now always a `Path` https://github.com/Textualize/textual/issues/2448
- Breaking change: `Directorytree.load_directory` renamed to `Directorytree._load_directory` https://github.com/Textualize/textual/issues/2448
- Unknown pseudo-selectors will now raise a tokenizer error (previously they were silently ignored) https://github.com/Textualize/textual/pull/2445

### Added

- Watch methods can now optionally be private https://github.com/Textualize/textual/issues/2382
- Added `DirectoryTree.path` reactive attribute https://github.com/Textualize/textual/issues/2448
- Added `DirectoryTree.FileSelected.node` https://github.com/Textualize/textual/pull/2463
- Added `DirectoryTree.reload` https://github.com/Textualize/textual/issues/2448
- Added textual.on decorator https://github.com/Textualize/textual/issues/2398

## [0.22.3] - 2023-04-29

### Fixed

- Fixed `textual run` on Windows https://github.com/Textualize/textual/issues/2406
- Fixed top border of button hover state

## [0.22.2] - 2023-04-29

### Added

- Added `TreeNode.tree` as a read-only public attribute https://github.com/Textualize/textual/issues/2413

### Fixed

- Fixed superfluous style updates for focus-within pseudo-selector

## [0.22.1] - 2023-04-28

### Fixed

- Fixed timer issue https://github.com/Textualize/textual/issues/2416
- Fixed `textual run` issue https://github.com/Textualize/textual/issues/2391

## [0.22.0] - 2023-04-27

### Fixed

- Fixed broken fr units when there is a min or max dimension https://github.com/Textualize/textual/issues/2378
- Fixed plain text in Markdown code blocks with no syntax being difficult to read https://github.com/Textualize/textual/issues/2400

### Added

- Added `ProgressBar` widget https://github.com/Textualize/textual/pull/2333

### Changed

- All `textual.containers` are now `1fr` in relevant dimensions by default https://github.com/Textualize/textual/pull/2386


## [0.21.0] - 2023-04-26

### Changed

- `textual run` execs apps in a new context.
- Textual console no longer parses console markup.
- Breaking change: `Container` no longer shows required scrollbars by default https://github.com/Textualize/textual/issues/2361
- Breaking change: `VerticalScroll` no longer shows a required horizontal scrollbar by default
- Breaking change: `HorizontalScroll` no longer shows a required vertical scrollbar by default
- Breaking change: Renamed `App.action_add_class_` to `App.action_add_class`
- Breaking change: Renamed `App.action_remove_class_` to `App.action_remove_class`
- Breaking change: `RadioSet` is now a single focusable widget https://github.com/Textualize/textual/pull/2372
- Breaking change: Removed `containers.Content` (use `containers.VerticalScroll` now)

### Added

- Added `-c` switch to `textual run` which runs commands in a Textual dev environment.
- Breaking change: standard keyboard scrollable navigation bindings have been moved off `Widget` and onto a new base class for scrollable containers (see also below addition) https://github.com/Textualize/textual/issues/2332
- `ScrollView` now inherits from `ScrollableContainer` rather than `Widget` https://github.com/Textualize/textual/issues/2332
- Containers no longer inherit any bindings from `Widget` https://github.com/Textualize/textual/issues/2331
- Added `ScrollableContainer`; a container class that binds the common navigation keys to scroll actions (see also above breaking change) https://github.com/Textualize/textual/issues/2332

### Fixed

- Fixed dark mode toggles in a "child" screen not updating a "parent" screen https://github.com/Textualize/textual/issues/1999
- Fixed "panel" border not exposed via CSS
- Fixed `TabbedContent.active` changes not changing the actual content https://github.com/Textualize/textual/issues/2352
- Fixed broken color on macOS Terminal https://github.com/Textualize/textual/issues/2359

## [0.20.1] - 2023-04-18

### Fix

- New fix for stuck tabs underline https://github.com/Textualize/textual/issues/2229

## [0.20.0] - 2023-04-18

### Changed

- Changed signature of Driver. Technically a breaking change, but unlikely to affect anyone.
- Breaking change: Timer.start is now private, and returns None. There was no reason to call this manually, so unlikely to affect anyone.
- A clicked tab will now be scrolled to the center of its tab container https://github.com/Textualize/textual/pull/2276
- Style updates are now done immediately rather than on_idle https://github.com/Textualize/textual/pull/2304
- `ButtonVariant` is now exported from `textual.widgets.button` https://github.com/Textualize/textual/issues/2264
- `HorizontalScroll` and `VerticalScroll` are now focusable by default https://github.com/Textualize/textual/pull/2317

### Added

- Added `DataTable.remove_row` method https://github.com/Textualize/textual/pull/2253
- option `--port` to the command `textual console` to specify which port the console should connect to https://github.com/Textualize/textual/pull/2258
- `Widget.scroll_to_center` method to scroll children to the center of container widget https://github.com/Textualize/textual/pull/2255 and https://github.com/Textualize/textual/pull/2276
- Added `TabActivated` message to `TabbedContent` https://github.com/Textualize/textual/pull/2260
- Added "panel" border style https://github.com/Textualize/textual/pull/2292
- Added `border-title-color`, `border-title-background`, `border-title-style` rules https://github.com/Textualize/textual/issues/2289
- Added `border-subtitle-color`, `border-subtitle-background`, `border-subtitle-style` rules https://github.com/Textualize/textual/issues/2289

### Fixed

- Fixed order styles are applied in DataTable - allows combining of renderable styles and component classes https://github.com/Textualize/textual/pull/2272
- Fixed key combos with up/down keys in some terminals https://github.com/Textualize/textual/pull/2280
- Fix empty ListView preventing bindings from firing https://github.com/Textualize/textual/pull/2281
- Fix `get_component_styles` returning incorrect values on first call when combined with pseudoclasses https://github.com/Textualize/textual/pull/2304
- Fixed `active_message_pump.get` sometimes resulting in a `LookupError` https://github.com/Textualize/textual/issues/2301

## [0.19.1] - 2023-04-10

### Fixed

- Fix viewport units using wrong viewport size  https://github.com/Textualize/textual/pull/2247
- Fixed layout not clearing arrangement cache https://github.com/Textualize/textual/pull/2249


## [0.19.0] - 2023-04-07

### Added

- Added support for filtering a `DirectoryTree` https://github.com/Textualize/textual/pull/2215

### Changed

- Allowed border_title and border_subtitle to accept Text objects
- Added additional line around titles
- When a container is auto, relative dimensions in children stretch the container. https://github.com/Textualize/textual/pull/2221
- DataTable page up / down now move cursor

### Fixed

- Fixed margin not being respected when width or height is "auto" https://github.com/Textualize/textual/issues/2220
- Fixed issue which prevent scroll_visible from working https://github.com/Textualize/textual/issues/2181
- Fixed missing tracebacks on Windows https://github.com/Textualize/textual/issues/2027

## [0.18.0] - 2023-04-04

### Added

- Added Worker API https://github.com/Textualize/textual/pull/2182

### Changed

- Breaking change: Markdown.update is no longer a coroutine https://github.com/Textualize/textual/pull/2182

### Fixed

- `RadioSet` is now far less likely to report `pressed_button` as `None` https://github.com/Textualize/textual/issues/2203

## [0.17.3] - 2023-04-02

### [Fixed]

- Fixed scrollable area not taking in to account dock https://github.com/Textualize/textual/issues/2188

## [0.17.2] - 2023-04-02

### [Fixed]

- Fixed bindings persistance https://github.com/Textualize/textual/issues/1613
- The `Markdown` widget now auto-increments ordered lists https://github.com/Textualize/textual/issues/2002
- Fixed modal bindings https://github.com/Textualize/textual/issues/2194
- Fix binding enter to active button https://github.com/Textualize/textual/issues/2194

### [Changed]

- tab and shift+tab are now defined on Screen.

## [0.17.1] - 2023-03-30

### Fixed

- Fix cursor not hiding on Windows https://github.com/Textualize/textual/issues/2170
- Fixed freeze when ctrl-clicking links https://github.com/Textualize/textual/issues/2167 https://github.com/Textualize/textual/issues/2073

## [0.17.0] - 2023-03-29

### Fixed

- Issue with parsing action strings whose arguments contained quoted closing parenthesis https://github.com/Textualize/textual/pull/2112
- Issues with parsing action strings with tuple arguments https://github.com/Textualize/textual/pull/2112
- Issue with watching for CSS file changes https://github.com/Textualize/textual/pull/2128
- Fix for tabs not invalidating https://github.com/Textualize/textual/issues/2125
- Fixed scrollbar layers issue https://github.com/Textualize/textual/issues/1358
- Fix for interaction between pseudo-classes and widget-level render caches https://github.com/Textualize/textual/pull/2155

### Changed

- DataTable now has height: auto by default. https://github.com/Textualize/textual/issues/2117
- Textual will now render strings within renderables (such as tables) as Console Markup by default. You can wrap your text with rich.Text() if you want the original behavior. https://github.com/Textualize/textual/issues/2120
- Some widget methods now return `self` instead of `None` https://github.com/Textualize/textual/pull/2102:
  - `Widget`: `refresh`, `focus`, `reset_focus`
  - `Button.press`
  - `DataTable`: `clear`, `refresh_coordinate`, `refresh_row`, `refresh_column`, `sort`
  - `Placehoder.cycle_variant`
  - `Switch.toggle`
  - `Tabs.clear`
  - `TextLog`: `write`, `clear`
  - `TreeNode`: `expand`, `expand_all`, `collapse`, `collapse_all`, `toggle`, `toggle_all`
  - `Tree`: `clear`, `reset`
- Screens with alpha in their background color will now blend with the background. https://github.com/Textualize/textual/pull/2139
- Added "thick" border style. https://github.com/Textualize/textual/pull/2139
- message_pump.app will now set the active app if it is not already set.
- DataTable now has max height set to 100vh

### Added

- Added auto_scroll attribute to TextLog https://github.com/Textualize/textual/pull/2127
- Added scroll_end switch to TextLog.write https://github.com/Textualize/textual/pull/2127
- Added `Widget.get_pseudo_class_state` https://github.com/Textualize/textual/pull/2155
- Added Screen.ModalScreen which prevents App from handling bindings. https://github.com/Textualize/textual/pull/2139
- Added TEXTUAL_LOG env var which should be a path that Textual will write verbose logs to (textual devtools is generally preferred) https://github.com/Textualize/textual/pull/2148
- Added textual.logging.TextualHandler logging handler
- Added Query.set_classes, DOMNode.set_classes, and `classes` setter for Widget https://github.com/Textualize/textual/issues/1081
- Added `OptionList` https://github.com/Textualize/textual/pull/2154

## [0.16.0] - 2023-03-22

### Added
- Added `parser_factory` argument to `Markdown` and `MarkdownViewer` constructors https://github.com/Textualize/textual/pull/2075
- Added `HorizontalScroll` https://github.com/Textualize/textual/issues/1957
- Added `Center` https://github.com/Textualize/textual/issues/1957
- Added `Middle` https://github.com/Textualize/textual/issues/1957
- Added `VerticalScroll` (mimicking the old behaviour of `Vertical`) https://github.com/Textualize/textual/issues/1957
- Added `Widget.border_title` and `Widget.border_subtitle` to set border (sub)title for a widget https://github.com/Textualize/textual/issues/1864
- Added CSS styles `border_title_align` and `border_subtitle_align`.
- Added `TabbedContent` widget https://github.com/Textualize/textual/pull/2059
- Added `get_child_by_type` method to widgets / app https://github.com/Textualize/textual/pull/2059
- Added `Widget.render_str` method https://github.com/Textualize/textual/pull/2059
- Added TEXTUAL_DRIVER environment variable

### Changed

- Dropped "loading-indicator--dot" component style from LoadingIndicator https://github.com/Textualize/textual/pull/2050
- Tabs widget now sends Tabs.Cleared when there is no active tab.
- Breaking change: changed default behaviour of `Vertical` (see `VerticalScroll`) https://github.com/Textualize/textual/issues/1957
- The default `overflow` style for `Horizontal` was changed to `hidden hidden` https://github.com/Textualize/textual/issues/1957
- `DirectoryTree` also accepts `pathlib.Path` objects as the path to list https://github.com/Textualize/textual/issues/1438

### Removed

- Removed `sender` attribute from messages. It's now just private (`_sender`). https://github.com/Textualize/textual/pull/2071

### Fixed

- Fixed borders not rendering correctly. https://github.com/Textualize/textual/pull/2074
- Fix for error when removing nodes. https://github.com/Textualize/textual/issues/2079

## [0.15.1] - 2023-03-14

### Fixed

- Fixed how the namespace for messages is calculated to facilitate inheriting messages https://github.com/Textualize/textual/issues/1814
- `Tab` is now correctly made available from `textual.widgets`. https://github.com/Textualize/textual/issues/2044

## [0.15.0] - 2023-03-13

### Fixed

- Fixed container not resizing when a widget is removed https://github.com/Textualize/textual/issues/2007
- Fixes issue where the horizontal scrollbar would be incorrectly enabled https://github.com/Textualize/textual/pull/2024

## [0.15.0] - 2023-03-13

### Changed

- Fixed container not resizing when a widget is removed https://github.com/Textualize/textual/issues/2007
- Fixed issue where the horizontal scrollbar would be incorrectly enabled https://github.com/Textualize/textual/pull/2024
- Fixed `Pilot.click` not correctly creating the mouse events https://github.com/Textualize/textual/issues/2022
- Fixes issue where the horizontal scrollbar would be incorrectly enabled https://github.com/Textualize/textual/pull/2024
- Fixes for tracebacks not appearing on exit https://github.com/Textualize/textual/issues/2027

### Added

- Added a LoadingIndicator widget https://github.com/Textualize/textual/pull/2018
- Added Tabs Widget https://github.com/Textualize/textual/pull/2020

### Changed

- Breaking change: Renamed Widget.action and App.action to Widget.run_action and App.run_action
- Added `shift`, `meta` and `control` arguments to `Pilot.click`.

## [0.14.0] - 2023-03-09

### Changed

- Breaking change: There is now only `post_message` to post events, which is non-async, `post_message_no_wait` was dropped. https://github.com/Textualize/textual/pull/1940
- Breaking change: The Timer class now has just one method to stop it, `Timer.stop` which is non sync https://github.com/Textualize/textual/pull/1940
- Breaking change: Messages don't require a `sender` in their constructor https://github.com/Textualize/textual/pull/1940
- Many messages have grown a `control` property which returns the control they relate to. https://github.com/Textualize/textual/pull/1940
- Updated styling to make it clear DataTable grows horizontally https://github.com/Textualize/textual/pull/1946
- Changed the `Checkbox` character due to issues with Windows Terminal and Windows 10 https://github.com/Textualize/textual/issues/1934
- Changed the `RadioButton` character due to issues with Windows Terminal and Windows 10 and 11 https://github.com/Textualize/textual/issues/1934
- Changed the `Markdown` initial bullet character due to issues with Windows Terminal and Windows 10 and 11 https://github.com/Textualize/textual/issues/1982
- The underscore `_` is no longer a special alias for the method `pilot.press`

### Added

- Added `data_table` attribute to DataTable events https://github.com/Textualize/textual/pull/1940
- Added `list_view` attribute to `ListView` events https://github.com/Textualize/textual/pull/1940
- Added `radio_set` attribute to `RadioSet` events https://github.com/Textualize/textual/pull/1940
- Added `switch` attribute to `Switch` events https://github.com/Textualize/textual/pull/1940
- Added `hover` and `click` methods to `Pilot` https://github.com/Textualize/textual/pull/1966
- Breaking change: Added `toggle_button` attribute to RadioButton and Checkbox events, replaces `input` https://github.com/Textualize/textual/pull/1940
- A percentage alpha can now be applied to a border https://github.com/Textualize/textual/issues/1863
- Added `Color.multiply_alpha`.
- Added `ContentSwitcher` https://github.com/Textualize/textual/issues/1945

### Fixed

- Fixed bug that prevented pilot from pressing some keys https://github.com/Textualize/textual/issues/1815
- DataTable race condition that caused crash https://github.com/Textualize/textual/pull/1962
- Fixed scrollbar getting "stuck" to cursor when cursor leaves window during drag https://github.com/Textualize/textual/pull/1968 https://github.com/Textualize/textual/pull/2003
- DataTable crash when enter pressed when table is empty https://github.com/Textualize/textual/pull/1973

## [0.13.0] - 2023-03-02

### Added

- Added `Checkbox` https://github.com/Textualize/textual/pull/1872
- Added `RadioButton` https://github.com/Textualize/textual/pull/1872
- Added `RadioSet` https://github.com/Textualize/textual/pull/1872

### Changed

- Widget scrolling methods (such as `Widget.scroll_home` and `Widget.scroll_end`) now perform the scroll after the next refresh https://github.com/Textualize/textual/issues/1774
- Buttons no longer accept arbitrary renderables https://github.com/Textualize/textual/issues/1870

### Fixed

- Scrolling with cursor keys now moves just one cell https://github.com/Textualize/textual/issues/1897
- Fix exceptions in watch methods being hidden on startup https://github.com/Textualize/textual/issues/1886
- Fixed scrollbar size miscalculation https://github.com/Textualize/textual/pull/1910
- Fixed slow exit on some terminals https://github.com/Textualize/textual/issues/1920

## [0.12.1] - 2023-02-25

### Fixed

- Fix for batch update glitch https://github.com/Textualize/textual/pull/1880

## [0.12.0] - 2023-02-24

### Added

- Added `App.batch_update` https://github.com/Textualize/textual/pull/1832
- Added horizontal rule to Markdown https://github.com/Textualize/textual/pull/1832
- Added `Widget.disabled` https://github.com/Textualize/textual/pull/1785
- Added `DOMNode.notify_style_update` to replace `messages.StylesUpdated` message https://github.com/Textualize/textual/pull/1861
- Added `DataTable.show_row_labels` reactive to show and hide row labels https://github.com/Textualize/textual/pull/1868
- Added `DataTable.RowLabelSelected` event, which is emitted when a row label is clicked https://github.com/Textualize/textual/pull/1868
- Added `MessagePump.prevent` context manager to temporarily suppress a given message type https://github.com/Textualize/textual/pull/1866

### Changed

- Scrolling by page now adds to current position.
- Markdown lists have been polished: a selection of bullets, better alignment of numbers, style tweaks https://github.com/Textualize/textual/pull/1832
- Added alternative method of composing Widgets https://github.com/Textualize/textual/pull/1847
- Added `label` parameter to `DataTable.add_row` https://github.com/Textualize/textual/pull/1868
- Breaking change: Some `DataTable` component classes were renamed - see PR for details https://github.com/Textualize/textual/pull/1868

### Removed

- Removed `screen.visible_widgets` and `screen.widgets`
- Removed `StylesUpdate` message. https://github.com/Textualize/textual/pull/1861

### Fixed

- Numbers in a descendant-combined selector no longer cause an error https://github.com/Textualize/textual/issues/1836
- Fixed superfluous scrolling when focusing a docked widget https://github.com/Textualize/textual/issues/1816
- Fixes walk_children which was returning more than one screen https://github.com/Textualize/textual/issues/1846
- Fixed issue with watchers fired for detached nodes https://github.com/Textualize/textual/issues/1846

## [0.11.1] - 2023-02-17

### Fixed

- DataTable fix issue where offset cache was not being used https://github.com/Textualize/textual/pull/1810
- DataTable scrollbars resize correctly when header is toggled https://github.com/Textualize/textual/pull/1803
- DataTable location mapping cleared when clear called https://github.com/Textualize/textual/pull/1809

## [0.11.0] - 2023-02-15

### Added

- Added `TreeNode.expand_all` https://github.com/Textualize/textual/issues/1430
- Added `TreeNode.collapse_all` https://github.com/Textualize/textual/issues/1430
- Added `TreeNode.toggle_all` https://github.com/Textualize/textual/issues/1430
- Added the coroutines `Animator.wait_until_complete` and `pilot.wait_for_scheduled_animations` that allow waiting for all current and scheduled animations https://github.com/Textualize/textual/issues/1658
- Added the method `Animator.is_being_animated` that checks if an attribute of an object is being animated or is scheduled for animation
- Added more keyboard actions and related bindings to `Input` https://github.com/Textualize/textual/pull/1676
- Added App.scroll_sensitivity_x and App.scroll_sensitivity_y to adjust how many lines the scroll wheel moves the scroll position https://github.com/Textualize/textual/issues/928
- Added Shift+scroll wheel and ctrl+scroll wheel to scroll horizontally
- Added `Tree.action_toggle_node` to toggle a node without selecting, and bound it to <kbd>Space</kbd> https://github.com/Textualize/textual/issues/1433
- Added `Tree.reset` to fully reset a `Tree` https://github.com/Textualize/textual/issues/1437
- Added `DataTable.sort` to sort rows https://github.com/Textualize/textual/pull/1638
- Added `DataTable.get_cell` to retrieve a cell by column/row keys https://github.com/Textualize/textual/pull/1638
- Added `DataTable.get_cell_at` to retrieve a cell by coordinate https://github.com/Textualize/textual/pull/1638
- Added `DataTable.update_cell` to update a cell by column/row keys https://github.com/Textualize/textual/pull/1638
- Added `DataTable.update_cell_at` to update a cell at a coordinate  https://github.com/Textualize/textual/pull/1638
- Added `DataTable.ordered_rows` property to retrieve `Row`s as they're currently ordered https://github.com/Textualize/textual/pull/1638
- Added `DataTable.ordered_columns` property to retrieve `Column`s as they're currently ordered https://github.com/Textualize/textual/pull/1638
- Added `DataTable.coordinate_to_cell_key` to find the key for the cell at a coordinate https://github.com/Textualize/textual/pull/1638
- Added `DataTable.is_valid_coordinate` https://github.com/Textualize/textual/pull/1638
- Added `DataTable.is_valid_row_index` https://github.com/Textualize/textual/pull/1638
- Added `DataTable.is_valid_column_index` https://github.com/Textualize/textual/pull/1638
- Added attributes to events emitted from `DataTable` indicating row/column/cell keys https://github.com/Textualize/textual/pull/1638
- Added `DataTable.get_row` to retrieve the values from a row by key https://github.com/Textualize/textual/pull/1786
- Added `DataTable.get_row_at` to retrieve the values from a row by index https://github.com/Textualize/textual/pull/1786
- Added `DataTable.get_column` to retrieve the values from a column by key https://github.com/Textualize/textual/pull/1786
- Added `DataTable.get_column_at` to retrieve the values from a column by index https://github.com/Textualize/textual/pull/1786
- Added `DataTable.HeaderSelected` which is posted when header label clicked https://github.com/Textualize/textual/pull/1788
- Added `DOMNode.watch` and `DOMNode.is_attached` methods  https://github.com/Textualize/textual/pull/1750
- Added `DOMNode.css_tree` which is a renderable that shows the DOM and CSS https://github.com/Textualize/textual/pull/1778
- Added `DOMNode.children_view` which is a view on to a nodes children list, use for querying https://github.com/Textualize/textual/pull/1778
- Added `Markdown` and `MarkdownViewer` widgets.
- Added `--screenshot` option to `textual run`

### Changed

- Breaking change: `TreeNode` can no longer be imported from `textual.widgets`; it is now available via `from textual.widgets.tree import TreeNode`. https://github.com/Textualize/textual/pull/1637
- `Tree` now shows a (subdued) cursor for a highlighted node when focus has moved elsewhere https://github.com/Textualize/textual/issues/1471
- `DataTable.add_row` now accepts `key` argument to uniquely identify the row https://github.com/Textualize/textual/pull/1638
- `DataTable.add_column` now accepts `key` argument to uniquely identify the column https://github.com/Textualize/textual/pull/1638
- `DataTable.add_row` and `DataTable.add_column` now return lists of keys identifying the added rows/columns https://github.com/Textualize/textual/pull/1638
- Breaking change: `DataTable.get_cell_value` renamed to `DataTable.get_value_at` https://github.com/Textualize/textual/pull/1638
- `DataTable.row_count` is now a property https://github.com/Textualize/textual/pull/1638
- Breaking change: `DataTable.cursor_cell` renamed to `DataTable.cursor_coordinate` https://github.com/Textualize/textual/pull/1638
  - The method `validate_cursor_cell` was renamed to `validate_cursor_coordinate`.
  - The method `watch_cursor_cell` was renamed to `watch_cursor_coordinate`.
- Breaking change: `DataTable.hover_cell` renamed to `DataTable.hover_coordinate` https://github.com/Textualize/textual/pull/1638
  - The method `validate_hover_cell` was renamed to `validate_hover_coordinate`.
- Breaking change: `DataTable.data` structure changed, and will be made private in upcoming release https://github.com/Textualize/textual/pull/1638
- Breaking change: `DataTable.refresh_cell` was renamed to `DataTable.refresh_coordinate` https://github.com/Textualize/textual/pull/1638
- Breaking change: `DataTable.get_row_height` now takes a `RowKey` argument instead of a row index https://github.com/Textualize/textual/pull/1638
- Breaking change: `DataTable.data` renamed to `DataTable._data` (it's now private) https://github.com/Textualize/textual/pull/1786
- The `_filter` module was made public (now called `filter`) https://github.com/Textualize/textual/pull/1638
- Breaking change: renamed `Checkbox` to `Switch` https://github.com/Textualize/textual/issues/1746
- `App.install_screen` name is no longer optional https://github.com/Textualize/textual/pull/1778
- `App.query` now only includes the current screen https://github.com/Textualize/textual/pull/1778
- `DOMNode.tree` now displays simple DOM structure only https://github.com/Textualize/textual/pull/1778
- `App.install_screen` now returns None rather than AwaitMount https://github.com/Textualize/textual/pull/1778
- `DOMNode.children` is now a simple sequence, the NodesList is exposed as `DOMNode._nodes` https://github.com/Textualize/textual/pull/1778
- `DataTable` cursor can now enter fixed columns https://github.com/Textualize/textual/pull/1799

### Fixed

- Fixed stuck screen  https://github.com/Textualize/textual/issues/1632
- Fixed programmatic style changes not refreshing children layouts when parent widget did not change size https://github.com/Textualize/textual/issues/1607
- Fixed relative units in `grid-rows` and `grid-columns` being computed with respect to the wrong dimension https://github.com/Textualize/textual/issues/1406
- Fixed bug with animations that were triggered back to back, where the second one wouldn't start https://github.com/Textualize/textual/issues/1372
- Fixed bug with animations that were scheduled where all but the first would be skipped https://github.com/Textualize/textual/issues/1372
- Programmatically setting `overflow_x`/`overflow_y` refreshes the layout correctly https://github.com/Textualize/textual/issues/1616
- Fixed double-paste into `Input` https://github.com/Textualize/textual/issues/1657
- Added a workaround for an apparent Windows Terminal paste issue https://github.com/Textualize/textual/issues/1661
- Fixed issue with renderable width calculation https://github.com/Textualize/textual/issues/1685
- Fixed issue with app not processing Paste event https://github.com/Textualize/textual/issues/1666
- Fixed glitch with view position with auto width inputs https://github.com/Textualize/textual/issues/1693
- Fixed `DataTable` "selected" events containing wrong coordinates when mouse was used https://github.com/Textualize/textual/issues/1723

### Removed

- Methods `MessagePump.emit` and `MessagePump.emit_no_wait` https://github.com/Textualize/textual/pull/1738
- Removed `reactive.watch` in favor of DOMNode.watch.

## [0.10.1] - 2023-01-20

### Added

- Added Strip.text property https://github.com/Textualize/textual/issues/1620

### Fixed

- Fixed `textual diagnose` crash on older supported Python versions. https://github.com/Textualize/textual/issues/1622

### Changed

- The default filename for screenshots uses a datetime format similar to ISO8601, but with reserved characters replaced by underscores https://github.com/Textualize/textual/pull/1518


## [0.10.0] - 2023-01-19

### Added

- Added `TreeNode.parent` -- a read-only property for accessing a node's parent https://github.com/Textualize/textual/issues/1397
- Added public `TreeNode` label access via `TreeNode.label` https://github.com/Textualize/textual/issues/1396
- Added read-only public access to the children of a `TreeNode` via `TreeNode.children` https://github.com/Textualize/textual/issues/1398
- Added `Tree.get_node_by_id` to allow getting a node by its ID https://github.com/Textualize/textual/pull/1535
- Added a `Tree.NodeHighlighted` message, giving a `on_tree_node_highlighted` event handler https://github.com/Textualize/textual/issues/1400
- Added a `inherit_component_classes` subclassing parameter to control whether component classes are inherited from base classes https://github.com/Textualize/textual/issues/1399
- Added `diagnose` as a `textual` command https://github.com/Textualize/textual/issues/1542
- Added `row` and `column` cursors to `DataTable` https://github.com/Textualize/textual/pull/1547
- Added an optional parameter `selector` to the methods `Screen.focus_next` and `Screen.focus_previous` that enable using a CSS selector to narrow down which widgets can get focus https://github.com/Textualize/textual/issues/1196

### Changed

- `MouseScrollUp` and `MouseScrollDown` now inherit from `MouseEvent` and have attached modifier keys. https://github.com/Textualize/textual/pull/1458
- Fail-fast and print pretty tracebacks for Widget compose errors https://github.com/Textualize/textual/pull/1505
- Added Widget._refresh_scroll to avoid expensive layout when scrolling https://github.com/Textualize/textual/pull/1524
- `events.Paste` now bubbles https://github.com/Textualize/textual/issues/1434
- Improved error message when style flag `none` is mixed with other flags (e.g., when setting `text-style`) https://github.com/Textualize/textual/issues/1420
- Clock color in the `Header` widget now matches the header color https://github.com/Textualize/textual/issues/1459
- Programmatic calls to scroll now optionally scroll even if overflow styling says otherwise (introduces a new `force` parameter to all the `scroll_*` methods) https://github.com/Textualize/textual/issues/1201
- `COMPONENT_CLASSES` are now inherited from base classes https://github.com/Textualize/textual/issues/1399
- Watch methods may now take no parameters
- Added `compute` parameter to reactive
- A `TypeError` raised during `compose` now carries the full traceback
- Removed base class `NodeMessage` from which all node-related `Tree` events inherited

### Fixed

- The styles `scrollbar-background-active` and `scrollbar-color-hover` are no longer ignored https://github.com/Textualize/textual/pull/1480
- The widget `Placeholder` can now have its width set to `auto` https://github.com/Textualize/textual/pull/1508
- Behavior of widget `Input` when rendering after programmatic value change and related scenarios https://github.com/Textualize/textual/issues/1477 https://github.com/Textualize/textual/issues/1443
- `DataTable.show_cursor` now correctly allows cursor toggling https://github.com/Textualize/textual/pull/1547
- Fixed cursor not being visible on `DataTable` mount when `fixed_columns` were used https://github.com/Textualize/textual/pull/1547
- Fixed `DataTable` cursors not resetting to origin on `clear()` https://github.com/Textualize/textual/pull/1601
- Fixed TextLog wrapping issue https://github.com/Textualize/textual/issues/1554
- Fixed issue with TextLog not writing anything before layout https://github.com/Textualize/textual/issues/1498
- Fixed an exception when populating a child class of `ListView` purely from `compose` https://github.com/Textualize/textual/issues/1588
- Fixed freeze in tests https://github.com/Textualize/textual/issues/1608
- Fixed minus not displaying as symbol https://github.com/Textualize/textual/issues/1482

## [0.9.1] - 2022-12-30

### Added

- Added textual._win_sleep for Python on Windows < 3.11 https://github.com/Textualize/textual/pull/1457

## [0.9.0] - 2022-12-30

### Added

- Added textual.strip.Strip primitive
- Added textual._cache.FIFOCache
- Added an option to clear columns in DataTable.clear() https://github.com/Textualize/textual/pull/1427

### Changed

- Widget.render_line now returns a Strip
- Fix for slow updates on Windows
- Bumped Rich dependency

## [0.8.2] - 2022-12-28

### Fixed

- Fixed issue with TextLog.clear() https://github.com/Textualize/textual/issues/1447

## [0.8.1] - 2022-12-25

### Fixed

- Fix for overflowing tree issue https://github.com/Textualize/textual/issues/1425

## [0.8.0] - 2022-12-22

### Fixed

- Fixed issues with nested auto dimensions https://github.com/Textualize/textual/issues/1402
- Fixed watch method incorrectly running on first set when value hasn't changed and init=False https://github.com/Textualize/textual/pull/1367
- `App.dark` can now be set from `App.on_load` without an error being raised  https://github.com/Textualize/textual/issues/1369
- Fixed setting `visibility` changes needing a `refresh` https://github.com/Textualize/textual/issues/1355

### Added

- Added `textual.actions.SkipAction` exception which can be raised from an action to allow parents to process bindings.
- Added `textual keys` preview.
- Added ability to bind to a character in addition to key name. i.e. you can bind to "." or "full_stop".
- Added TextLog.shrink attribute to allow renderable to reduce in size to fit width.

### Changed

- Deprecated `PRIORITY_BINDINGS` class variable.
- Renamed `char` to `character` on Key event.
- Renamed `key_name` to `name` on Key event.
- Queries/`walk_children` no longer includes self in results by default https://github.com/Textualize/textual/pull/1416

## [0.7.0] - 2022-12-17

### Added

- Added `PRIORITY_BINDINGS` class variable, which can be used to control if a widget's bindings have priority by default. https://github.com/Textualize/textual/issues/1343

### Changed

- Renamed the `Binding` argument `universal` to `priority`. https://github.com/Textualize/textual/issues/1343
- When looking for bindings that have priority, they are now looked from `App` downwards. https://github.com/Textualize/textual/issues/1343
- `BINDINGS` on an `App`-derived class have priority by default. https://github.com/Textualize/textual/issues/1343
- `BINDINGS` on a `Screen`-derived class have priority by default. https://github.com/Textualize/textual/issues/1343
- Added a message parameter to Widget.exit

### Fixed

- Fixed validator not running on first reactive set https://github.com/Textualize/textual/pull/1359
- Ensure only printable characters are used as key_display https://github.com/Textualize/textual/pull/1361


## [0.6.0] - 2022-12-11

https://textual.textualize.io/blog/2022/12/11/version-060

### Added

- Added "inherited bindings" -- BINDINGS classvar will be merged with base classes, unless inherit_bindings is set to False
- Added `Tree` widget which replaces `TreeControl`.
- Added widget `Placeholder` https://github.com/Textualize/textual/issues/1200.
- Added `ListView` and `ListItem` widgets https://github.com/Textualize/textual/pull/1143

### Changed

- Rebuilt `DirectoryTree` with new `Tree` control.
- Empty containers with a dimension set to `"auto"` will now collapse instead of filling up the available space.
- Container widgets now have default height of `1fr`.
- The default `width` of a `Label` is now `auto`.

### Fixed

- Type selectors can now contain numbers https://github.com/Textualize/textual/issues/1253
- Fixed visibility not affecting children https://github.com/Textualize/textual/issues/1313
- Fixed issue with auto width/height and relative children https://github.com/Textualize/textual/issues/1319
- Fixed issue with offset applied to containers https://github.com/Textualize/textual/issues/1256
- Fixed default CSS retrieval for widgets with no `DEFAULT_CSS` that inherited from widgets with `DEFAULT_CSS` https://github.com/Textualize/textual/issues/1335
- Fixed merging of `BINDINGS` when binding inheritance is set to `None` https://github.com/Textualize/textual/issues/1351

## [0.5.0] - 2022-11-20

### Added

- Add get_child_by_id and get_widget_by_id, remove get_child https://github.com/Textualize/textual/pull/1146
- Add easing parameter to Widget.scroll_* methods https://github.com/Textualize/textual/pull/1144
- Added Widget.call_later which invokes a callback on idle.
- `DOMNode.ancestors` no longer includes `self`.
- Added `DOMNode.ancestors_with_self`, which retains the old behaviour of
  `DOMNode.ancestors`.
- Improved the speed of `DOMQuery.remove`.
- Added DataTable.clear
- Added low-level `textual.walk` methods.
- It is now possible to `await` a `Widget.remove`.
  https://github.com/Textualize/textual/issues/1094
- It is now possible to `await` a `DOMQuery.remove`. Note that this changes
  the return value of `DOMQuery.remove`, which used to return `self`.
  https://github.com/Textualize/textual/issues/1094
- Added Pilot.wait_for_animation
- Added `Widget.move_child` https://github.com/Textualize/textual/issues/1121
- Added a `Label` widget https://github.com/Textualize/textual/issues/1190
- Support lazy-instantiated Screens (callables in App.SCREENS) https://github.com/Textualize/textual/pull/1185
- Display of keys in footer has more sensible defaults https://github.com/Textualize/textual/pull/1213
- Add App.get_key_display, allowing custom key_display App-wide https://github.com/Textualize/textual/pull/1213

### Changed

- Watchers are now called immediately when setting the attribute if they are synchronous. https://github.com/Textualize/textual/pull/1145
- Widget.call_later has been renamed to Widget.call_after_refresh.
- Button variant values are now checked at runtime. https://github.com/Textualize/textual/issues/1189
- Added caching of some properties in Styles object

### Fixed

- Fixed DataTable row not updating after add https://github.com/Textualize/textual/issues/1026
- Fixed issues with animation. Now objects of different types may be animated.
- Fixed containers with transparent background not showing borders https://github.com/Textualize/textual/issues/1175
- Fixed auto-width in horizontal containers https://github.com/Textualize/textual/pull/1155
- Fixed Input cursor invisible when placeholder empty https://github.com/Textualize/textual/pull/1202
- Fixed deadlock when removing widgets from the App https://github.com/Textualize/textual/pull/1219

## [0.4.0] - 2022-11-08

https://textual.textualize.io/blog/2022/11/08/version-040/#version-040

### Changed

- Dropped support for mounting "named" and "anonymous" widgets via
  `App.mount` and `Widget.mount`. Both methods now simply take one or more
  widgets as positional arguments.
- `DOMNode.query_one` now raises a `TooManyMatches` exception if there is
  more than one matching node.
  https://github.com/Textualize/textual/issues/1096
- `App.mount` and `Widget.mount` have new `before` and `after` parameters https://github.com/Textualize/textual/issues/778

### Added

- Added `init` param to reactive.watch
- `CSS_PATH` can now be a list of CSS files https://github.com/Textualize/textual/pull/1079
- Added `DOMQuery.only_one` https://github.com/Textualize/textual/issues/1096
- Writes to stdout are now done in a thread, for smoother animation. https://github.com/Textualize/textual/pull/1104

## [0.3.0] - 2022-10-31

### Fixed

- Fixed issue where scrollbars weren't being unmounted
- Fixed fr units for horizontal and vertical layouts https://github.com/Textualize/textual/pull/1067
- Fixed `textual run` breaking sys.argv https://github.com/Textualize/textual/issues/1064
- Fixed footer not updating styles when toggling dark mode
- Fixed how the app title in a `Header` is centred https://github.com/Textualize/textual/issues/1060
- Fixed the swapping of button variants https://github.com/Textualize/textual/issues/1048
- Fixed reserved characters in screenshots https://github.com/Textualize/textual/issues/993
- Fixed issue with TextLog max_lines https://github.com/Textualize/textual/issues/1058

### Changed

- DOMQuery now raises InvalidQueryFormat in response to invalid query strings, rather than cryptic CSS error
- Dropped quit_after, screenshot, and screenshot_title from App.run, which can all be done via auto_pilot
- Widgets are now closed in reversed DOM order
- Input widget justify hardcoded to left to prevent text-align interference
- Changed `textual run` so that it patches `argv` in more situations
- DOM classes and IDs are now always treated fully case-sensitive https://github.com/Textualize/textual/issues/1047

### Added

- Added Unmount event
- Added App.run_async method
- Added App.run_test context manager
- Added auto_pilot to App.run and App.run_async
- Added Widget._get_virtual_dom to get scrollbars
- Added size parameter to run and run_async
- Added always_update to reactive
- Returned an awaitable from push_screen, switch_screen, and install_screen https://github.com/Textualize/textual/pull/1061

## [0.2.1] - 2022-10-23

### Changed

- Updated meta data for PyPI

## [0.2.0] - 2022-10-23

### Added

- CSS support
- Too numerous to mention
## [0.1.18] - 2022-04-30

### Changed

- Bump typing extensions

## [0.1.17] - 2022-03-10

### Changed

- Bumped Rich dependency

## [0.1.16] - 2022-03-10

### Fixed

- Fixed escape key hanging on Windows

## [0.1.15] - 2022-01-31

### Added

- Added Windows Driver

## [0.1.14] - 2022-01-09

### Changed

- Updated Rich dependency to 11.X

## [0.1.13] - 2022-01-01

### Fixed

- Fixed spurious characters when exiting app
- Fixed increasing delay when exiting

## [0.1.12] - 2021-09-20

### Added

- Added geometry.Spacing

### Fixed

- Fixed calculation of virtual size in scroll views

## [0.1.11] - 2021-09-12

### Changed

- Changed message handlers to use prefix handle\_
- Renamed messages to drop the Message suffix
- Events now bubble by default
- Refactor of layout

### Added

- Added App.measure
- Added auto_width to Vertical Layout, WindowView, an ScrollView
- Added big_table.py example
- Added easing.py example

## [0.1.10] - 2021-08-25

### Added

- Added keyboard control of tree control
- Added Widget.gutter to calculate space between renderable and outside edge
- Added margin, padding, and border attributes to Widget

### Changed

- Callbacks may be async or non-async.
- Event handler event argument is optional.
- Fixed exception in clock example https://github.com/willmcgugan/textual/issues/52
- Added Message.wait() which waits for a message to be processed
- Key events are now sent to widgets first, before processing bindings

## [0.1.9] - 2021-08-06

### Added

- Added hover over and mouse click to activate keys in footer
- Added verbosity argument to Widget.log

### Changed

- Simplified events. Remove Startup event (use Mount)
- Changed geometry.Point to geometry.Offset and geometry.Dimensions to geometry.Size

## [0.1.8] - 2021-07-17

### Fixed

- Fixed exiting mouse mode
- Fixed slow animation

### Added

- New log system

## [0.1.7] - 2021-07-14

### Changed

- Added functionality to calculator example.
- Scrollview now shows scrollbars automatically
- New handler system for messages that doesn't require inheritance
- Improved traceback handling

[0.83.0]: https://github.com/Textualize/textual/compare/v0.82.0...v0.83.0
[0.82.0]: https://github.com/Textualize/textual/compare/v0.81.0...v0.82.0
[0.81.0]: https://github.com/Textualize/textual/compare/v0.80.1...v0.81.0
[0.80.1]: https://github.com/Textualize/textual/compare/v0.80.0...v0.80.1
[0.80.0]: https://github.com/Textualize/textual/compare/v0.79.0...v0.80.0
[0.79.0]: https://github.com/Textualize/textual/compare/v0.78.0...v0.79.0
[0.78.0]: https://github.com/Textualize/textual/compare/v0.77.0...v0.78.0
[0.77.0]: https://github.com/Textualize/textual/compare/v0.76.0...v0.77.0
[0.76.0]: https://github.com/Textualize/textual/compare/v0.75.1...v0.76.0
[0.75.1]: https://github.com/Textualize/textual/compare/v0.75.0...v0.75.1
[0.75.0]: https://github.com/Textualize/textual/compare/v0.74.0...v0.75.0
[0.74.0]: https://github.com/Textualize/textual/compare/v0.73.0...v0.74.0
[0.73.0]: https://github.com/Textualize/textual/compare/v0.72.0...v0.73.0
[0.72.0]: https://github.com/Textualize/textual/compare/v0.71.0...v0.72.0
[0.71.0]: https://github.com/Textualize/textual/compare/v0.70.0...v0.71.0
[0.70.0]: https://github.com/Textualize/textual/compare/v0.69.0...v0.70.0
[0.69.0]: https://github.com/Textualize/textual/compare/v0.68.0...v0.69.0
[0.68.0]: https://github.com/Textualize/textual/compare/v0.67.1...v0.68.0
[0.67.1]: https://github.com/Textualize/textual/compare/v0.67.0...v0.67.1
[0.67.0]: https://github.com/Textualize/textual/compare/v0.66.0...v0.67.0
[0.66.0]: https://github.com/Textualize/textual/compare/v0.65.2...v0.66.0
[0.65.2]: https://github.com/Textualize/textual/compare/v0.65.1...v0.65.2
[0.65.1]: https://github.com/Textualize/textual/compare/v0.65.0...v0.65.1
[0.65.0]: https://github.com/Textualize/textual/compare/v0.64.0...v0.65.0
[0.64.0]: https://github.com/Textualize/textual/compare/v0.63.6...v0.64.0
[0.63.6]: https://github.com/Textualize/textual/compare/v0.63.5...v0.63.6
[0.63.5]: https://github.com/Textualize/textual/compare/v0.63.4...v0.63.5
[0.63.4]: https://github.com/Textualize/textual/compare/v0.63.3...v0.63.4
[0.63.3]: https://github.com/Textualize/textual/compare/v0.63.2...v0.63.3
[0.63.2]: https://github.com/Textualize/textual/compare/v0.63.1...v0.63.2
[0.63.1]: https://github.com/Textualize/textual/compare/v0.63.0...v0.63.1
[0.63.0]: https://github.com/Textualize/textual/compare/v0.62.0...v0.63.0
[0.62.0]: https://github.com/Textualize/textual/compare/v0.61.1...v0.62.0
[0.61.1]: https://github.com/Textualize/textual/compare/v0.61.0...v0.61.1
[0.61.0]: https://github.com/Textualize/textual/compare/v0.60.1...v0.61.0
[0.60.1]: https://github.com/Textualize/textual/compare/v0.60.0...v0.60.1
[0.60.0]: https://github.com/Textualize/textual/compare/v0.59.0...v0.60.0
[0.59.0]: https://github.com/Textualize/textual/compare/v0.58.1...v0.59.0
[0.58.1]: https://github.com/Textualize/textual/compare/v0.58.0...v0.58.1
[0.58.0]: https://github.com/Textualize/textual/compare/v0.57.1...v0.58.0
[0.57.1]: https://github.com/Textualize/textual/compare/v0.57.0...v0.57.1
[0.57.0]: https://github.com/Textualize/textual/compare/v0.56.3...v0.57.0
[0.56.3]: https://github.com/Textualize/textual/compare/v0.56.2...v0.56.3
[0.56.2]: https://github.com/Textualize/textual/compare/v0.56.1...v0.56.2
[0.56.1]: https://github.com/Textualize/textual/compare/v0.56.0...v0.56.1
[0.56.0]: https://github.com/Textualize/textual/compare/v0.55.1...v0.56.0
[0.55.1]: https://github.com/Textualize/textual/compare/v0.55.0...v0.55.1
[0.55.0]: https://github.com/Textualize/textual/compare/v0.54.0...v0.55.0
[0.54.0]: https://github.com/Textualize/textual/compare/v0.53.1...v0.54.0
[0.53.1]: https://github.com/Textualize/textual/compare/v0.53.0...v0.53.1
[0.53.0]: https://github.com/Textualize/textual/compare/v0.52.1...v0.53.0
[0.52.1]: https://github.com/Textualize/textual/compare/v0.52.0...v0.52.1
[0.52.0]: https://github.com/Textualize/textual/compare/v0.51.0...v0.52.0
[0.51.0]: https://github.com/Textualize/textual/compare/v0.50.1...v0.51.0
[0.50.1]: https://github.com/Textualize/textual/compare/v0.50.0...v0.50.1
[0.50.0]: https://github.com/Textualize/textual/compare/v0.49.0...v0.50.0
[0.49.1]: https://github.com/Textualize/textual/compare/v0.49.0...v0.49.1
[0.49.0]: https://github.com/Textualize/textual/compare/v0.48.2...v0.49.0
[0.48.2]: https://github.com/Textualize/textual/compare/v0.48.1...v0.48.2
[0.48.1]: https://github.com/Textualize/textual/compare/v0.48.0...v0.48.1
[0.48.0]: https://github.com/Textualize/textual/compare/v0.47.1...v0.48.0
[0.47.1]: https://github.com/Textualize/textual/compare/v0.47.0...v0.47.1
[0.47.0]: https://github.com/Textualize/textual/compare/v0.46.0...v0.47.0
[0.46.0]: https://github.com/Textualize/textual/compare/v0.45.1...v0.46.0
[0.45.1]: https://github.com/Textualize/textual/compare/v0.45.0...v0.45.1
[0.45.0]: https://github.com/Textualize/textual/compare/v0.44.1...v0.45.0
[0.44.1]: https://github.com/Textualize/textual/compare/v0.44.0...v0.44.1
[0.44.0]: https://github.com/Textualize/textual/compare/v0.43.2...v0.44.0
[0.43.2]: https://github.com/Textualize/textual/compare/v0.43.1...v0.43.2
[0.43.1]: https://github.com/Textualize/textual/compare/v0.43.0...v0.43.1
[0.43.0]: https://github.com/Textualize/textual/compare/v0.42.0...v0.43.0
[0.42.0]: https://github.com/Textualize/textual/compare/v0.41.0...v0.42.0
[0.41.0]: https://github.com/Textualize/textual/compare/v0.40.0...v0.41.0
[0.40.0]: https://github.com/Textualize/textual/compare/v0.39.0...v0.40.0
[0.39.0]: https://github.com/Textualize/textual/compare/v0.38.1...v0.39.0
[0.38.1]: https://github.com/Textualize/textual/compare/v0.38.0...v0.38.1
[0.38.0]: https://github.com/Textualize/textual/compare/v0.37.1...v0.38.0
[0.37.1]: https://github.com/Textualize/textual/compare/v0.37.0...v0.37.1
[0.37.0]: https://github.com/Textualize/textual/compare/v0.36.0...v0.37.0
[0.36.0]: https://github.com/Textualize/textual/compare/v0.35.1...v0.36.0
[0.35.1]: https://github.com/Textualize/textual/compare/v0.35.0...v0.35.1
[0.35.0]: https://github.com/Textualize/textual/compare/v0.34.0...v0.35.0
[0.34.0]: https://github.com/Textualize/textual/compare/v0.33.0...v0.34.0
[0.33.0]: https://github.com/Textualize/textual/compare/v0.32.0...v0.33.0
[0.32.0]: https://github.com/Textualize/textual/compare/v0.31.0...v0.32.0
[0.31.0]: https://github.com/Textualize/textual/compare/v0.30.0...v0.31.0
[0.30.0]: https://github.com/Textualize/textual/compare/v0.29.0...v0.30.0
[0.29.0]: https://github.com/Textualize/textual/compare/v0.28.1...v0.29.0
[0.28.1]: https://github.com/Textualize/textual/compare/v0.28.0...v0.28.1
[0.28.0]: https://github.com/Textualize/textual/compare/v0.27.0...v0.28.0
[0.27.0]: https://github.com/Textualize/textual/compare/v0.26.0...v0.27.0
[0.26.0]: https://github.com/Textualize/textual/compare/v0.25.0...v0.26.0
[0.25.0]: https://github.com/Textualize/textual/compare/v0.24.1...v0.25.0
[0.24.1]: https://github.com/Textualize/textual/compare/v0.24.0...v0.24.1
[0.24.0]: https://github.com/Textualize/textual/compare/v0.23.0...v0.24.0
[0.23.0]: https://github.com/Textualize/textual/compare/v0.22.3...v0.23.0
[0.22.3]: https://github.com/Textualize/textual/compare/v0.22.2...v0.22.3
[0.22.2]: https://github.com/Textualize/textual/compare/v0.22.1...v0.22.2
[0.22.1]: https://github.com/Textualize/textual/compare/v0.22.0...v0.22.1
[0.22.0]: https://github.com/Textualize/textual/compare/v0.21.0...v0.22.0
[0.21.0]: https://github.com/Textualize/textual/compare/v0.20.1...v0.21.0
[0.20.1]: https://github.com/Textualize/textual/compare/v0.20.0...v0.20.1
[0.20.0]: https://github.com/Textualize/textual/compare/v0.19.1...v0.20.0
[0.19.1]: https://github.com/Textualize/textual/compare/v0.19.0...v0.19.1
[0.19.0]: https://github.com/Textualize/textual/compare/v0.18.0...v0.19.0
[0.18.0]: https://github.com/Textualize/textual/compare/v0.17.4...v0.18.0
[0.17.3]: https://github.com/Textualize/textual/compare/v0.17.2...v0.17.3
[0.17.2]: https://github.com/Textualize/textual/compare/v0.17.1...v0.17.2
[0.17.1]: https://github.com/Textualize/textual/compare/v0.17.0...v0.17.1
[0.17.0]: https://github.com/Textualize/textual/compare/v0.16.0...v0.17.0
[0.16.0]: https://github.com/Textualize/textual/compare/v0.15.1...v0.16.0
[0.15.1]: https://github.com/Textualize/textual/compare/v0.15.0...v0.15.1
[0.15.0]: https://github.com/Textualize/textual/compare/v0.14.0...v0.15.0
[0.14.0]: https://github.com/Textualize/textual/compare/v0.13.0...v0.14.0
[0.13.0]: https://github.com/Textualize/textual/compare/v0.12.1...v0.13.0
[0.12.1]: https://github.com/Textualize/textual/compare/v0.12.0...v0.12.1
[0.12.0]: https://github.com/Textualize/textual/compare/v0.11.1...v0.12.0
[0.11.1]: https://github.com/Textualize/textual/compare/v0.11.0...v0.11.1
[0.11.0]: https://github.com/Textualize/textual/compare/v0.10.1...v0.11.0
[0.10.1]: https://github.com/Textualize/textual/compare/v0.10.0...v0.10.1
[0.10.0]: https://github.com/Textualize/textual/compare/v0.9.1...v0.10.0
[0.9.1]: https://github.com/Textualize/textual/compare/v0.9.0...v0.9.1
[0.9.0]: https://github.com/Textualize/textual/compare/v0.8.2...v0.9.0
[0.8.2]: https://github.com/Textualize/textual/compare/v0.8.1...v0.8.2
[0.8.1]: https://github.com/Textualize/textual/compare/v0.8.0...v0.8.1
[0.8.0]: https://github.com/Textualize/textual/compare/v0.7.0...v0.8.0
[0.7.0]: https://github.com/Textualize/textual/compare/v0.6.0...v0.7.0
[0.6.0]: https://github.com/Textualize/textual/compare/v0.5.0...v0.6.0
[0.5.0]: https://github.com/Textualize/textual/compare/v0.4.0...v0.5.0
[0.4.0]: https://github.com/Textualize/textual/compare/v0.3.0...v0.4.0
[0.3.0]: https://github.com/Textualize/textual/compare/v0.2.1...v0.3.0
[0.2.1]: https://github.com/Textualize/textual/compare/v0.2.0...v0.2.1
[0.2.0]: https://github.com/Textualize/textual/compare/v0.1.18...v0.2.0
[0.1.18]: https://github.com/Textualize/textual/compare/v0.1.17...v0.1.18
[0.1.17]: https://github.com/Textualize/textual/compare/v0.1.16...v0.1.17
[0.1.16]: https://github.com/Textualize/textual/compare/v0.1.15...v0.1.16
[0.1.15]: https://github.com/Textualize/textual/compare/v0.1.14...v0.1.15
[0.1.14]: https://github.com/Textualize/textual/compare/v0.1.13...v0.1.14
[0.1.13]: https://github.com/Textualize/textual/compare/v0.1.12...v0.1.13
[0.1.12]: https://github.com/Textualize/textual/compare/v0.1.11...v0.1.12
[0.1.11]: https://github.com/Textualize/textual/compare/v0.1.10...v0.1.11
[0.1.10]: https://github.com/Textualize/textual/compare/v0.1.9...v0.1.10
[0.1.9]: https://github.com/Textualize/textual/compare/v0.1.8...v0.1.9
[0.1.8]: https://github.com/Textualize/textual/compare/v0.1.7...v0.1.8
[0.1.7]: https://github.com/Textualize/textual/releases/tag/v0.1.7<|MERGE_RESOLUTION|>--- conflicted
+++ resolved
@@ -7,7 +7,7 @@
 
 ## Unreleased
 
-<<<<<<< HEAD
+
 ### Changed
 
 - Grid will now size children to the maximum height of a row
@@ -17,16 +17,13 @@
 
 - Added Link widget
 - Added `open_links` to `Markdown` and `MarkdownViewer` widgets
+- Added `background-tint` CSS rule https://github.com/Textualize/textual/pull/5117
 - Added `App.DEFAULT_MODE`
-=======
+
 ### Fixed
 
 - Fixed `RadioSet` not being scrollable https://github.com/Textualize/textual/issues/5100
 
-### Added
-
-- Added `background-tint` CSS rule https://github.com/Textualize/textual/pull/5117
->>>>>>> 9f802261
 
 ## [0.83.0] - 2024-10-10
 
