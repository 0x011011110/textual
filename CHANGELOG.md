# Change Log

All notable changes to this project will be documented in this file.

The format is based on [Keep a Changelog](http://keepachangelog.com/)
and this project adheres to [Semantic Versioning](http://semver.org/).

## Unreleased

### Changed

- Textual now writes to stderr rather than stdout

### Added

- Added an `asyncio` lock attribute `Widget.lock` to be used to synchronize widget state https://github.com/Textualize/textual/issues/4134
- Added support for environment variable `TEXTUAL_ANIMATIONS` to control what animations Textual displays https://github.com/Textualize/textual/pull/4062
- Add attribute `App.animation_level` to control whether animations on that app run or not https://github.com/Textualize/textual/pull/4062
<<<<<<< HEAD
- Added an `asyncio` lock attribute `Widget.lock` to be used to synchronize widget state https://github.com/Textualize/textual/issues/4134
- `Widget.remove_children` now accepts a CSS selector to specify which children to remove https://github.com/Textualize/textual/pull/4183
- `Widget.batch` combines widget locking and app update batching https://github.com/Textualize/textual/pull/4183
=======
- Added support for a `TEXTUAL_SCREENSHOT_LOCATION` environment variable to specify the location of an automated screenshot https://github.com/Textualize/textual/pull/4181/
- Added support for a `TEXTUAL_SCREENSHOT_FILENAME` environment variable to specify the filename of an automated screenshot https://github.com/Textualize/textual/pull/4181/
>>>>>>> ba17dfb5

## [0.51.0] - 2024-02-15

### Added

- TextArea now has `read_only` mode https://github.com/Textualize/textual/pull/4151
- Add some syntax highlighting to TextArea default theme https://github.com/Textualize/textual/pull/4149
- Add undo and redo to TextArea https://github.com/Textualize/textual/pull/4124
- Added support for command palette command discoverability https://github.com/Textualize/textual/pull/4154

### Fixed

- Fixed out-of-view `Tab` not being scrolled into view when `Tabs.active` is assigned https://github.com/Textualize/textual/issues/4150
- Fixed `TabbedContent.TabActivate` not being posted when `TabbedContent.active` is assigned https://github.com/Textualize/textual/issues/4150

### Changed

- Breaking change: Renamed `TextArea.tab_behaviour` to `TextArea.tab_behavior` https://github.com/Textualize/textual/pull/4124
- `TextArea.theme` now defaults to `"css"` instead of None, and is no longer optional https://github.com/Textualize/textual/pull/4157

### Fixed

- Improve support for selector lists in nested TCSS https://github.com/Textualize/textual/issues/3969
- Improve support for rule declarations after nested TCSS rule sets https://github.com/Textualize/textual/issues/3999

## [0.50.1] - 2024-02-09

### Fixed

- Fixed tint applied to ANSI colors https://github.com/Textualize/textual/pull/4142

## [0.50.0] - 2024-02-08

### Fixed

- Fixed issue with ANSI colors not being converted to truecolor https://github.com/Textualize/textual/pull/4138
- Fixed duplicate watch methods being attached to DOM nodes https://github.com/Textualize/textual/pull/4030
- Fixed using `watch` to create additional watchers would trigger other watch methods https://github.com/Textualize/textual/issues/3878

### Added

- Added support for configuring dark and light themes for code in `Markdown` https://github.com/Textualize/textual/issues/3997

## [0.49.0] - 2024-02-07

### Fixed

- Fixed scrolling in long `OptionList` by adding max height of 100% https://github.com/Textualize/textual/issues/4021
- Fixed `DirectoryTree.clear_node` not clearing the node specified https://github.com/Textualize/textual/issues/4122

### Changed

- `DirectoryTree.reload` and `DirectoryTree.reload_node` now preserve state when reloading https://github.com/Textualize/textual/issues/4056
- Fixed a crash in the TextArea when performing a backward replace https://github.com/Textualize/textual/pull/4126
- Fixed selection not updating correctly when pasting while there's a non-zero selection https://github.com/Textualize/textual/pull/4126
- Breaking change: `TextArea` will not use `Escape` to shift focus if the `tab_behaviour` is the default https://github.com/Textualize/textual/issues/4110
- `TextArea` cursor will now be invisible before first focus https://github.com/Textualize/textual/pull/4128
- Fix toggling `TextArea.cursor_blink` reactive when widget does not have focus https://github.com/Textualize/textual/pull/4128

### Added

- Added DOMQuery.set https://github.com/Textualize/textual/pull/4075
- Added DOMNode.set_reactive https://github.com/Textualize/textual/pull/4075
- Added DOMNode.data_bind https://github.com/Textualize/textual/pull/4075
- Added DOMNode.action_toggle https://github.com/Textualize/textual/pull/4075
- Added Worker.cancelled_event https://github.com/Textualize/textual/pull/4075
- `Tree` (and `DirectoryTree`) grew an attribute `lock` that can be used for synchronization across coroutines https://github.com/Textualize/textual/issues/4056


## [0.48.2] - 2024-02-02

### Fixed

- Fixed a hang in the Linux driver when connected to a pipe https://github.com/Textualize/textual/issues/4104
- Fixed broken `OptionList` `Option.id` mappings https://github.com/Textualize/textual/issues/4101

### Changed

- Breaking change: keyboard navigation in `RadioSet`, `ListView`, `OptionList`, and `SelectionList`, no longer allows highlighting disabled items https://github.com/Textualize/textual/issues/3881

## [0.48.1] - 2024-02-01

### Fixed

- `TextArea` uses CSS theme by default instead of `monokai` https://github.com/Textualize/textual/pull/4091

## [0.48.0] - 2024-02-01

### Changed

- Breaking change: Significant changes to `TextArea.__init__` default values/behaviour https://github.com/Textualize/textual/pull/3933
  - `soft_wrap=True` - soft wrapping is now enabled by default.
  - `show_line_numbers=False` - line numbers are now disabled by default.
  - `tab_behaviour="focus"` - pressing the tab key now switches focus instead of indenting by default.
- Breaking change: `TextArea` default theme changed to CSS, and default styling changed https://github.com/Textualize/textual/pull/4074
- Breaking change: `DOMNode.has_pseudo_class` now accepts a single name only https://github.com/Textualize/textual/pull/3970
- Made `textual.cache` (formerly `textual._cache`) public https://github.com/Textualize/textual/pull/3976
- `Tab.label` can now be used to change the label of a tab https://github.com/Textualize/textual/pull/3979
- Changed the default notification timeout from 3 to 5 seconds https://github.com/Textualize/textual/pull/4059
- Prior scroll animations are now cancelled on new scrolls https://github.com/Textualize/textual/pull/4081

### Added

- Added `DOMNode.has_pseudo_classes` https://github.com/Textualize/textual/pull/3970
- Added `Widget.allow_focus` and `Widget.allow_focus_children` https://github.com/Textualize/textual/pull/3989
- Added `TextArea.soft_wrap` reactive attribute added https://github.com/Textualize/textual/pull/3933
- Added `TextArea.tab_behaviour` reactive attribute added https://github.com/Textualize/textual/pull/3933
- Added `TextArea.code_editor` classmethod/alternative constructor https://github.com/Textualize/textual/pull/3933
- Added `TextArea.wrapped_document` attribute which can convert between wrapped visual coordinates and locations https://github.com/Textualize/textual/pull/3933
- Added `show_line_numbers` to `TextArea.__init__` https://github.com/Textualize/textual/pull/3933
- Added component classes allowing `TextArea` to be styled using CSS https://github.com/Textualize/textual/pull/4074
- Added `Query.blur` and `Query.focus` https://github.com/Textualize/textual/pull/4012
- Added `MessagePump.message_queue_size` https://github.com/Textualize/textual/pull/4012
- Added `TabbedContent.active_pane` https://github.com/Textualize/textual/pull/4012
- Added `App.suspend` https://github.com/Textualize/textual/pull/4064
- Added `App.action_suspend_process` https://github.com/Textualize/textual/pull/4064


### Fixed

- Parameter `animate` from `DataTable.move_cursor` was being ignored https://github.com/Textualize/textual/issues/3840
- Fixed a crash if `DirectoryTree.show_root` was set before the DOM was fully available https://github.com/Textualize/textual/issues/2363
- Live reloading of TCSS wouldn't apply CSS changes to screens under the top screen of the stack https://github.com/Textualize/textual/issues/3931
- `SelectionList` option IDs are usable as soon as the widget is instantiated https://github.com/Textualize/textual/issues/3903
- Fix issue with `Strip.crop` when crop window start aligned with strip end https://github.com/Textualize/textual/pull/3998
- Fixed Strip.crop_extend https://github.com/Textualize/textual/pull/4011
- Fix for percentage dimensions https://github.com/Textualize/textual/pull/4037
- Fixed a crash if the `TextArea` language was set but tree-sitter language binaries were not installed https://github.com/Textualize/textual/issues/4045
- Ensuring `TextArea.SelectionChanged` message only sends when the updated selection is different https://github.com/Textualize/textual/pull/3933
- Fixed declaration after nested rule set causing a parse error https://github.com/Textualize/textual/pull/4012
- ID and class validation was too lenient https://github.com/Textualize/textual/issues/3954
- Fixed CSS watcher crash if file becomes unreadable (even temporarily) https://github.com/Textualize/textual/pull/4079
- Fixed display of keys when used in conjunction with other keys https://github.com/Textualize/textual/pull/3050
- Fixed double detection of <kbd>Escape</kbd> on Windows https://github.com/Textualize/textual/issues/4038

## [0.47.1] - 2024-01-05

### Fixed

- Fixed nested specificity https://github.com/Textualize/textual/pull/3963

## [0.47.0] - 2024-01-04

### Fixed

- `Widget.move_child` would break if `before`/`after` is set to the index of the widget in `child` https://github.com/Textualize/textual/issues/1743
- Fixed auto width text not processing markup https://github.com/Textualize/textual/issues/3918
- Fixed `Tree.clear` not retaining the root's expanded state https://github.com/Textualize/textual/issues/3557

### Changed

- Breaking change: `Widget.move_child` parameters `before` and `after` are now keyword-only https://github.com/Textualize/textual/pull/3896
- Style tweak to toasts https://github.com/Textualize/textual/pull/3955

### Added

- Added textual.lazy https://github.com/Textualize/textual/pull/3936
- Added App.push_screen_wait https://github.com/Textualize/textual/pull/3955
- Added nesting of CSS https://github.com/Textualize/textual/pull/3946

## [0.46.0] - 2023-12-17

### Fixed

- Disabled radio buttons could be selected with the keyboard https://github.com/Textualize/textual/issues/3839
- Fixed zero width scrollbars causing content to disappear https://github.com/Textualize/textual/issues/3886

### Changed

- The tabs within a `TabbedContent` now prefix their IDs to stop any clash with their associated `TabPane` https://github.com/Textualize/textual/pull/3815
- Breaking change: `tab` is no longer a `@on` decorator selector for `TabbedContent.TabActivated` -- use `pane` instead https://github.com/Textualize/textual/pull/3815

### Added

- Added `Collapsible.title` reactive attribute https://github.com/Textualize/textual/pull/3830
- Added a `pane` attribute to `TabbedContent.TabActivated` https://github.com/Textualize/textual/pull/3815
- Added caching of rules attributes and `cache` parameter to Stylesheet.apply https://github.com/Textualize/textual/pull/3880

## [0.45.1] - 2023-12-12

### Fixed

- Fixed issues where styles wouldn't update if changed in mount. https://github.com/Textualize/textual/pull/3860

## [0.45.0] - 2023-12-12

### Fixed

- Fixed `DataTable.update_cell` not raising an error with an invalid column key https://github.com/Textualize/textual/issues/3335
- Fixed `Input` showing suggestions when not focused https://github.com/Textualize/textual/pull/3808
- Fixed loading indicator not covering scrollbars https://github.com/Textualize/textual/pull/3816

### Removed

- Removed renderables/align.py which was no longer used.

### Changed

- Dropped ALLOW_CHILDREN flag introduced in 0.43.0 https://github.com/Textualize/textual/pull/3814
- Widgets with an auto height in an auto height container will now expand if they have no siblings https://github.com/Textualize/textual/pull/3814
- Breaking change: Removed `limit_rules` from Stylesheet.apply https://github.com/Textualize/textual/pull/3844

### Added

- Added `get_loading_widget` to Widget and App customize the loading widget. https://github.com/Textualize/textual/pull/3816
- Added messages `Collapsible.Expanded` and `Collapsible.Collapsed` that inherit from `Collapsible.Toggled`. https://github.com/Textualize/textual/issues/3824

## [0.44.1] - 2023-12-4

### Fixed

- Fixed slow scrolling when there are many widgets https://github.com/Textualize/textual/pull/3801

## [0.44.0] - 2023-12-1

### Changed

- Breaking change: Dropped 3.7 support https://github.com/Textualize/textual/pull/3766
- Breaking changes https://github.com/Textualize/textual/issues/1530
 - `link-hover-background` renamed to `link-background-hover`
 - `link-hover-color` renamed to `link-color-hover`
 - `link-hover-style` renamed to `link-style-hover`
- `Tree` now forces a scroll when `scroll_to_node` is called https://github.com/Textualize/textual/pull/3786
- Brought rxvt's use of shift-numpad keys in line with most other terminals https://github.com/Textualize/textual/pull/3769

### Added

- Added support for Ctrl+Fn and Ctrl+Shift+Fn keys in urxvt https://github.com/Textualize/textual/pull/3737
- Friendly error messages when trying to mount non-widgets https://github.com/Textualize/textual/pull/3780
- Added `Select.from_values` class method that can be used to initialize a Select control with an iterator of values https://github.com/Textualize/textual/pull/3743

### Fixed

- Fixed NoWidget when mouse goes outside window https://github.com/Textualize/textual/pull/3790
- Removed spurious print statements from press_keys https://github.com/Textualize/textual/issues/3785

## [0.43.2] - 2023-11-29

### Fixed

- Fixed NoWidget error https://github.com/Textualize/textual/pull/3779

## [0.43.1] - 2023-11-29

### Fixed

- Fixed clicking on scrollbar moves TextArea cursor https://github.com/Textualize/textual/issues/3763

## [0.43.0] - 2023-11-28

### Fixed

- Fixed mouse targeting issue in `TextArea` when tabs were not fully expanded https://github.com/Textualize/textual/pull/3725
- Fixed `Select` not updating after changing the `prompt` reactive https://github.com/Textualize/textual/issues/2983
- Fixed flicker when updating Markdown https://github.com/Textualize/textual/pull/3757

### Added

- Added experimental Canvas class https://github.com/Textualize/textual/pull/3669/
- Added `keyline` rule https://github.com/Textualize/textual/pull/3669/
- Widgets can now have an ALLOW_CHILDREN (bool) classvar to disallow adding children to a widget https://github.com/Textualize/textual/pull/3758
- Added the ability to set the `label` property of a `Checkbox` https://github.com/Textualize/textual/pull/3765
- Added the ability to set the `label` property of a `RadioButton` https://github.com/Textualize/textual/pull/3765
- Added support for various modified edit and navigation keys in urxvt https://github.com/Textualize/textual/pull/3739
- Added app focus/blur for textual-web https://github.com/Textualize/textual/pull/3767

### Changed

- Method `MarkdownTableOfContents.set_table_of_contents` renamed to `MarkdownTableOfContents.rebuild_table_of_contents` https://github.com/Textualize/textual/pull/3730
- Exception `Tree.UnknownNodeID` moved out of `Tree`, import from `textual.widgets.tree` https://github.com/Textualize/textual/pull/3730
- Exception `TreeNode.RemoveRootError` moved out of `TreeNode`, import from `textual.widgets.tree` https://github.com/Textualize/textual/pull/3730
- Optimized startup time https://github.com/Textualize/textual/pull/3753
- App.COMMANDS or Screen.COMMANDS can now accept a callable which returns a command palette provider https://github.com/Textualize/textual/pull/3756

## [0.42.0] - 2023-11-22

### Fixed

- Duplicate CSS errors when parsing CSS from a screen https://github.com/Textualize/textual/issues/3581
- Added missing `blur` pseudo class https://github.com/Textualize/textual/issues/3439
- Fixed visual glitched characters on Windows due to Python limitation https://github.com/Textualize/textual/issues/2548
- Fixed `ScrollableContainer` to receive focus https://github.com/Textualize/textual/pull/3632
- Fixed app-level queries causing a crash when the command palette is active https://github.com/Textualize/textual/issues/3633
- Fixed outline not rendering correctly in some scenarios (e.g. on Button widgets) https://github.com/Textualize/textual/issues/3628
- Fixed live-reloading of screen CSS https://github.com/Textualize/textual/issues/3454
- `Select.value` could be in an invalid state https://github.com/Textualize/textual/issues/3612
- Off-by-one in CSS error reporting https://github.com/Textualize/textual/issues/3625
- Loading indicators and app notifications overlapped in the wrong order https://github.com/Textualize/textual/issues/3677
- Widgets being loaded are disabled and have their scrolling explicitly disabled too https://github.com/Textualize/textual/issues/3677
- Method render on a widget could be called before mounting said widget https://github.com/Textualize/textual/issues/2914

### Added

- Exceptions to `textual.widgets.select` https://github.com/Textualize/textual/pull/3614
  - `InvalidSelectValueError` for when setting a `Select` to an invalid value
  - `EmptySelectError` when creating/setting a `Select` to have no options when `allow_blank` is `False`
- `Select` methods https://github.com/Textualize/textual/pull/3614
  - `clear`
  - `is_blank`
- Constant `Select.BLANK` to flag an empty selection https://github.com/Textualize/textual/pull/3614
- Added `restrict`, `type`, `max_length`, and `valid_empty` to Input https://github.com/Textualize/textual/pull/3657
- Added `Pilot.mouse_down` to simulate `MouseDown` events https://github.com/Textualize/textual/pull/3495
- Added `Pilot.mouse_up` to simulate `MouseUp` events https://github.com/Textualize/textual/pull/3495
- Added `Widget.is_mounted` property https://github.com/Textualize/textual/pull/3709
- Added `TreeNode.refresh` https://github.com/Textualize/textual/pull/3639

### Changed

- CSS error reporting will no longer provide links to the files in question https://github.com/Textualize/textual/pull/3582
- inline CSS error reporting will report widget/class variable where the CSS was read from https://github.com/Textualize/textual/pull/3582
- Breaking change: `Tree.refresh_line` has now become an internal https://github.com/Textualize/textual/pull/3639
- Breaking change: Setting `Select.value` to `None` no longer clears the selection (See `Select.BLANK` and `Select.clear`) https://github.com/Textualize/textual/pull/3614
- Breaking change: `Button` no longer inherits from `Static`, now it inherits directly from `Widget` https://github.com/Textualize/textual/issues/3603
- Rich markup in markdown headings is now escaped when building the TOC https://github.com/Textualize/textual/issues/3689
- Mechanics behind mouse clicks. See [this](https://github.com/Textualize/textual/pull/3495#issue-1934915047) for more details. https://github.com/Textualize/textual/pull/3495
- Breaking change: max/min-width/height now includes padding and border. https://github.com/Textualize/textual/pull/3712

## [0.41.0] - 2023-10-31

### Fixed

- Fixed `Input.cursor_blink` reactive not changing blink state after `Input` was mounted https://github.com/Textualize/textual/pull/3498
- Fixed `Tabs.active` attribute value not being re-assigned after removing a tab or clearing https://github.com/Textualize/textual/pull/3498
- Fixed `DirectoryTree` race-condition crash when changing path https://github.com/Textualize/textual/pull/3498
- Fixed issue with `LRUCache.discard` https://github.com/Textualize/textual/issues/3537
- Fixed `DataTable` not scrolling to rows that were just added https://github.com/Textualize/textual/pull/3552
- Fixed cache bug with `DataTable.update_cell` https://github.com/Textualize/textual/pull/3551
- Fixed CSS errors being repeated https://github.com/Textualize/textual/pull/3566
- Fix issue with chunky highlights on buttons https://github.com/Textualize/textual/pull/3571
- Fixed `OptionList` event leakage from `CommandPalette` to `App`.
- Fixed crash in `LoadingIndicator` https://github.com/Textualize/textual/pull/3498
- Fixed crash when `Tabs` appeared as a descendant of `TabbedContent` in the DOM https://github.com/Textualize/textual/pull/3602
- Fixed the command palette cancelling other workers https://github.com/Textualize/textual/issues/3615

### Added

- Add Document `get_index_from_location` / `get_location_from_index` https://github.com/Textualize/textual/pull/3410
- Add setter for `TextArea.text` https://github.com/Textualize/textual/discussions/3525
- Added `key` argument to the `DataTable.sort()` method, allowing the table to be sorted using a custom function (or other callable) https://github.com/Textualize/textual/pull/3090
- Added `initial` to all css rules, which restores default (i.e. value from DEFAULT_CSS) https://github.com/Textualize/textual/pull/3566
- Added HorizontalPad to pad.py https://github.com/Textualize/textual/pull/3571
- Added `AwaitComplete` class, to be used for optionally awaitable return values https://github.com/Textualize/textual/pull/3498

### Changed

- Breaking change: `Button.ACTIVE_EFFECT_DURATION` classvar converted to `Button.active_effect_duration` attribute https://github.com/Textualize/textual/pull/3498
- Breaking change: `Input.blink_timer` made private (renamed to `Input._blink_timer`) https://github.com/Textualize/textual/pull/3498
- Breaking change: `Input.cursor_blink` reactive updated to not run on mount (now `init=False`) https://github.com/Textualize/textual/pull/3498
- Breaking change: `AwaitTabbedContent` class removed https://github.com/Textualize/textual/pull/3498
- Breaking change: `Tabs.remove_tab` now returns an `AwaitComplete` instead of an `AwaitRemove` https://github.com/Textualize/textual/pull/3498
- Breaking change: `Tabs.clear` now returns an `AwaitComplete` instead of an `AwaitRemove` https://github.com/Textualize/textual/pull/3498
- `TabbedContent.add_pane` now returns an `AwaitComplete` instead of an `AwaitTabbedContent` https://github.com/Textualize/textual/pull/3498
- `TabbedContent.remove_pane` now returns an `AwaitComplete` instead of an `AwaitTabbedContent` https://github.com/Textualize/textual/pull/3498
- `TabbedContent.clear_pane` now returns an `AwaitComplete` instead of an `AwaitTabbedContent` https://github.com/Textualize/textual/pull/3498
- `Tabs.add_tab` now returns an `AwaitComplete` instead of an `AwaitMount` https://github.com/Textualize/textual/pull/3498
- `DirectoryTree.reload` now returns an `AwaitComplete`, which may be awaited to ensure the node has finished being processed by the internal queue https://github.com/Textualize/textual/pull/3498
- `Tabs.remove_tab` now returns an `AwaitComplete`, which may be awaited to ensure the tab is unmounted and internal state is updated https://github.com/Textualize/textual/pull/3498
- `App.switch_mode` now returns an `AwaitMount`, which may be awaited to ensure the screen is mounted https://github.com/Textualize/textual/pull/3498
- Buttons will now display multiple lines, and have auto height https://github.com/Textualize/textual/pull/3539
- DataTable now has a max-height of 100vh rather than 100%, which doesn't work with auto
- Breaking change: empty rules now result in an error https://github.com/Textualize/textual/pull/3566
- Improved startup time by caching CSS parsing https://github.com/Textualize/textual/pull/3575
- Workers are now created/run in a thread-safe way https://github.com/Textualize/textual/pull/3586

## [0.40.0] - 2023-10-11

### Added

- Added `loading` reactive property to widgets https://github.com/Textualize/textual/pull/3509

## [0.39.0] - 2023-10-10

### Fixed

- `Pilot.click`/`Pilot.hover` can't use `Screen` as a selector https://github.com/Textualize/textual/issues/3395
- App exception when a `Tree` is initialized/mounted with `disabled=True` https://github.com/Textualize/textual/issues/3407
- Fixed `print` locations not being correctly reported in `textual console` https://github.com/Textualize/textual/issues/3237
- Fix location of IME and emoji popups https://github.com/Textualize/textual/pull/3408
- Fixed application freeze when pasting an emoji into an application on Windows https://github.com/Textualize/textual/issues/3178
- Fixed duplicate option ID handling in the `OptionList` https://github.com/Textualize/textual/issues/3455
- Fix crash when removing and updating DataTable cell at same time https://github.com/Textualize/textual/pull/3487
- Fixed fractional styles to allow integer values https://github.com/Textualize/textual/issues/3414
- Stop eating stdout/stderr in headless mode - print works again in tests https://github.com/Textualize/textual/pull/3486

### Added

- `OutOfBounds` exception to be raised by `Pilot` https://github.com/Textualize/textual/pull/3360
- `TextArea.cursor_screen_offset` property for getting the screen-relative position of the cursor https://github.com/Textualize/textual/pull/3408
- `Input.cursor_screen_offset` property for getting the screen-relative position of the cursor https://github.com/Textualize/textual/pull/3408
- Reactive `cell_padding` (and respective parameter) to define horizontal cell padding in data table columns https://github.com/Textualize/textual/issues/3435
- Added `Input.clear` method https://github.com/Textualize/textual/pull/3430
- Added `TextArea.SelectionChanged` and `TextArea.Changed` messages https://github.com/Textualize/textual/pull/3442
- Added `wait_for_dismiss` parameter to `App.push_screen` https://github.com/Textualize/textual/pull/3477
- Allow scrollbar-size to be set to 0 to achieve scrollable containers with no visible scrollbars https://github.com/Textualize/textual/pull/3488

### Changed

- Breaking change: tree-sitter and tree-sitter-languages dependencies moved to `syntax` extra https://github.com/Textualize/textual/pull/3398
- `Pilot.click`/`Pilot.hover` now raises `OutOfBounds` when clicking outside visible screen https://github.com/Textualize/textual/pull/3360
- `Pilot.click`/`Pilot.hover` now return a Boolean indicating whether the click/hover landed on the widget that matches the selector https://github.com/Textualize/textual/pull/3360
- Added a delay to when the `No Matches` message appears in the command palette, thus removing a flicker https://github.com/Textualize/textual/pull/3399
- Timer callbacks are now typed more loosely https://github.com/Textualize/textual/issues/3434

## [0.38.1] - 2023-09-21

### Fixed

- Hotfix - added missing highlight files in build distribution https://github.com/Textualize/textual/pull/3370

## [0.38.0] - 2023-09-21

### Added

- Added a TextArea https://github.com/Textualize/textual/pull/2931
- Added :dark and :light pseudo classes

### Fixed

- Fixed `DataTable` not updating component styles on hot-reloading https://github.com/Textualize/textual/issues/3312

### Changed

- Breaking change: CSS in DEFAULT_CSS is now automatically scoped to the widget (set SCOPED_CSS=False) to disable
- Breaking change: Changed `Markdown.goto_anchor` to return a boolean (if the anchor was found) instead of `None` https://github.com/Textualize/textual/pull/3334

## [0.37.1] - 2023-09-16

### Fixed

- Fixed the command palette crashing with a `TimeoutError` in any Python before 3.11 https://github.com/Textualize/textual/issues/3320
- Fixed `Input` event leakage from `CommandPalette` to `App`.

## [0.37.0] - 2023-09-15

### Added

- Added the command palette https://github.com/Textualize/textual/pull/3058
- `Input` is now validated when focus moves out of it https://github.com/Textualize/textual/pull/3193
- Attribute `Input.validate_on` (and `__init__` parameter of the same name) to customise when validation occurs https://github.com/Textualize/textual/pull/3193
- Screen-specific (sub-)title attributes https://github.com/Textualize/textual/pull/3199:
  - `Screen.TITLE`
  - `Screen.SUB_TITLE`
  - `Screen.title`
  - `Screen.sub_title`
- Properties `Header.screen_title` and `Header.screen_sub_title` https://github.com/Textualize/textual/pull/3199
- Added `DirectoryTree.DirectorySelected` message https://github.com/Textualize/textual/issues/3200
- Added `widgets.Collapsible` contributed by Sunyoung Yoo https://github.com/Textualize/textual/pull/2989

### Fixed

- Fixed a crash when removing an option from an `OptionList` while the mouse is hovering over the last option https://github.com/Textualize/textual/issues/3270
- Fixed a crash in `MarkdownViewer` when clicking on a link that contains an anchor https://github.com/Textualize/textual/issues/3094
- Fixed wrong message pump in pop_screen https://github.com/Textualize/textual/pull/3315

### Changed

- Widget.notify and App.notify are now thread-safe https://github.com/Textualize/textual/pull/3275
- Breaking change: Widget.notify and App.notify now return None https://github.com/Textualize/textual/pull/3275
- App.unnotify is now private (renamed to App._unnotify) https://github.com/Textualize/textual/pull/3275
- `Markdown.load` will now attempt to scroll to a related heading if an anchor is provided https://github.com/Textualize/textual/pull/3244
- `ProgressBar` explicitly supports being set back to its indeterminate state https://github.com/Textualize/textual/pull/3286

## [0.36.0] - 2023-09-05

### Added

- TCSS styles `layer` and `layers` can be strings https://github.com/Textualize/textual/pull/3169
- `App.return_code` for the app return code https://github.com/Textualize/textual/pull/3202
- Added `animate` switch to `Tree.scroll_to_line` and `Tree.scroll_to_node` https://github.com/Textualize/textual/pull/3210
- Added `Rule` widget https://github.com/Textualize/textual/pull/3209
- Added App.current_mode to get the current mode https://github.com/Textualize/textual/pull/3233

### Changed

- Reactive callbacks are now scheduled on the message pump of the reactable that is watching instead of the owner of reactive attribute https://github.com/Textualize/textual/pull/3065
- Callbacks scheduled with `call_next` will now have the same prevented messages as when the callback was scheduled https://github.com/Textualize/textual/pull/3065
- Added `cursor_type` to the `DataTable` constructor.
- Fixed `push_screen` not updating Screen.CSS styles https://github.com/Textualize/textual/issues/3217
- `DataTable.add_row` accepts `height=None` to automatically compute optimal height for a row https://github.com/Textualize/textual/pull/3213

### Fixed

- Fixed flicker when calling pop_screen multiple times https://github.com/Textualize/textual/issues/3126
- Fixed setting styles.layout not updating https://github.com/Textualize/textual/issues/3047
- Fixed flicker when scrolling tree up or down a line https://github.com/Textualize/textual/issues/3206

## [0.35.1]

### Fixed

- Fixed flash of 80x24 interface in textual-web

## [0.35.0]

### Added

- Ability to enable/disable tabs via the reactive `disabled` in tab panes https://github.com/Textualize/textual/pull/3152
- Textual-web driver support for Windows

### Fixed

- Could not hide/show/disable/enable tabs in nested `TabbedContent` https://github.com/Textualize/textual/pull/3150

## [0.34.0] - 2023-08-22

### Added

- Methods `TabbedContent.disable_tab` and `TabbedContent.enable_tab` https://github.com/Textualize/textual/pull/3112
- Methods `Tabs.disable` and `Tabs.enable` https://github.com/Textualize/textual/pull/3112
- Messages `Tab.Disabled`, `Tab.Enabled`, `Tabs.TabDisabled` and `Tabs.Enabled` https://github.com/Textualize/textual/pull/3112
- Methods `TabbedContent.hide_tab` and `TabbedContent.show_tab` https://github.com/Textualize/textual/pull/3112
- Methods `Tabs.hide` and `Tabs.show` https://github.com/Textualize/textual/pull/3112
- Messages `Tabs.TabHidden` and `Tabs.TabShown` https://github.com/Textualize/textual/pull/3112
- Added `ListView.extend` method to append multiple items https://github.com/Textualize/textual/pull/3012

### Changed

- grid-columns and grid-rows now accept an `auto` token to detect the optimal size https://github.com/Textualize/textual/pull/3107
- LoadingIndicator now has a minimum height of 1 line.

### Fixed

- Fixed auto height container with default grid-rows https://github.com/Textualize/textual/issues/1597
- Fixed `page_up` and `page_down` bug in `DataTable` when `show_header = False` https://github.com/Textualize/textual/pull/3093
- Fixed issue with visible children inside invisible container when moving focus https://github.com/Textualize/textual/issues/3053

## [0.33.0] - 2023-08-15

### Fixed

- Fixed unintuitive sizing behaviour of TabbedContent https://github.com/Textualize/textual/issues/2411
- Fixed relative units not always expanding auto containers https://github.com/Textualize/textual/pull/3059
- Fixed background refresh https://github.com/Textualize/textual/issues/3055
- Fixed `SelectionList.clear_options` https://github.com/Textualize/textual/pull/3075
- `MouseMove` events bubble up from widgets. `App` and `Screen` receive `MouseMove` events even if there's no Widget under the cursor. https://github.com/Textualize/textual/issues/2905
- Fixed click on double-width char https://github.com/Textualize/textual/issues/2968

### Changed

- Breaking change: `DOMNode.visible` now takes into account full DOM to report whether a node is visible or not.

### Removed

- Property `Widget.focusable_children` https://github.com/Textualize/textual/pull/3070

### Added

- Added an interface for replacing prompt of an individual option in an `OptionList` https://github.com/Textualize/textual/issues/2603
- Added `DirectoryTree.reload_node` method https://github.com/Textualize/textual/issues/2757
- Added widgets.Digit https://github.com/Textualize/textual/pull/3073
- Added `BORDER_TITLE` and `BORDER_SUBTITLE` classvars to Widget https://github.com/Textualize/textual/pull/3097

### Changed

- DescendantBlur and DescendantFocus can now be used with @on decorator

## [0.32.0] - 2023-08-03

### Added

- Added widgets.Log
- Added Widget.is_vertical_scroll_end, Widget.is_horizontal_scroll_end, Widget.is_vertical_scrollbar_grabbed, Widget.is_horizontal_scrollbar_grabbed

### Changed

- Breaking change: Renamed TextLog to RichLog

## [0.31.0] - 2023-08-01

### Added

- Added App.begin_capture_print, App.end_capture_print, Widget.begin_capture_print, Widget.end_capture_print https://github.com/Textualize/textual/issues/2952
- Added the ability to run async methods as thread workers https://github.com/Textualize/textual/pull/2938
- Added `App.stop_animation` https://github.com/Textualize/textual/issues/2786
- Added `Widget.stop_animation` https://github.com/Textualize/textual/issues/2786

### Changed

- Breaking change: Creating a thread worker now requires that a `thread=True` keyword argument is passed https://github.com/Textualize/textual/pull/2938
- Breaking change: `Markdown.load` no longer captures all errors and returns a `bool`, errors now propagate https://github.com/Textualize/textual/issues/2956
- Breaking change: the default style of a `DataTable` now has `max-height: 100%` https://github.com/Textualize/textual/issues/2959

### Fixed

- Fixed a crash when a `SelectionList` had a prompt wider than itself https://github.com/Textualize/textual/issues/2900
- Fixed a bug where `Click` events were bubbling up from `Switch` widgets https://github.com/Textualize/textual/issues/2366
- Fixed a crash when using empty CSS variables https://github.com/Textualize/textual/issues/1849
- Fixed issue with tabs in TextLog https://github.com/Textualize/textual/issues/3007
- Fixed a bug with `DataTable` hover highlighting https://github.com/Textualize/textual/issues/2909

## [0.30.0] - 2023-07-17

### Added

- Added `DataTable.remove_column` method https://github.com/Textualize/textual/pull/2899
- Added notifications https://github.com/Textualize/textual/pull/2866
- Added `on_complete` callback to scroll methods https://github.com/Textualize/textual/pull/2903

### Fixed

- Fixed CancelledError issue with timer https://github.com/Textualize/textual/issues/2854
- Fixed Toggle Buttons issue with not being clickable/hoverable https://github.com/Textualize/textual/pull/2930


## [0.29.0] - 2023-07-03

### Changed

- Factored dev tools (`textual` command) in to external lib (`textual-dev`).

### Added

- Updated `DataTable.get_cell` type hints to accept string keys https://github.com/Textualize/textual/issues/2586
- Added `DataTable.get_cell_coordinate` method
- Added `DataTable.get_row_index` method https://github.com/Textualize/textual/issues/2587
- Added `DataTable.get_column_index` method
- Added can-focus pseudo-class to target widgets that may receive focus
- Make `Markdown.update` optionally awaitable https://github.com/Textualize/textual/pull/2838
- Added `default` parameter to `DataTable.add_column` for populating existing rows https://github.com/Textualize/textual/pull/2836
- Added can-focus pseudo-class to target widgets that may receive focus

### Fixed

- Fixed crash when columns were added to populated `DataTable` https://github.com/Textualize/textual/pull/2836
- Fixed issues with opacity on Screens https://github.com/Textualize/textual/issues/2616
- Fixed style problem with selected selections in a non-focused selection list https://github.com/Textualize/textual/issues/2768
- Fixed sys.stdout and sys.stderr being None https://github.com/Textualize/textual/issues/2879

## [0.28.1] - 2023-06-20

### Fixed

- Fixed indented code blocks not showing up in `Markdown` https://github.com/Textualize/textual/issues/2781
- Fixed inline code blocks in lists showing out of order in `Markdown` https://github.com/Textualize/textual/issues/2676
- Fixed list items in a `Markdown` being added to the focus chain https://github.com/Textualize/textual/issues/2380
- Fixed `Tabs` posting unnecessary messages when removing non-active tabs https://github.com/Textualize/textual/issues/2807
- call_after_refresh will preserve the sender within the callback https://github.com/Textualize/textual/pull/2806

### Added

- Added a method of allowing third party code to handle unhandled tokens in `Markdown` https://github.com/Textualize/textual/pull/2803
- Added `MarkdownBlock` as an exported symbol in `textual.widgets.markdown` https://github.com/Textualize/textual/pull/2803

### Changed

- Tooltips are now inherited, so will work with compound widgets


## [0.28.0] - 2023-06-19

### Added

- The devtools console now confirms when CSS files have been successfully loaded after a previous error https://github.com/Textualize/textual/pull/2716
- Class variable `CSS` to screens https://github.com/Textualize/textual/issues/2137
- Class variable `CSS_PATH` to screens https://github.com/Textualize/textual/issues/2137
- Added `cursor_foreground_priority` and `cursor_background_priority` to `DataTable` https://github.com/Textualize/textual/pull/2736
- Added Region.center
- Added `center` parameter to `Widget.scroll_to_region`
- Added `origin_visible` parameter to `Widget.scroll_to_region`
- Added `origin_visible` parameter to `Widget.scroll_to_center`
- Added `TabbedContent.tab_count` https://github.com/Textualize/textual/pull/2751
- Added `TabbedContent.add_pane` https://github.com/Textualize/textual/pull/2751
- Added `TabbedContent.remove_pane` https://github.com/Textualize/textual/pull/2751
- Added `TabbedContent.clear_panes` https://github.com/Textualize/textual/pull/2751
- Added `TabbedContent.Cleared` https://github.com/Textualize/textual/pull/2751

### Fixed

- Fixed setting `TreeNode.label` on an existing `Tree` node not immediately refreshing https://github.com/Textualize/textual/pull/2713
- Correctly implement `__eq__` protocol in DataTable https://github.com/Textualize/textual/pull/2705
- Fixed exceptions in Pilot tests being silently ignored https://github.com/Textualize/textual/pull/2754
- Fixed issue where internal data of `OptionList` could be invalid for short window after `clear_options` https://github.com/Textualize/textual/pull/2754
- Fixed `Tooltip` causing a `query_one` on a lone `Static` to fail https://github.com/Textualize/textual/issues/2723
- Nested widgets wouldn't lose focus when parent is disabled https://github.com/Textualize/textual/issues/2772
- Fixed the `Tabs` `Underline` highlight getting "lost" in some extreme situations https://github.com/Textualize/textual/pull/2751

### Changed

- Breaking change: The `@on` decorator will now match a message class and any child classes https://github.com/Textualize/textual/pull/2746
- Breaking change: Styles update to checkbox, radiobutton, OptionList, Select, SelectionList, Switch https://github.com/Textualize/textual/pull/2777
- `Tabs.add_tab` is now optionally awaitable https://github.com/Textualize/textual/pull/2778
- `Tabs.add_tab` now takes `before` and `after` arguments to position a new tab https://github.com/Textualize/textual/pull/2778
- `Tabs.remove_tab` is now optionally awaitable https://github.com/Textualize/textual/pull/2778
- Breaking change: `Tabs.clear` has been changed from returning `self` to being optionally awaitable https://github.com/Textualize/textual/pull/2778

## [0.27.0] - 2023-06-01

### Fixed

- Fixed zero division error https://github.com/Textualize/textual/issues/2673
- Fix `scroll_to_center` when there were nested layers out of view (Compositor full_map not populated fully) https://github.com/Textualize/textual/pull/2684
- Fix crash when `Select` widget value attribute was set in `compose` https://github.com/Textualize/textual/pull/2690
- Issue with computing progress in workers https://github.com/Textualize/textual/pull/2686
- Issues with `switch_screen` not updating the results callback appropriately https://github.com/Textualize/textual/issues/2650
- Fixed incorrect mount order https://github.com/Textualize/textual/pull/2702

### Added

- `work` decorator accepts `description` parameter to add debug string https://github.com/Textualize/textual/issues/2597
- Added `SelectionList` widget https://github.com/Textualize/textual/pull/2652
- `App.AUTO_FOCUS` to set auto focus on all screens https://github.com/Textualize/textual/issues/2594
- Option to `scroll_to_center` to ensure we don't scroll such that the top left corner of the widget is not visible https://github.com/Textualize/textual/pull/2682
- Added `Widget.tooltip` property https://github.com/Textualize/textual/pull/2670
- Added `Region.inflect` https://github.com/Textualize/textual/pull/2670
- `Suggester` API to compose with widgets for automatic suggestions https://github.com/Textualize/textual/issues/2330
- `SuggestFromList` class to let widgets get completions from a fixed set of options https://github.com/Textualize/textual/pull/2604
- `Input` has a new component class `input--suggestion` https://github.com/Textualize/textual/pull/2604
- Added `Widget.remove_children` https://github.com/Textualize/textual/pull/2657
- Added `Validator` framework and validation for `Input` https://github.com/Textualize/textual/pull/2600
- Ability to have private and public validate methods https://github.com/Textualize/textual/pull/2708
- Ability to have private compute methods https://github.com/Textualize/textual/pull/2708
- Added `message_hook` to App.run_test https://github.com/Textualize/textual/pull/2702
- Added `Sparkline` widget https://github.com/Textualize/textual/pull/2631

### Changed

- `Placeholder` now sets its color cycle per app https://github.com/Textualize/textual/issues/2590
- Footer now clears key highlight regardless of whether it's in the active screen or not https://github.com/Textualize/textual/issues/2606
- The default Widget repr no longer displays classes and pseudo-classes (to reduce noise in logs). Add them to your `__rich_repr__` method if needed. https://github.com/Textualize/textual/pull/2623
- Setting `Screen.AUTO_FOCUS` to `None` will inherit `AUTO_FOCUS` from the app instead of disabling it https://github.com/Textualize/textual/issues/2594
- Setting `Screen.AUTO_FOCUS` to `""` will disable it on the screen https://github.com/Textualize/textual/issues/2594
- Messages now have a `handler_name` class var which contains the name of the default handler method.
- `Message.control` is now a property instead of a class variable. https://github.com/Textualize/textual/issues/2528
- `Tree` and `DirectoryTree` Messages no longer accept a `tree` parameter, using `self.node.tree` instead. https://github.com/Textualize/textual/issues/2529
- Keybinding <kbd>right</kbd> in `Input` is also used to accept a suggestion if the cursor is at the end of the input https://github.com/Textualize/textual/pull/2604
- `Input.__init__` now accepts a `suggester` attribute for completion suggestions https://github.com/Textualize/textual/pull/2604
- Using `switch_screen` to switch to the currently active screen is now a no-op https://github.com/Textualize/textual/pull/2692
- Breaking change: removed `reactive.py::Reactive.var` in favor of `reactive.py::var` https://github.com/Textualize/textual/pull/2709/

### Removed

- `Placeholder.reset_color_cycle`
- Removed `Widget.reset_focus` (now called `Widget.blur`) https://github.com/Textualize/textual/issues/2642

## [0.26.0] - 2023-05-20

### Added

- Added `Widget.can_view`

### Changed

- Textual will now scroll focused widgets to center if not in view

## [0.25.0] - 2023-05-17

### Changed

- App `title` and `sub_title` attributes can be set to any type https://github.com/Textualize/textual/issues/2521
- `DirectoryTree` now loads directory contents in a worker https://github.com/Textualize/textual/issues/2456
- Only a single error will be written by default, unless in dev mode ("debug" in App.features) https://github.com/Textualize/textual/issues/2480
- Using `Widget.move_child` where the target and the child being moved are the same is now a no-op https://github.com/Textualize/textual/issues/1743
- Calling `dismiss` on a screen that is not at the top of the stack now raises an exception https://github.com/Textualize/textual/issues/2575
- `MessagePump.call_after_refresh` and `MessagePump.call_later` will now return `False` if the callback could not be scheduled. https://github.com/Textualize/textual/pull/2584

### Fixed

- Fixed `ZeroDivisionError` in `resolve_fraction_unit` https://github.com/Textualize/textual/issues/2502
- Fixed `TreeNode.expand` and `TreeNode.expand_all` not posting a `Tree.NodeExpanded` message https://github.com/Textualize/textual/issues/2535
- Fixed `TreeNode.collapse` and `TreeNode.collapse_all` not posting a `Tree.NodeCollapsed` message https://github.com/Textualize/textual/issues/2535
- Fixed `TreeNode.toggle` and `TreeNode.toggle_all` not posting a `Tree.NodeExpanded` or `Tree.NodeCollapsed` message https://github.com/Textualize/textual/issues/2535
- `footer--description` component class was being ignored https://github.com/Textualize/textual/issues/2544
- Pasting empty selection in `Input` would raise an exception https://github.com/Textualize/textual/issues/2563
- `Screen.AUTO_FOCUS` now focuses the first _focusable_ widget that matches the selector https://github.com/Textualize/textual/issues/2578
- `Screen.AUTO_FOCUS` now works on the default screen on startup https://github.com/Textualize/textual/pull/2581
- Fix for setting dark in App `__init__` https://github.com/Textualize/textual/issues/2583
- Fix issue with scrolling and docks https://github.com/Textualize/textual/issues/2525
- Fix not being able to use CSS classes with `Tab` https://github.com/Textualize/textual/pull/2589

### Added

- Class variable `AUTO_FOCUS` to screens https://github.com/Textualize/textual/issues/2457
- Added `NULL_SPACING` and `NULL_REGION` to geometry.py

## [0.24.1] - 2023-05-08

### Fixed

- Fix TypeError in code browser

## [0.24.0] - 2023-05-08

### Fixed

- Fixed crash when creating a `DirectoryTree` starting anywhere other than `.`
- Fixed line drawing in `Tree` when `Tree.show_root` is `True` https://github.com/Textualize/textual/issues/2397
- Fixed line drawing in `Tree` not marking branches as selected when first getting focus https://github.com/Textualize/textual/issues/2397

### Changed

- The DataTable cursor is now scrolled into view when the cursor coordinate is changed programmatically https://github.com/Textualize/textual/issues/2459
- run_worker exclusive parameter is now `False` by default https://github.com/Textualize/textual/pull/2470
- Added `always_update` as an optional argument for `reactive.var`
- Made Binding description default to empty string, which is equivalent to show=False https://github.com/Textualize/textual/pull/2501
- Modified Message to allow it to be used as a dataclass https://github.com/Textualize/textual/pull/2501
- Decorator `@on` accepts arbitrary `**kwargs` to apply selectors to attributes of the message https://github.com/Textualize/textual/pull/2498

### Added

- Property `control` as alias for attribute `tabs` in `Tabs` messages https://github.com/Textualize/textual/pull/2483
- Experimental: Added "overlay" rule https://github.com/Textualize/textual/pull/2501
- Experimental: Added "constrain" rule https://github.com/Textualize/textual/pull/2501
- Added textual.widgets.Select https://github.com/Textualize/textual/pull/2501
- Added Region.translate_inside https://github.com/Textualize/textual/pull/2501
- `TabbedContent` now takes kwargs `id`, `name`, `classes`, and `disabled`, upon initialization, like other widgets https://github.com/Textualize/textual/pull/2497
- Method `DataTable.move_cursor` https://github.com/Textualize/textual/issues/2472
- Added `OptionList.add_options` https://github.com/Textualize/textual/pull/2508
- Added `TreeNode.is_root` https://github.com/Textualize/textual/pull/2510
- Added `TreeNode.remove_children` https://github.com/Textualize/textual/pull/2510
- Added `TreeNode.remove` https://github.com/Textualize/textual/pull/2510
- Added classvar `Message.ALLOW_SELECTOR_MATCH` https://github.com/Textualize/textual/pull/2498
- Added `ALLOW_SELECTOR_MATCH` to all built-in messages associated with widgets https://github.com/Textualize/textual/pull/2498
- Markdown document sub-widgets now reference the container document
- Table of contents of a markdown document now references the document
- Added the `control` property to messages
  - `DirectoryTree.FileSelected`
  - `ListView`
    - `Highlighted`
    - `Selected`
  - `Markdown`
    - `TableOfContentsUpdated`
    - `TableOfContentsSelected`
    - `LinkClicked`
  - `OptionList`
    - `OptionHighlighted`
    - `OptionSelected`
  - `RadioSet.Changed`
  - `TabContent.TabActivated`
  - `Tree`
    - `NodeSelected`
    - `NodeHighlighted`
    - `NodeExpanded`
    - `NodeCollapsed`

## [0.23.0] - 2023-05-03

### Fixed

- Fixed `outline` top and bottom not handling alpha - https://github.com/Textualize/textual/issues/2371
- Fixed `!important` not applying to `align` https://github.com/Textualize/textual/issues/2420
- Fixed `!important` not applying to `border` https://github.com/Textualize/textual/issues/2420
- Fixed `!important` not applying to `content-align` https://github.com/Textualize/textual/issues/2420
- Fixed `!important` not applying to `outline` https://github.com/Textualize/textual/issues/2420
- Fixed `!important` not applying to `overflow` https://github.com/Textualize/textual/issues/2420
- Fixed `!important` not applying to `scrollbar-size` https://github.com/Textualize/textual/issues/2420
- Fixed `outline-right` not being recognised https://github.com/Textualize/textual/issues/2446
- Fixed OSError when a file system is not available https://github.com/Textualize/textual/issues/2468

### Changed

- Setting attributes with a `compute_` method will now raise an `AttributeError` https://github.com/Textualize/textual/issues/2383
- Unknown psuedo-selectors will now raise a tokenizer error (previously they were silently ignored) https://github.com/Textualize/textual/pull/2445
- Breaking change: `DirectoryTree.FileSelected.path` is now always a `Path` https://github.com/Textualize/textual/issues/2448
- Breaking change: `Directorytree.load_directory` renamed to `Directorytree._load_directory` https://github.com/Textualize/textual/issues/2448
- Unknown pseudo-selectors will now raise a tokenizer error (previously they were silently ignored) https://github.com/Textualize/textual/pull/2445

### Added

- Watch methods can now optionally be private https://github.com/Textualize/textual/issues/2382
- Added `DirectoryTree.path` reactive attribute https://github.com/Textualize/textual/issues/2448
- Added `DirectoryTree.FileSelected.node` https://github.com/Textualize/textual/pull/2463
- Added `DirectoryTree.reload` https://github.com/Textualize/textual/issues/2448
- Added textual.on decorator https://github.com/Textualize/textual/issues/2398

## [0.22.3] - 2023-04-29

### Fixed

- Fixed `textual run` on Windows https://github.com/Textualize/textual/issues/2406
- Fixed top border of button hover state

## [0.22.2] - 2023-04-29

### Added

- Added `TreeNode.tree` as a read-only public attribute https://github.com/Textualize/textual/issues/2413

### Fixed

- Fixed superfluous style updates for focus-within pseudo-selector

## [0.22.1] - 2023-04-28

### Fixed

- Fixed timer issue https://github.com/Textualize/textual/issues/2416
- Fixed `textual run` issue https://github.com/Textualize/textual/issues/2391

## [0.22.0] - 2023-04-27

### Fixed

- Fixed broken fr units when there is a min or max dimension https://github.com/Textualize/textual/issues/2378
- Fixed plain text in Markdown code blocks with no syntax being difficult to read https://github.com/Textualize/textual/issues/2400

### Added

- Added `ProgressBar` widget https://github.com/Textualize/textual/pull/2333

### Changed

- All `textual.containers` are now `1fr` in relevant dimensions by default https://github.com/Textualize/textual/pull/2386


## [0.21.0] - 2023-04-26

### Changed

- `textual run` execs apps in a new context.
- Textual console no longer parses console markup.
- Breaking change: `Container` no longer shows required scrollbars by default https://github.com/Textualize/textual/issues/2361
- Breaking change: `VerticalScroll` no longer shows a required horizontal scrollbar by default
- Breaking change: `HorizontalScroll` no longer shows a required vertical scrollbar by default
- Breaking change: Renamed `App.action_add_class_` to `App.action_add_class`
- Breaking change: Renamed `App.action_remove_class_` to `App.action_remove_class`
- Breaking change: `RadioSet` is now a single focusable widget https://github.com/Textualize/textual/pull/2372
- Breaking change: Removed `containers.Content` (use `containers.VerticalScroll` now)

### Added

- Added `-c` switch to `textual run` which runs commands in a Textual dev environment.
- Breaking change: standard keyboard scrollable navigation bindings have been moved off `Widget` and onto a new base class for scrollable containers (see also below addition) https://github.com/Textualize/textual/issues/2332
- `ScrollView` now inherits from `ScrollableContainer` rather than `Widget` https://github.com/Textualize/textual/issues/2332
- Containers no longer inherit any bindings from `Widget` https://github.com/Textualize/textual/issues/2331
- Added `ScrollableContainer`; a container class that binds the common navigation keys to scroll actions (see also above breaking change) https://github.com/Textualize/textual/issues/2332

### Fixed

- Fixed dark mode toggles in a "child" screen not updating a "parent" screen https://github.com/Textualize/textual/issues/1999
- Fixed "panel" border not exposed via CSS
- Fixed `TabbedContent.active` changes not changing the actual content https://github.com/Textualize/textual/issues/2352
- Fixed broken color on macOS Terminal https://github.com/Textualize/textual/issues/2359

## [0.20.1] - 2023-04-18

### Fix

- New fix for stuck tabs underline https://github.com/Textualize/textual/issues/2229

## [0.20.0] - 2023-04-18

### Changed

- Changed signature of Driver. Technically a breaking change, but unlikely to affect anyone.
- Breaking change: Timer.start is now private, and returns None. There was no reason to call this manually, so unlikely to affect anyone.
- A clicked tab will now be scrolled to the center of its tab container https://github.com/Textualize/textual/pull/2276
- Style updates are now done immediately rather than on_idle https://github.com/Textualize/textual/pull/2304
- `ButtonVariant` is now exported from `textual.widgets.button` https://github.com/Textualize/textual/issues/2264
- `HorizontalScroll` and `VerticalScroll` are now focusable by default https://github.com/Textualize/textual/pull/2317

### Added

- Added `DataTable.remove_row` method https://github.com/Textualize/textual/pull/2253
- option `--port` to the command `textual console` to specify which port the console should connect to https://github.com/Textualize/textual/pull/2258
- `Widget.scroll_to_center` method to scroll children to the center of container widget https://github.com/Textualize/textual/pull/2255 and https://github.com/Textualize/textual/pull/2276
- Added `TabActivated` message to `TabbedContent` https://github.com/Textualize/textual/pull/2260
- Added "panel" border style https://github.com/Textualize/textual/pull/2292
- Added `border-title-color`, `border-title-background`, `border-title-style` rules https://github.com/Textualize/textual/issues/2289
- Added `border-subtitle-color`, `border-subtitle-background`, `border-subtitle-style` rules https://github.com/Textualize/textual/issues/2289

### Fixed

- Fixed order styles are applied in DataTable - allows combining of renderable styles and component classes https://github.com/Textualize/textual/pull/2272
- Fixed key combos with up/down keys in some terminals https://github.com/Textualize/textual/pull/2280
- Fix empty ListView preventing bindings from firing https://github.com/Textualize/textual/pull/2281
- Fix `get_component_styles` returning incorrect values on first call when combined with pseudoclasses https://github.com/Textualize/textual/pull/2304
- Fixed `active_message_pump.get` sometimes resulting in a `LookupError` https://github.com/Textualize/textual/issues/2301

## [0.19.1] - 2023-04-10

### Fixed

- Fix viewport units using wrong viewport size  https://github.com/Textualize/textual/pull/2247
- Fixed layout not clearing arrangement cache https://github.com/Textualize/textual/pull/2249


## [0.19.0] - 2023-04-07

### Added

- Added support for filtering a `DirectoryTree` https://github.com/Textualize/textual/pull/2215

### Changed

- Allowed border_title and border_subtitle to accept Text objects
- Added additional line around titles
- When a container is auto, relative dimensions in children stretch the container. https://github.com/Textualize/textual/pull/2221
- DataTable page up / down now move cursor

### Fixed

- Fixed margin not being respected when width or height is "auto" https://github.com/Textualize/textual/issues/2220
- Fixed issue which prevent scroll_visible from working https://github.com/Textualize/textual/issues/2181
- Fixed missing tracebacks on Windows https://github.com/Textualize/textual/issues/2027

## [0.18.0] - 2023-04-04

### Added

- Added Worker API https://github.com/Textualize/textual/pull/2182

### Changed

- Breaking change: Markdown.update is no longer a coroutine https://github.com/Textualize/textual/pull/2182

### Fixed

- `RadioSet` is now far less likely to report `pressed_button` as `None` https://github.com/Textualize/textual/issues/2203

## [0.17.3] - 2023-04-02

### [Fixed]

- Fixed scrollable area not taking in to account dock https://github.com/Textualize/textual/issues/2188

## [0.17.2] - 2023-04-02

### [Fixed]

- Fixed bindings persistance https://github.com/Textualize/textual/issues/1613
- The `Markdown` widget now auto-increments ordered lists https://github.com/Textualize/textual/issues/2002
- Fixed modal bindings https://github.com/Textualize/textual/issues/2194
- Fix binding enter to active button https://github.com/Textualize/textual/issues/2194

### [Changed]

- tab and shift+tab are now defined on Screen.

## [0.17.1] - 2023-03-30

### Fixed

- Fix cursor not hiding on Windows https://github.com/Textualize/textual/issues/2170
- Fixed freeze when ctrl-clicking links https://github.com/Textualize/textual/issues/2167 https://github.com/Textualize/textual/issues/2073

## [0.17.0] - 2023-03-29

### Fixed

- Issue with parsing action strings whose arguments contained quoted closing parenthesis https://github.com/Textualize/textual/pull/2112
- Issues with parsing action strings with tuple arguments https://github.com/Textualize/textual/pull/2112
- Issue with watching for CSS file changes https://github.com/Textualize/textual/pull/2128
- Fix for tabs not invalidating https://github.com/Textualize/textual/issues/2125
- Fixed scrollbar layers issue https://github.com/Textualize/textual/issues/1358
- Fix for interaction between pseudo-classes and widget-level render caches https://github.com/Textualize/textual/pull/2155

### Changed

- DataTable now has height: auto by default. https://github.com/Textualize/textual/issues/2117
- Textual will now render strings within renderables (such as tables) as Console Markup by default. You can wrap your text with rich.Text() if you want the original behavior. https://github.com/Textualize/textual/issues/2120
- Some widget methods now return `self` instead of `None` https://github.com/Textualize/textual/pull/2102:
  - `Widget`: `refresh`, `focus`, `reset_focus`
  - `Button.press`
  - `DataTable`: `clear`, `refresh_coordinate`, `refresh_row`, `refresh_column`, `sort`
  - `Placehoder.cycle_variant`
  - `Switch.toggle`
  - `Tabs.clear`
  - `TextLog`: `write`, `clear`
  - `TreeNode`: `expand`, `expand_all`, `collapse`, `collapse_all`, `toggle`, `toggle_all`
  - `Tree`: `clear`, `reset`
- Screens with alpha in their background color will now blend with the background. https://github.com/Textualize/textual/pull/2139
- Added "thick" border style. https://github.com/Textualize/textual/pull/2139
- message_pump.app will now set the active app if it is not already set.
- DataTable now has max height set to 100vh

### Added

- Added auto_scroll attribute to TextLog https://github.com/Textualize/textual/pull/2127
- Added scroll_end switch to TextLog.write https://github.com/Textualize/textual/pull/2127
- Added `Widget.get_pseudo_class_state` https://github.com/Textualize/textual/pull/2155
- Added Screen.ModalScreen which prevents App from handling bindings. https://github.com/Textualize/textual/pull/2139
- Added TEXTUAL_LOG env var which should be a path that Textual will write verbose logs to (textual devtools is generally preferred) https://github.com/Textualize/textual/pull/2148
- Added textual.logging.TextualHandler logging handler
- Added Query.set_classes, DOMNode.set_classes, and `classes` setter for Widget https://github.com/Textualize/textual/issues/1081
- Added `OptionList` https://github.com/Textualize/textual/pull/2154

## [0.16.0] - 2023-03-22

### Added
- Added `parser_factory` argument to `Markdown` and `MarkdownViewer` constructors https://github.com/Textualize/textual/pull/2075
- Added `HorizontalScroll` https://github.com/Textualize/textual/issues/1957
- Added `Center` https://github.com/Textualize/textual/issues/1957
- Added `Middle` https://github.com/Textualize/textual/issues/1957
- Added `VerticalScroll` (mimicking the old behaviour of `Vertical`) https://github.com/Textualize/textual/issues/1957
- Added `Widget.border_title` and `Widget.border_subtitle` to set border (sub)title for a widget https://github.com/Textualize/textual/issues/1864
- Added CSS styles `border_title_align` and `border_subtitle_align`.
- Added `TabbedContent` widget https://github.com/Textualize/textual/pull/2059
- Added `get_child_by_type` method to widgets / app https://github.com/Textualize/textual/pull/2059
- Added `Widget.render_str` method https://github.com/Textualize/textual/pull/2059
- Added TEXTUAL_DRIVER environment variable

### Changed

- Dropped "loading-indicator--dot" component style from LoadingIndicator https://github.com/Textualize/textual/pull/2050
- Tabs widget now sends Tabs.Cleared when there is no active tab.
- Breaking change: changed default behaviour of `Vertical` (see `VerticalScroll`) https://github.com/Textualize/textual/issues/1957
- The default `overflow` style for `Horizontal` was changed to `hidden hidden` https://github.com/Textualize/textual/issues/1957
- `DirectoryTree` also accepts `pathlib.Path` objects as the path to list https://github.com/Textualize/textual/issues/1438

### Removed

- Removed `sender` attribute from messages. It's now just private (`_sender`). https://github.com/Textualize/textual/pull/2071

### Fixed

- Fixed borders not rendering correctly. https://github.com/Textualize/textual/pull/2074
- Fix for error when removing nodes. https://github.com/Textualize/textual/issues/2079

## [0.15.1] - 2023-03-14

### Fixed

- Fixed how the namespace for messages is calculated to facilitate inheriting messages https://github.com/Textualize/textual/issues/1814
- `Tab` is now correctly made available from `textual.widgets`. https://github.com/Textualize/textual/issues/2044

## [0.15.0] - 2023-03-13

### Fixed

- Fixed container not resizing when a widget is removed https://github.com/Textualize/textual/issues/2007
- Fixes issue where the horizontal scrollbar would be incorrectly enabled https://github.com/Textualize/textual/pull/2024

## [0.15.0] - 2023-03-13

### Changed

- Fixed container not resizing when a widget is removed https://github.com/Textualize/textual/issues/2007
- Fixed issue where the horizontal scrollbar would be incorrectly enabled https://github.com/Textualize/textual/pull/2024
- Fixed `Pilot.click` not correctly creating the mouse events https://github.com/Textualize/textual/issues/2022
- Fixes issue where the horizontal scrollbar would be incorrectly enabled https://github.com/Textualize/textual/pull/2024
- Fixes for tracebacks not appearing on exit https://github.com/Textualize/textual/issues/2027

### Added

- Added a LoadingIndicator widget https://github.com/Textualize/textual/pull/2018
- Added Tabs Widget https://github.com/Textualize/textual/pull/2020

### Changed

- Breaking change: Renamed Widget.action and App.action to Widget.run_action and App.run_action
- Added `shift`, `meta` and `control` arguments to `Pilot.click`.

## [0.14.0] - 2023-03-09

### Changed

- Breaking change: There is now only `post_message` to post events, which is non-async, `post_message_no_wait` was dropped. https://github.com/Textualize/textual/pull/1940
- Breaking change: The Timer class now has just one method to stop it, `Timer.stop` which is non sync https://github.com/Textualize/textual/pull/1940
- Breaking change: Messages don't require a `sender` in their constructor https://github.com/Textualize/textual/pull/1940
- Many messages have grown a `control` property which returns the control they relate to. https://github.com/Textualize/textual/pull/1940
- Updated styling to make it clear DataTable grows horizontally https://github.com/Textualize/textual/pull/1946
- Changed the `Checkbox` character due to issues with Windows Terminal and Windows 10 https://github.com/Textualize/textual/issues/1934
- Changed the `RadioButton` character due to issues with Windows Terminal and Windows 10 and 11 https://github.com/Textualize/textual/issues/1934
- Changed the `Markdown` initial bullet character due to issues with Windows Terminal and Windows 10 and 11 https://github.com/Textualize/textual/issues/1982
- The underscore `_` is no longer a special alias for the method `pilot.press`

### Added

- Added `data_table` attribute to DataTable events https://github.com/Textualize/textual/pull/1940
- Added `list_view` attribute to `ListView` events https://github.com/Textualize/textual/pull/1940
- Added `radio_set` attribute to `RadioSet` events https://github.com/Textualize/textual/pull/1940
- Added `switch` attribute to `Switch` events https://github.com/Textualize/textual/pull/1940
- Added `hover` and `click` methods to `Pilot` https://github.com/Textualize/textual/pull/1966
- Breaking change: Added `toggle_button` attribute to RadioButton and Checkbox events, replaces `input` https://github.com/Textualize/textual/pull/1940
- A percentage alpha can now be applied to a border https://github.com/Textualize/textual/issues/1863
- Added `Color.multiply_alpha`.
- Added `ContentSwitcher` https://github.com/Textualize/textual/issues/1945

### Fixed

- Fixed bug that prevented pilot from pressing some keys https://github.com/Textualize/textual/issues/1815
- DataTable race condition that caused crash https://github.com/Textualize/textual/pull/1962
- Fixed scrollbar getting "stuck" to cursor when cursor leaves window during drag https://github.com/Textualize/textual/pull/1968 https://github.com/Textualize/textual/pull/2003
- DataTable crash when enter pressed when table is empty https://github.com/Textualize/textual/pull/1973

## [0.13.0] - 2023-03-02

### Added

- Added `Checkbox` https://github.com/Textualize/textual/pull/1872
- Added `RadioButton` https://github.com/Textualize/textual/pull/1872
- Added `RadioSet` https://github.com/Textualize/textual/pull/1872

### Changed

- Widget scrolling methods (such as `Widget.scroll_home` and `Widget.scroll_end`) now perform the scroll after the next refresh https://github.com/Textualize/textual/issues/1774
- Buttons no longer accept arbitrary renderables https://github.com/Textualize/textual/issues/1870

### Fixed

- Scrolling with cursor keys now moves just one cell https://github.com/Textualize/textual/issues/1897
- Fix exceptions in watch methods being hidden on startup https://github.com/Textualize/textual/issues/1886
- Fixed scrollbar size miscalculation https://github.com/Textualize/textual/pull/1910
- Fixed slow exit on some terminals https://github.com/Textualize/textual/issues/1920

## [0.12.1] - 2023-02-25

### Fixed

- Fix for batch update glitch https://github.com/Textualize/textual/pull/1880

## [0.12.0] - 2023-02-24

### Added

- Added `App.batch_update` https://github.com/Textualize/textual/pull/1832
- Added horizontal rule to Markdown https://github.com/Textualize/textual/pull/1832
- Added `Widget.disabled` https://github.com/Textualize/textual/pull/1785
- Added `DOMNode.notify_style_update` to replace `messages.StylesUpdated` message https://github.com/Textualize/textual/pull/1861
- Added `DataTable.show_row_labels` reactive to show and hide row labels https://github.com/Textualize/textual/pull/1868
- Added `DataTable.RowLabelSelected` event, which is emitted when a row label is clicked https://github.com/Textualize/textual/pull/1868
- Added `MessagePump.prevent` context manager to temporarily suppress a given message type https://github.com/Textualize/textual/pull/1866

### Changed

- Scrolling by page now adds to current position.
- Markdown lists have been polished: a selection of bullets, better alignment of numbers, style tweaks https://github.com/Textualize/textual/pull/1832
- Added alternative method of composing Widgets https://github.com/Textualize/textual/pull/1847
- Added `label` parameter to `DataTable.add_row` https://github.com/Textualize/textual/pull/1868
- Breaking change: Some `DataTable` component classes were renamed - see PR for details https://github.com/Textualize/textual/pull/1868

### Removed

- Removed `screen.visible_widgets` and `screen.widgets`
- Removed `StylesUpdate` message. https://github.com/Textualize/textual/pull/1861

### Fixed

- Numbers in a descendant-combined selector no longer cause an error https://github.com/Textualize/textual/issues/1836
- Fixed superfluous scrolling when focusing a docked widget https://github.com/Textualize/textual/issues/1816
- Fixes walk_children which was returning more than one screen https://github.com/Textualize/textual/issues/1846
- Fixed issue with watchers fired for detached nodes https://github.com/Textualize/textual/issues/1846

## [0.11.1] - 2023-02-17

### Fixed

- DataTable fix issue where offset cache was not being used https://github.com/Textualize/textual/pull/1810
- DataTable scrollbars resize correctly when header is toggled https://github.com/Textualize/textual/pull/1803
- DataTable location mapping cleared when clear called https://github.com/Textualize/textual/pull/1809

## [0.11.0] - 2023-02-15

### Added

- Added `TreeNode.expand_all` https://github.com/Textualize/textual/issues/1430
- Added `TreeNode.collapse_all` https://github.com/Textualize/textual/issues/1430
- Added `TreeNode.toggle_all` https://github.com/Textualize/textual/issues/1430
- Added the coroutines `Animator.wait_until_complete` and `pilot.wait_for_scheduled_animations` that allow waiting for all current and scheduled animations https://github.com/Textualize/textual/issues/1658
- Added the method `Animator.is_being_animated` that checks if an attribute of an object is being animated or is scheduled for animation
- Added more keyboard actions and related bindings to `Input` https://github.com/Textualize/textual/pull/1676
- Added App.scroll_sensitivity_x and App.scroll_sensitivity_y to adjust how many lines the scroll wheel moves the scroll position https://github.com/Textualize/textual/issues/928
- Added Shift+scroll wheel and ctrl+scroll wheel to scroll horizontally
- Added `Tree.action_toggle_node` to toggle a node without selecting, and bound it to <kbd>Space</kbd> https://github.com/Textualize/textual/issues/1433
- Added `Tree.reset` to fully reset a `Tree` https://github.com/Textualize/textual/issues/1437
- Added `DataTable.sort` to sort rows https://github.com/Textualize/textual/pull/1638
- Added `DataTable.get_cell` to retrieve a cell by column/row keys https://github.com/Textualize/textual/pull/1638
- Added `DataTable.get_cell_at` to retrieve a cell by coordinate https://github.com/Textualize/textual/pull/1638
- Added `DataTable.update_cell` to update a cell by column/row keys https://github.com/Textualize/textual/pull/1638
- Added `DataTable.update_cell_at` to update a cell at a coordinate  https://github.com/Textualize/textual/pull/1638
- Added `DataTable.ordered_rows` property to retrieve `Row`s as they're currently ordered https://github.com/Textualize/textual/pull/1638
- Added `DataTable.ordered_columns` property to retrieve `Column`s as they're currently ordered https://github.com/Textualize/textual/pull/1638
- Added `DataTable.coordinate_to_cell_key` to find the key for the cell at a coordinate https://github.com/Textualize/textual/pull/1638
- Added `DataTable.is_valid_coordinate` https://github.com/Textualize/textual/pull/1638
- Added `DataTable.is_valid_row_index` https://github.com/Textualize/textual/pull/1638
- Added `DataTable.is_valid_column_index` https://github.com/Textualize/textual/pull/1638
- Added attributes to events emitted from `DataTable` indicating row/column/cell keys https://github.com/Textualize/textual/pull/1638
- Added `DataTable.get_row` to retrieve the values from a row by key https://github.com/Textualize/textual/pull/1786
- Added `DataTable.get_row_at` to retrieve the values from a row by index https://github.com/Textualize/textual/pull/1786
- Added `DataTable.get_column` to retrieve the values from a column by key https://github.com/Textualize/textual/pull/1786
- Added `DataTable.get_column_at` to retrieve the values from a column by index https://github.com/Textualize/textual/pull/1786
- Added `DataTable.HeaderSelected` which is posted when header label clicked https://github.com/Textualize/textual/pull/1788
- Added `DOMNode.watch` and `DOMNode.is_attached` methods  https://github.com/Textualize/textual/pull/1750
- Added `DOMNode.css_tree` which is a renderable that shows the DOM and CSS https://github.com/Textualize/textual/pull/1778
- Added `DOMNode.children_view` which is a view on to a nodes children list, use for querying https://github.com/Textualize/textual/pull/1778
- Added `Markdown` and `MarkdownViewer` widgets.
- Added `--screenshot` option to `textual run`

### Changed

- Breaking change: `TreeNode` can no longer be imported from `textual.widgets`; it is now available via `from textual.widgets.tree import TreeNode`. https://github.com/Textualize/textual/pull/1637
- `Tree` now shows a (subdued) cursor for a highlighted node when focus has moved elsewhere https://github.com/Textualize/textual/issues/1471
- `DataTable.add_row` now accepts `key` argument to uniquely identify the row https://github.com/Textualize/textual/pull/1638
- `DataTable.add_column` now accepts `key` argument to uniquely identify the column https://github.com/Textualize/textual/pull/1638
- `DataTable.add_row` and `DataTable.add_column` now return lists of keys identifying the added rows/columns https://github.com/Textualize/textual/pull/1638
- Breaking change: `DataTable.get_cell_value` renamed to `DataTable.get_value_at` https://github.com/Textualize/textual/pull/1638
- `DataTable.row_count` is now a property https://github.com/Textualize/textual/pull/1638
- Breaking change: `DataTable.cursor_cell` renamed to `DataTable.cursor_coordinate` https://github.com/Textualize/textual/pull/1638
  - The method `validate_cursor_cell` was renamed to `validate_cursor_coordinate`.
  - The method `watch_cursor_cell` was renamed to `watch_cursor_coordinate`.
- Breaking change: `DataTable.hover_cell` renamed to `DataTable.hover_coordinate` https://github.com/Textualize/textual/pull/1638
  - The method `validate_hover_cell` was renamed to `validate_hover_coordinate`.
- Breaking change: `DataTable.data` structure changed, and will be made private in upcoming release https://github.com/Textualize/textual/pull/1638
- Breaking change: `DataTable.refresh_cell` was renamed to `DataTable.refresh_coordinate` https://github.com/Textualize/textual/pull/1638
- Breaking change: `DataTable.get_row_height` now takes a `RowKey` argument instead of a row index https://github.com/Textualize/textual/pull/1638
- Breaking change: `DataTable.data` renamed to `DataTable._data` (it's now private) https://github.com/Textualize/textual/pull/1786
- The `_filter` module was made public (now called `filter`) https://github.com/Textualize/textual/pull/1638
- Breaking change: renamed `Checkbox` to `Switch` https://github.com/Textualize/textual/issues/1746
- `App.install_screen` name is no longer optional https://github.com/Textualize/textual/pull/1778
- `App.query` now only includes the current screen https://github.com/Textualize/textual/pull/1778
- `DOMNode.tree` now displays simple DOM structure only https://github.com/Textualize/textual/pull/1778
- `App.install_screen` now returns None rather than AwaitMount https://github.com/Textualize/textual/pull/1778
- `DOMNode.children` is now a simple sequence, the NodesList is exposed as `DOMNode._nodes` https://github.com/Textualize/textual/pull/1778
- `DataTable` cursor can now enter fixed columns https://github.com/Textualize/textual/pull/1799

### Fixed

- Fixed stuck screen  https://github.com/Textualize/textual/issues/1632
- Fixed programmatic style changes not refreshing children layouts when parent widget did not change size https://github.com/Textualize/textual/issues/1607
- Fixed relative units in `grid-rows` and `grid-columns` being computed with respect to the wrong dimension https://github.com/Textualize/textual/issues/1406
- Fixed bug with animations that were triggered back to back, where the second one wouldn't start https://github.com/Textualize/textual/issues/1372
- Fixed bug with animations that were scheduled where all but the first would be skipped https://github.com/Textualize/textual/issues/1372
- Programmatically setting `overflow_x`/`overflow_y` refreshes the layout correctly https://github.com/Textualize/textual/issues/1616
- Fixed double-paste into `Input` https://github.com/Textualize/textual/issues/1657
- Added a workaround for an apparent Windows Terminal paste issue https://github.com/Textualize/textual/issues/1661
- Fixed issue with renderable width calculation https://github.com/Textualize/textual/issues/1685
- Fixed issue with app not processing Paste event https://github.com/Textualize/textual/issues/1666
- Fixed glitch with view position with auto width inputs https://github.com/Textualize/textual/issues/1693
- Fixed `DataTable` "selected" events containing wrong coordinates when mouse was used https://github.com/Textualize/textual/issues/1723

### Removed

- Methods `MessagePump.emit` and `MessagePump.emit_no_wait` https://github.com/Textualize/textual/pull/1738
- Removed `reactive.watch` in favor of DOMNode.watch.

## [0.10.1] - 2023-01-20

### Added

- Added Strip.text property https://github.com/Textualize/textual/issues/1620

### Fixed

- Fixed `textual diagnose` crash on older supported Python versions. https://github.com/Textualize/textual/issues/1622

### Changed

- The default filename for screenshots uses a datetime format similar to ISO8601, but with reserved characters replaced by underscores https://github.com/Textualize/textual/pull/1518


## [0.10.0] - 2023-01-19

### Added

- Added `TreeNode.parent` -- a read-only property for accessing a node's parent https://github.com/Textualize/textual/issues/1397
- Added public `TreeNode` label access via `TreeNode.label` https://github.com/Textualize/textual/issues/1396
- Added read-only public access to the children of a `TreeNode` via `TreeNode.children` https://github.com/Textualize/textual/issues/1398
- Added `Tree.get_node_by_id` to allow getting a node by its ID https://github.com/Textualize/textual/pull/1535
- Added a `Tree.NodeHighlighted` message, giving a `on_tree_node_highlighted` event handler https://github.com/Textualize/textual/issues/1400
- Added a `inherit_component_classes` subclassing parameter to control whether component classes are inherited from base classes https://github.com/Textualize/textual/issues/1399
- Added `diagnose` as a `textual` command https://github.com/Textualize/textual/issues/1542
- Added `row` and `column` cursors to `DataTable` https://github.com/Textualize/textual/pull/1547
- Added an optional parameter `selector` to the methods `Screen.focus_next` and `Screen.focus_previous` that enable using a CSS selector to narrow down which widgets can get focus https://github.com/Textualize/textual/issues/1196

### Changed

- `MouseScrollUp` and `MouseScrollDown` now inherit from `MouseEvent` and have attached modifier keys. https://github.com/Textualize/textual/pull/1458
- Fail-fast and print pretty tracebacks for Widget compose errors https://github.com/Textualize/textual/pull/1505
- Added Widget._refresh_scroll to avoid expensive layout when scrolling https://github.com/Textualize/textual/pull/1524
- `events.Paste` now bubbles https://github.com/Textualize/textual/issues/1434
- Improved error message when style flag `none` is mixed with other flags (e.g., when setting `text-style`) https://github.com/Textualize/textual/issues/1420
- Clock color in the `Header` widget now matches the header color https://github.com/Textualize/textual/issues/1459
- Programmatic calls to scroll now optionally scroll even if overflow styling says otherwise (introduces a new `force` parameter to all the `scroll_*` methods) https://github.com/Textualize/textual/issues/1201
- `COMPONENT_CLASSES` are now inherited from base classes https://github.com/Textualize/textual/issues/1399
- Watch methods may now take no parameters
- Added `compute` parameter to reactive
- A `TypeError` raised during `compose` now carries the full traceback
- Removed base class `NodeMessage` from which all node-related `Tree` events inherited

### Fixed

- The styles `scrollbar-background-active` and `scrollbar-color-hover` are no longer ignored https://github.com/Textualize/textual/pull/1480
- The widget `Placeholder` can now have its width set to `auto` https://github.com/Textualize/textual/pull/1508
- Behavior of widget `Input` when rendering after programmatic value change and related scenarios https://github.com/Textualize/textual/issues/1477 https://github.com/Textualize/textual/issues/1443
- `DataTable.show_cursor` now correctly allows cursor toggling https://github.com/Textualize/textual/pull/1547
- Fixed cursor not being visible on `DataTable` mount when `fixed_columns` were used https://github.com/Textualize/textual/pull/1547
- Fixed `DataTable` cursors not resetting to origin on `clear()` https://github.com/Textualize/textual/pull/1601
- Fixed TextLog wrapping issue https://github.com/Textualize/textual/issues/1554
- Fixed issue with TextLog not writing anything before layout https://github.com/Textualize/textual/issues/1498
- Fixed an exception when populating a child class of `ListView` purely from `compose` https://github.com/Textualize/textual/issues/1588
- Fixed freeze in tests https://github.com/Textualize/textual/issues/1608
- Fixed minus not displaying as symbol https://github.com/Textualize/textual/issues/1482

## [0.9.1] - 2022-12-30

### Added

- Added textual._win_sleep for Python on Windows < 3.11 https://github.com/Textualize/textual/pull/1457

## [0.9.0] - 2022-12-30

### Added

- Added textual.strip.Strip primitive
- Added textual._cache.FIFOCache
- Added an option to clear columns in DataTable.clear() https://github.com/Textualize/textual/pull/1427

### Changed

- Widget.render_line now returns a Strip
- Fix for slow updates on Windows
- Bumped Rich dependency

## [0.8.2] - 2022-12-28

### Fixed

- Fixed issue with TextLog.clear() https://github.com/Textualize/textual/issues/1447

## [0.8.1] - 2022-12-25

### Fixed

- Fix for overflowing tree issue https://github.com/Textualize/textual/issues/1425

## [0.8.0] - 2022-12-22

### Fixed

- Fixed issues with nested auto dimensions https://github.com/Textualize/textual/issues/1402
- Fixed watch method incorrectly running on first set when value hasn't changed and init=False https://github.com/Textualize/textual/pull/1367
- `App.dark` can now be set from `App.on_load` without an error being raised  https://github.com/Textualize/textual/issues/1369
- Fixed setting `visibility` changes needing a `refresh` https://github.com/Textualize/textual/issues/1355

### Added

- Added `textual.actions.SkipAction` exception which can be raised from an action to allow parents to process bindings.
- Added `textual keys` preview.
- Added ability to bind to a character in addition to key name. i.e. you can bind to "." or "full_stop".
- Added TextLog.shrink attribute to allow renderable to reduce in size to fit width.

### Changed

- Deprecated `PRIORITY_BINDINGS` class variable.
- Renamed `char` to `character` on Key event.
- Renamed `key_name` to `name` on Key event.
- Queries/`walk_children` no longer includes self in results by default https://github.com/Textualize/textual/pull/1416

## [0.7.0] - 2022-12-17

### Added

- Added `PRIORITY_BINDINGS` class variable, which can be used to control if a widget's bindings have priority by default. https://github.com/Textualize/textual/issues/1343

### Changed

- Renamed the `Binding` argument `universal` to `priority`. https://github.com/Textualize/textual/issues/1343
- When looking for bindings that have priority, they are now looked from `App` downwards. https://github.com/Textualize/textual/issues/1343
- `BINDINGS` on an `App`-derived class have priority by default. https://github.com/Textualize/textual/issues/1343
- `BINDINGS` on a `Screen`-derived class have priority by default. https://github.com/Textualize/textual/issues/1343
- Added a message parameter to Widget.exit

### Fixed

- Fixed validator not running on first reactive set https://github.com/Textualize/textual/pull/1359
- Ensure only printable characters are used as key_display https://github.com/Textualize/textual/pull/1361


## [0.6.0] - 2022-12-11

https://textual.textualize.io/blog/2022/12/11/version-060

### Added

- Added "inherited bindings" -- BINDINGS classvar will be merged with base classes, unless inherit_bindings is set to False
- Added `Tree` widget which replaces `TreeControl`.
- Added widget `Placeholder` https://github.com/Textualize/textual/issues/1200.
- Added `ListView` and `ListItem` widgets https://github.com/Textualize/textual/pull/1143

### Changed

- Rebuilt `DirectoryTree` with new `Tree` control.
- Empty containers with a dimension set to `"auto"` will now collapse instead of filling up the available space.
- Container widgets now have default height of `1fr`.
- The default `width` of a `Label` is now `auto`.

### Fixed

- Type selectors can now contain numbers https://github.com/Textualize/textual/issues/1253
- Fixed visibility not affecting children https://github.com/Textualize/textual/issues/1313
- Fixed issue with auto width/height and relative children https://github.com/Textualize/textual/issues/1319
- Fixed issue with offset applied to containers https://github.com/Textualize/textual/issues/1256
- Fixed default CSS retrieval for widgets with no `DEFAULT_CSS` that inherited from widgets with `DEFAULT_CSS` https://github.com/Textualize/textual/issues/1335
- Fixed merging of `BINDINGS` when binding inheritance is set to `None` https://github.com/Textualize/textual/issues/1351

## [0.5.0] - 2022-11-20

### Added

- Add get_child_by_id and get_widget_by_id, remove get_child https://github.com/Textualize/textual/pull/1146
- Add easing parameter to Widget.scroll_* methods https://github.com/Textualize/textual/pull/1144
- Added Widget.call_later which invokes a callback on idle.
- `DOMNode.ancestors` no longer includes `self`.
- Added `DOMNode.ancestors_with_self`, which retains the old behaviour of
  `DOMNode.ancestors`.
- Improved the speed of `DOMQuery.remove`.
- Added DataTable.clear
- Added low-level `textual.walk` methods.
- It is now possible to `await` a `Widget.remove`.
  https://github.com/Textualize/textual/issues/1094
- It is now possible to `await` a `DOMQuery.remove`. Note that this changes
  the return value of `DOMQuery.remove`, which used to return `self`.
  https://github.com/Textualize/textual/issues/1094
- Added Pilot.wait_for_animation
- Added `Widget.move_child` https://github.com/Textualize/textual/issues/1121
- Added a `Label` widget https://github.com/Textualize/textual/issues/1190
- Support lazy-instantiated Screens (callables in App.SCREENS) https://github.com/Textualize/textual/pull/1185
- Display of keys in footer has more sensible defaults https://github.com/Textualize/textual/pull/1213
- Add App.get_key_display, allowing custom key_display App-wide https://github.com/Textualize/textual/pull/1213

### Changed

- Watchers are now called immediately when setting the attribute if they are synchronous. https://github.com/Textualize/textual/pull/1145
- Widget.call_later has been renamed to Widget.call_after_refresh.
- Button variant values are now checked at runtime. https://github.com/Textualize/textual/issues/1189
- Added caching of some properties in Styles object

### Fixed

- Fixed DataTable row not updating after add https://github.com/Textualize/textual/issues/1026
- Fixed issues with animation. Now objects of different types may be animated.
- Fixed containers with transparent background not showing borders https://github.com/Textualize/textual/issues/1175
- Fixed auto-width in horizontal containers https://github.com/Textualize/textual/pull/1155
- Fixed Input cursor invisible when placeholder empty https://github.com/Textualize/textual/pull/1202
- Fixed deadlock when removing widgets from the App https://github.com/Textualize/textual/pull/1219

## [0.4.0] - 2022-11-08

https://textual.textualize.io/blog/2022/11/08/version-040/#version-040

### Changed

- Dropped support for mounting "named" and "anonymous" widgets via
  `App.mount` and `Widget.mount`. Both methods now simply take one or more
  widgets as positional arguments.
- `DOMNode.query_one` now raises a `TooManyMatches` exception if there is
  more than one matching node.
  https://github.com/Textualize/textual/issues/1096
- `App.mount` and `Widget.mount` have new `before` and `after` parameters https://github.com/Textualize/textual/issues/778

### Added

- Added `init` param to reactive.watch
- `CSS_PATH` can now be a list of CSS files https://github.com/Textualize/textual/pull/1079
- Added `DOMQuery.only_one` https://github.com/Textualize/textual/issues/1096
- Writes to stdout are now done in a thread, for smoother animation. https://github.com/Textualize/textual/pull/1104

## [0.3.0] - 2022-10-31

### Fixed

- Fixed issue where scrollbars weren't being unmounted
- Fixed fr units for horizontal and vertical layouts https://github.com/Textualize/textual/pull/1067
- Fixed `textual run` breaking sys.argv https://github.com/Textualize/textual/issues/1064
- Fixed footer not updating styles when toggling dark mode
- Fixed how the app title in a `Header` is centred https://github.com/Textualize/textual/issues/1060
- Fixed the swapping of button variants https://github.com/Textualize/textual/issues/1048
- Fixed reserved characters in screenshots https://github.com/Textualize/textual/issues/993
- Fixed issue with TextLog max_lines https://github.com/Textualize/textual/issues/1058

### Changed

- DOMQuery now raises InvalidQueryFormat in response to invalid query strings, rather than cryptic CSS error
- Dropped quit_after, screenshot, and screenshot_title from App.run, which can all be done via auto_pilot
- Widgets are now closed in reversed DOM order
- Input widget justify hardcoded to left to prevent text-align interference
- Changed `textual run` so that it patches `argv` in more situations
- DOM classes and IDs are now always treated fully case-sensitive https://github.com/Textualize/textual/issues/1047

### Added

- Added Unmount event
- Added App.run_async method
- Added App.run_test context manager
- Added auto_pilot to App.run and App.run_async
- Added Widget._get_virtual_dom to get scrollbars
- Added size parameter to run and run_async
- Added always_update to reactive
- Returned an awaitable from push_screen, switch_screen, and install_screen https://github.com/Textualize/textual/pull/1061

## [0.2.1] - 2022-10-23

### Changed

- Updated meta data for PyPI

## [0.2.0] - 2022-10-23

### Added

- CSS support
- Too numerous to mention
## [0.1.18] - 2022-04-30

### Changed

- Bump typing extensions

## [0.1.17] - 2022-03-10

### Changed

- Bumped Rich dependency

## [0.1.16] - 2022-03-10

### Fixed

- Fixed escape key hanging on Windows

## [0.1.15] - 2022-01-31

### Added

- Added Windows Driver

## [0.1.14] - 2022-01-09

### Changed

- Updated Rich dependency to 11.X

## [0.1.13] - 2022-01-01

### Fixed

- Fixed spurious characters when exiting app
- Fixed increasing delay when exiting

## [0.1.12] - 2021-09-20

### Added

- Added geometry.Spacing

### Fixed

- Fixed calculation of virtual size in scroll views

## [0.1.11] - 2021-09-12

### Changed

- Changed message handlers to use prefix handle\_
- Renamed messages to drop the Message suffix
- Events now bubble by default
- Refactor of layout

### Added

- Added App.measure
- Added auto_width to Vertical Layout, WindowView, an ScrollView
- Added big_table.py example
- Added easing.py example

## [0.1.10] - 2021-08-25

### Added

- Added keyboard control of tree control
- Added Widget.gutter to calculate space between renderable and outside edge
- Added margin, padding, and border attributes to Widget

### Changed

- Callbacks may be async or non-async.
- Event handler event argument is optional.
- Fixed exception in clock example https://github.com/willmcgugan/textual/issues/52
- Added Message.wait() which waits for a message to be processed
- Key events are now sent to widgets first, before processing bindings

## [0.1.9] - 2021-08-06

### Added

- Added hover over and mouse click to activate keys in footer
- Added verbosity argument to Widget.log

### Changed

- Simplified events. Remove Startup event (use Mount)
- Changed geometry.Point to geometry.Offset and geometry.Dimensions to geometry.Size

## [0.1.8] - 2021-07-17

### Fixed

- Fixed exiting mouse mode
- Fixed slow animation

### Added

- New log system

## [0.1.7] - 2021-07-14

### Changed

- Added functionality to calculator example.
- Scrollview now shows scrollbars automatically
- New handler system for messages that doesn't require inheritance
- Improved traceback handling

[0.51.0]: https://github.com/Textualize/textual/compare/v0.50.1...v0.51.0
[0.50.1]: https://github.com/Textualize/textual/compare/v0.50.0...v0.50.1
[0.50.0]: https://github.com/Textualize/textual/compare/v0.49.0...v0.50.0
[0.49.1]: https://github.com/Textualize/textual/compare/v0.49.0...v0.49.1
[0.49.0]: https://github.com/Textualize/textual/compare/v0.48.2...v0.49.0
[0.48.2]: https://github.com/Textualize/textual/compare/v0.48.1...v0.48.2
[0.48.1]: https://github.com/Textualize/textual/compare/v0.48.0...v0.48.1
[0.48.0]: https://github.com/Textualize/textual/compare/v0.47.1...v0.48.0
[0.47.1]: https://github.com/Textualize/textual/compare/v0.47.0...v0.47.1
[0.47.0]: https://github.com/Textualize/textual/compare/v0.46.0...v0.47.0
[0.46.0]: https://github.com/Textualize/textual/compare/v0.45.1...v0.46.0
[0.45.1]: https://github.com/Textualize/textual/compare/v0.45.0...v0.45.1
[0.45.0]: https://github.com/Textualize/textual/compare/v0.44.1...v0.45.0
[0.44.1]: https://github.com/Textualize/textual/compare/v0.44.0...v0.44.1
[0.44.0]: https://github.com/Textualize/textual/compare/v0.43.2...v0.44.0
[0.43.2]: https://github.com/Textualize/textual/compare/v0.43.1...v0.43.2
[0.43.1]: https://github.com/Textualize/textual/compare/v0.43.0...v0.43.1
[0.43.0]: https://github.com/Textualize/textual/compare/v0.42.0...v0.43.0
[0.42.0]: https://github.com/Textualize/textual/compare/v0.41.0...v0.42.0
[0.41.0]: https://github.com/Textualize/textual/compare/v0.40.0...v0.41.0
[0.40.0]: https://github.com/Textualize/textual/compare/v0.39.0...v0.40.0
[0.39.0]: https://github.com/Textualize/textual/compare/v0.38.1...v0.39.0
[0.38.1]: https://github.com/Textualize/textual/compare/v0.38.0...v0.38.1
[0.38.0]: https://github.com/Textualize/textual/compare/v0.37.1...v0.38.0
[0.37.1]: https://github.com/Textualize/textual/compare/v0.37.0...v0.37.1
[0.37.0]: https://github.com/Textualize/textual/compare/v0.36.0...v0.37.0
[0.36.0]: https://github.com/Textualize/textual/compare/v0.35.1...v0.36.0
[0.35.1]: https://github.com/Textualize/textual/compare/v0.35.0...v0.35.1
[0.35.0]: https://github.com/Textualize/textual/compare/v0.34.0...v0.35.0
[0.34.0]: https://github.com/Textualize/textual/compare/v0.33.0...v0.34.0
[0.33.0]: https://github.com/Textualize/textual/compare/v0.32.0...v0.33.0
[0.32.0]: https://github.com/Textualize/textual/compare/v0.31.0...v0.32.0
[0.31.0]: https://github.com/Textualize/textual/compare/v0.30.0...v0.31.0
[0.30.0]: https://github.com/Textualize/textual/compare/v0.29.0...v0.30.0
[0.29.0]: https://github.com/Textualize/textual/compare/v0.28.1...v0.29.0
[0.28.1]: https://github.com/Textualize/textual/compare/v0.28.0...v0.28.1
[0.28.0]: https://github.com/Textualize/textual/compare/v0.27.0...v0.28.0
[0.27.0]: https://github.com/Textualize/textual/compare/v0.26.0...v0.27.0
[0.26.0]: https://github.com/Textualize/textual/compare/v0.25.0...v0.26.0
[0.25.0]: https://github.com/Textualize/textual/compare/v0.24.1...v0.25.0
[0.24.1]: https://github.com/Textualize/textual/compare/v0.24.0...v0.24.1
[0.24.0]: https://github.com/Textualize/textual/compare/v0.23.0...v0.24.0
[0.23.0]: https://github.com/Textualize/textual/compare/v0.22.3...v0.23.0
[0.22.3]: https://github.com/Textualize/textual/compare/v0.22.2...v0.22.3
[0.22.2]: https://github.com/Textualize/textual/compare/v0.22.1...v0.22.2
[0.22.1]: https://github.com/Textualize/textual/compare/v0.22.0...v0.22.1
[0.22.0]: https://github.com/Textualize/textual/compare/v0.21.0...v0.22.0
[0.21.0]: https://github.com/Textualize/textual/compare/v0.20.1...v0.21.0
[0.20.1]: https://github.com/Textualize/textual/compare/v0.20.0...v0.20.1
[0.20.0]: https://github.com/Textualize/textual/compare/v0.19.1...v0.20.0
[0.19.1]: https://github.com/Textualize/textual/compare/v0.19.0...v0.19.1
[0.19.0]: https://github.com/Textualize/textual/compare/v0.18.0...v0.19.0
[0.18.0]: https://github.com/Textualize/textual/compare/v0.17.4...v0.18.0
[0.17.3]: https://github.com/Textualize/textual/compare/v0.17.2...v0.17.3
[0.17.2]: https://github.com/Textualize/textual/compare/v0.17.1...v0.17.2
[0.17.1]: https://github.com/Textualize/textual/compare/v0.17.0...v0.17.1
[0.17.0]: https://github.com/Textualize/textual/compare/v0.16.0...v0.17.0
[0.16.0]: https://github.com/Textualize/textual/compare/v0.15.1...v0.16.0
[0.15.1]: https://github.com/Textualize/textual/compare/v0.15.0...v0.15.1
[0.15.0]: https://github.com/Textualize/textual/compare/v0.14.0...v0.15.0
[0.14.0]: https://github.com/Textualize/textual/compare/v0.13.0...v0.14.0
[0.13.0]: https://github.com/Textualize/textual/compare/v0.12.1...v0.13.0
[0.12.1]: https://github.com/Textualize/textual/compare/v0.12.0...v0.12.1
[0.12.0]: https://github.com/Textualize/textual/compare/v0.11.1...v0.12.0
[0.11.1]: https://github.com/Textualize/textual/compare/v0.11.0...v0.11.1
[0.11.0]: https://github.com/Textualize/textual/compare/v0.10.1...v0.11.0
[0.10.1]: https://github.com/Textualize/textual/compare/v0.10.0...v0.10.1
[0.10.0]: https://github.com/Textualize/textual/compare/v0.9.1...v0.10.0
[0.9.1]: https://github.com/Textualize/textual/compare/v0.9.0...v0.9.1
[0.9.0]: https://github.com/Textualize/textual/compare/v0.8.2...v0.9.0
[0.8.2]: https://github.com/Textualize/textual/compare/v0.8.1...v0.8.2
[0.8.1]: https://github.com/Textualize/textual/compare/v0.8.0...v0.8.1
[0.8.0]: https://github.com/Textualize/textual/compare/v0.7.0...v0.8.0
[0.7.0]: https://github.com/Textualize/textual/compare/v0.6.0...v0.7.0
[0.6.0]: https://github.com/Textualize/textual/compare/v0.5.0...v0.6.0
[0.5.0]: https://github.com/Textualize/textual/compare/v0.4.0...v0.5.0
[0.4.0]: https://github.com/Textualize/textual/compare/v0.3.0...v0.4.0
[0.3.0]: https://github.com/Textualize/textual/compare/v0.2.1...v0.3.0
[0.2.1]: https://github.com/Textualize/textual/compare/v0.2.0...v0.2.1
[0.2.0]: https://github.com/Textualize/textual/compare/v0.1.18...v0.2.0
[0.1.18]: https://github.com/Textualize/textual/compare/v0.1.17...v0.1.18
[0.1.17]: https://github.com/Textualize/textual/compare/v0.1.16...v0.1.17
[0.1.16]: https://github.com/Textualize/textual/compare/v0.1.15...v0.1.16
[0.1.15]: https://github.com/Textualize/textual/compare/v0.1.14...v0.1.15
[0.1.14]: https://github.com/Textualize/textual/compare/v0.1.13...v0.1.14
[0.1.13]: https://github.com/Textualize/textual/compare/v0.1.12...v0.1.13
[0.1.12]: https://github.com/Textualize/textual/compare/v0.1.11...v0.1.12
[0.1.11]: https://github.com/Textualize/textual/compare/v0.1.10...v0.1.11
[0.1.10]: https://github.com/Textualize/textual/compare/v0.1.9...v0.1.10
[0.1.9]: https://github.com/Textualize/textual/compare/v0.1.8...v0.1.9
[0.1.8]: https://github.com/Textualize/textual/compare/v0.1.7...v0.1.8
[0.1.7]: https://github.com/Textualize/textual/releases/tag/v0.1.7<|MERGE_RESOLUTION|>--- conflicted
+++ resolved
@@ -16,14 +16,11 @@
 - Added an `asyncio` lock attribute `Widget.lock` to be used to synchronize widget state https://github.com/Textualize/textual/issues/4134
 - Added support for environment variable `TEXTUAL_ANIMATIONS` to control what animations Textual displays https://github.com/Textualize/textual/pull/4062
 - Add attribute `App.animation_level` to control whether animations on that app run or not https://github.com/Textualize/textual/pull/4062
-<<<<<<< HEAD
+- Added support for a `TEXTUAL_SCREENSHOT_LOCATION` environment variable to specify the location of an automated screenshot https://github.com/Textualize/textual/pull/4181/
+- Added support for a `TEXTUAL_SCREENSHOT_FILENAME` environment variable to specify the filename of an automated screenshot https://github.com/Textualize/textual/pull/4181/
 - Added an `asyncio` lock attribute `Widget.lock` to be used to synchronize widget state https://github.com/Textualize/textual/issues/4134
 - `Widget.remove_children` now accepts a CSS selector to specify which children to remove https://github.com/Textualize/textual/pull/4183
 - `Widget.batch` combines widget locking and app update batching https://github.com/Textualize/textual/pull/4183
-=======
-- Added support for a `TEXTUAL_SCREENSHOT_LOCATION` environment variable to specify the location of an automated screenshot https://github.com/Textualize/textual/pull/4181/
-- Added support for a `TEXTUAL_SCREENSHOT_FILENAME` environment variable to specify the filename of an automated screenshot https://github.com/Textualize/textual/pull/4181/
->>>>>>> ba17dfb5
 
 ## [0.51.0] - 2024-02-15
 
