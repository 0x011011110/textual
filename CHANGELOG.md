--- conflicted
+++ resolved
@@ -28,6 +28,7 @@
 - Added `min_color` and `max_color` to Sparklines constructor, which take precedence over CSS https://github.com/Textualize/textual/pull/5174
 - Added new demo `python -m textual`, not *quite* finished but better than the old one https://github.com/Textualize/textual/pull/5174
 - Added `Screen.can_view_partial` and `Widget.can_view_partial` https://github.com/Textualize/textual/pull/5174
+- Added `App.is_web` property to indicate if the app is running via a web browser https://github.com/Textualize/textual/pull/5128
 
 ### Fixed
 
@@ -43,11 +44,7 @@
 ### Added
 
 - Added `background-tint` CSS rule https://github.com/Textualize/textual/pull/5117
-<<<<<<< HEAD
-- Added `App.is_web` property to indicate if the app is running via a web browser https://github.com/Textualize/textual/pull/5128
-=======
 - Added `:first-of-type`, `:last-of-type`, `:odd`, and `:even` pseudo classes https://github.com/Textualize/textual/pull/5139
->>>>>>> 5c2111aa
 
 ## [0.83.0] - 2024-10-10
 
