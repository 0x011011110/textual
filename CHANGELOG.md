# Change Log

All notable changes to this project will be documented in this file.

The format is based on [Keep a Changelog](http://keepachangelog.com/)
and this project adheres to [Semantic Versioning](http://semver.org/).

## Unreleased

### Fixed

- Fixed markup escaping edge cases https://github.com/Textualize/textual/pull/5697
- Fixed incorrect auto height in Collapsible https://github.com/Textualize/textual/pull/5703
- Fixed issue with keymaps and single-letter keys https://github.com/Textualize/textual/pull/5726
<<<<<<< HEAD
- Fixed `OptionList` size after removing or clearing options https://github.com/Textualize/textual/issues/5728
=======
- Fixed footer / key panel not updating when keymaps are applied https://github.com/Textualize/textual/pull/5724
- Fixed alignment not being applied when there are min and max limits on dimensions https://github.com/Textualize/textual/pull/5732
>>>>>>> e6c70b26

### Changed

- Collapsible title now accepts str, Text, or Content https://github.com/Textualize/textual/pull/5697
- Rich Text objects will be converted to Content in OptionList and other widgets https://github.com/Textualize/textual/pull/5712
- Textual will always convert dim attributes to RGB by default https://github.com/Textualize/textual/pull/5715
- Notifications will now use Textual markup (previously they used Console markup) https://github.com/Textualize/textual/pull/5719

### Added

- Added `TEXTUAL_DIM_FACTOR` env var to set the opacity of the 'dim' ANSI attribute https://github.com/Textualize/textual/pull/5715
- `notify()` now accepts a `markup` parameter to disable rendering the message as markup https://github.com/Textualize/textual/pull/5719

## [3.0.1] - 2025-04-01

### Fixed

- Fixed issue with modal dialog not refreshing

## [3.0.0] - 2025-03-27

### Changed

- Breaking change: `App.query` and friends will now always query the default (first) screen, not necessarily the active screen.
- Content now has a default argument of an empty string, so `Content()` is equivalent to `Content("")`
- Assigned names to Textual-specific threads: `textual-input`, `textual-output`. These should become visible in monitoring tools (ps, top, htop) as of Python 3.14. https://github.com/Textualize/textual/pull/5654
- Tabs now accept Content or Textual markup https://github.com/Textualize/textual/pull/5657
- Buttons will now use Textual markup rather than console markup
- tree-sitter languages are now loaded lazily, improving cold-start time https://github.com/Textualize/textual/pull/563

### Fixed

- Static and Label now accept Content objects, satisfying type checkers https://github.com/Textualize/textual/pull/5618
- Fixed click selection not being disabled when allow_select was set to false https://github.com/Textualize/textual/issues/5627
- Fixed crash on clicking line API border https://github.com/Textualize/textual/pull/5641
- Fixed Select.selection now correctly returns None if Select.BLANK is selected instead of an AssertionError
- Fixed additional spaces after text-wrapping https://github.com/Textualize/textual/pull/5657
- Added missing `scroll_end` parameter to the `Log.write_line` method https://github.com/Textualize/textual/pull/5672
- Restored support for blink https://github.com/Textualize/textual/pull/5675
- Fixed scrolling breaking on DataTable with `overflow: hidden` https://github.com/Textualize/textual/pull/5681

### Added

- Added Widget.preflight_checks to perform some debug checks after a widget is instantiated, to catch common errors. https://github.com/Textualize/textual/pull/5588
- Added text-padding style https://github.com/Textualize/textual/pull/5657
- Added `Content.first_line` property https://github.com/Textualize/textual/pull/5657
- Added `Content.from_text` constructor https://github.com/Textualize/textual/pull/5657
- Added `Content.empty` constructor https://github.com/Textualize/textual/pull/5657
- Added `Content.pad` method https://github.com/Textualize/textual/pull/5657
- Added `Style.has_transparent_foreground` property https://github.com/Textualize/textual/pull/5657


## [2.1.2] - 2025-02-26

### Fixed

- Fixed command palette fuzzy search bailing too early https://github.com/Textualize/textual/pull/5579

## [2.1.1] - 2025-02-22

### Fixed

- Fixed `Link` binding to open the link https://github.com/Textualize/textual/issues/5564
- Fixed IndexError in OptionList https://github.com/Textualize/textual/pull/5574
- Fixed issue with clear_panes breaking tabbed content https://github.com/Textualize/textual/pull/5573

## Changed

- The user can now interrupt a scroll to end by grabbing the scrollbar or scrolling in any other way. Press ++end++ or scroll to the end to restore default behavior. This is more intuitive that it may sound.

## [2.1.0] - 2025-02-19

### Fixed

- Fixed smooth scrolling broken on iTerm over SSH https://github.com/Textualize/textual/pull/5551
- Fixed height of auto container which contains auto height children https://github.com/Textualize/textual/pull/5552
- Fixed `Content.from_markup` not stripping control codes https://github.com/Textualize/textual/pull/5557
- Fixed `delta_x` and `delta_y` in mouse events when smooth scrolling is enabled https://github.com/Textualize/textual/pull/5556
- Fixed flipped title colors in panel border https://github.com/Textualize/textual/issues/5548
- Fixed detection of smooth scrolling https://github.com/Textualize/textual/pull/5558

### Added

- Added `pointer_x`, `pointer_y`, `pointer_screen_x`, and `pointer_screen_y` attributes to mouse events https://github.com/Textualize/textual/pull/5556

### Changed

- Animating the scrollbar while dragging is disabled if smooth scrolling is available https://github.com/Textualize/textual/pull/5558
- Renamed `TerminalSupportsInBandWindowResize` to `InBandWindowResize` https://github.com/Textualize/textual/pull/5558

## [2.0.4] - 2025-02-17

### Fixed

- Fixed smooth scrolling breaking mouse support in VSCode (and probably others) https://github.com/Textualize/textual/pull/5549

## [2.0.3] - 2025-02-16

### Fixed

- Fixed traceback from OptionList in Command Palette https://github.com/Textualize/textual/pull/5544

## [2.0.2] - 2025-02-16

### Fixed

- Fixed OptionList.add_options exhausting iterator https://github.com/Textualize/textual/pull/5540
- Fixed screen not refreshing after pop https://github.com/Textualize/textual/pull/5543

## [2.0.1] - 2025-02-16

### Fixed

- Fixed escape tags in Textual markup https://github.com/Textualize/textual/pull/5536

## [2.0.0] - 2025-02-16

### Added

- Added `Select.type_to_search` which allows you to type to move the cursor to a matching option https://github.com/Textualize/textual/pull/5403
- Added `from_app_focus` to `Focus` event to indicate if a widget is being focused because the app itself has regained focus or not https://github.com/Textualize/textual/pull/5379
- Added `Blurred` message to `Input` widget (matching `Submitted` and `Changed`) to make it easier to synchronize with `validate_on` parameter when set to 'blur'.
- Added `Offset.transpose` https://github.com/Textualize/textual/pull/5409
- Added `screen--selection` component class to define style for selection https://github.com/Textualize/textual/pull/5409
- Added `Widget.select_container` property https://github.com/Textualize/textual/pull/5409
- Added `Widget.select_all` https://github.com/Textualize/textual/pull/5409
- Added `Region.bottom_right_inclusive` https://github.com/Textualize/textual/pull/5409
- Added double click to select, triple click to select all in container https://github.com/Textualize/textual/pull/5409
- Added arbitrary text selection https://github.com/Textualize/textual/pull/5409
- Added Widget.ALLOW_SELECT classvar for a per-widget switch to disable text selection https://github.com/Textualize/textual/pull/5409
- Added Widget.allow_select method for programmatic control of text selection https://github.com/Textualize/textual/pull/5409
- Added App.ALLOW_SELECT for a global switch to disable text selection https://github.com/Textualize/textual/pull/5409
- Added `DOMNode.query_ancestor` https://github.com/Textualize/textual/pull/5409
- Added selection to Log widget https://github.com/Textualize/textual/pull/5467
- Added `text-wrap` and `text-overflow` CSS values https://github.com/Textualize/textual/pull/5485
- Added Textual markup to replace Rich markup https://github.com/Textualize/textual/pull/5485
- Added `Content.from_markup` https://github.com/Textualize/textual/pull/5485

### Fixed

- Fixed `Pilot.click` not working with `times` parameter https://github.com/Textualize/textual/pull/5398
- Fixed select refocusing itself too late https://github.com/Textualize/textual/pull/5420
- Fixed layout of the keys in the help panel when a key has a tooltip but no description https://github.com/Textualize/textual/issues/5436
- The content of an `Input` will now only be automatically selected when the widget is focused by the user, not when the app itself has regained focus (similar to web browsers). https://github.com/Textualize/textual/pull/5379
- Updated `TextArea` and `Input` behavior when there is a selection and the user presses left or right https://github.com/Textualize/textual/pull/5400
- Footer can now be scrolled horizontally without holding `shift` https://github.com/Textualize/textual/pull/5404
- Modified _on_blur method in `Input` to post a `Blurred` message
- Fixed Log widget not refreshing on resize https://github.com/Textualize/textual/pull/5460
- Fixed special case with calculating the height of a container where all children have dynamic heights https://github.com/Textualize/textual/pull/5463
- Fixed scrollbars ignoring background opacity https://github.com/Textualize/textual/issues/5458
- Fixed `Header` icon showing command palette tooltip when disabled https://github.com/Textualize/textual/pull/5427

### Changed

- Breaking change: OptionList no longer supports `Separator`, a separator may be specified with `None`
- Implemented smooth (pixel perfect) scrolling on supported terminals. Set `TEXTUAL_SMOOTH_SCROLL=0` to disable.

### Removed

- Breaking change: Removed `wrap` argument from OptionList (use CSS `text-wrap: nowrap; text-overflow: ellipsis`)
- Breaking change: Removed `tooltip` argument from OptionList. Use `tooltip` attribute or `with_tooltip(...)` method.

## [1.0.0] - 2024-12-12

### Added

- Added `App.clipboard` https://github.com/Textualize/textual/pull/5352
- Added standard cut/copy/paste (ctrl+x, ctrl+c, ctrl+v) bindings to Input / TextArea https://github.com/Textualize/textual/pull/5352 & https://github.com/Textualize/textual/pull/5374
- Added `system` boolean to Binding, which hides the binding from the help panel https://github.com/Textualize/textual/pull/5352
- Added support for double/triple/etc clicks via `chain` attribute on `Click` events https://github.com/Textualize/textual/pull/5369
- Added `times` parameter to `Pilot.click` method, for simulating rapid clicks https://github.com/Textualize/textual/pull/5369
- Text can now be select using mouse or keyboard in the Input widget https://github.com/Textualize/textual/pull/5340

### Changed

- Breaking change: Change default quit key to `ctrl+q` https://github.com/Textualize/textual/pull/5352
- The command palette will now select the top item automatically https://github.com/Textualize/textual/pull/5361
- `ctrl+shift+k` now deletes the current line in `TextArea`, and `ctrl+x` will cut
the selection if there is one, otherwise it will cut the current line https://github.com/Textualize/textual/pull/5374
- Implemented a better matching algorithm for the command palette https://github.com/Textualize/textual/pull/5365

### Fixed

- Fixed issue with alignment in auto containers https://github.com/Textualize/textual/pull/5360

## [0.89.1] - 2024-12-05

### Fixed

- Fixed alignment of docked widgets https://github.com/Textualize/textual/pull/5347

## [0.89.0] - 2024-12-05

## Added

- Added "tab" border style https://github.com/Textualize/textual/pull/5335
- Added support for XML syntax highlighting https://github.com/Textualize/textual/pull/5320
- Added `TextArea.update_highlight_query` https://github.com/Textualize/textual/pull/5320
- `Input` widget now supports text selection via mouse and keyboard https://github.com/Textualize/textual/pull/5340
- Added new keybinds (hold shift) for text selection in `Input` https://github.com/Textualize/textual/pull/5340
- Added `Input.selection` reactive attribute for reading and updating the current selection https://github.com/Textualize/textual/pull/5340
- Added `Input.select_on_focus` (default `True`) to enable/disable selecting all text in an `Input` on focus https://github.com/Textualize/textual/pull/5340
- Added methods `Input.replace`, `Input.insert`, `Input.delete`, `Input.delete_selection` for editing text https://github.com/Textualize/textual/pull/5340
- Added `Input.selected_text` property for getting the currently selected text https://github.com/Textualize/textual/pull/5340
- `Input` can now be scrolled independently of cursor position (hold shift and scroll with the mouse wheel in supported environments) https://github.com/Textualize/textual/pull/5340

## Changed

- Breaking change: Removed `Input` reactive attributes `view_position`, `cursor_position` (now exists as a property which proxies to the `Input.selection` reactive attribute), https://github.com/Textualize/textual/pull/5340
- `Input.restrict` now checked on all edit operations (rather than just on `insert`) https://github.com/Textualize/textual/pull/5340

## Fixed

- Fixed Select not scrolling highlight in to view when clicked https://github.com/Textualize/textual/issues/5255
- Upgraded tree-sitter to 0.23+ (`syntax` extras) https://github.com/Textualize/textual/pull/5320
- Some syntax highlighting changes due to tree-sitter updates https://github.com/Textualize/textual/pull/5320
- Breaking change: `Document.query_syntax_tree` signature changed https://github.com/Textualize/textual/pull/5320
- Breaking change: `TextArea.register_language` signature changed https://github.com/Textualize/textual/pull/5320
- Breaking change: `SyntaxAwareDocument.language_name` property removed https://github.com/Textualize/textual/pull/5320
- Breaking change: Kotlin syntax highlighting removed from `TextArea` https://github.com/Textualize/textual/pull/5320
- Fixed selection list wrapping https://github.com/Textualize/textual/pull/5331
- Fixed CSS encoding issue on Windows https://github.com/Textualize/textual/pull/5324

## [0.88.1] - 2024-11-30

### Fixed

- Fixed excessive rendering of the OptionList https://github.com/Textualize/textual/pull/5311
- Fixed rendering glitches in Select https://github.com/Textualize/textual/pull/5311

## [0.88.0] - 2024-11-29

### Fixed

- Fixed infinite loop in `Widget.anchor` https://github.com/Textualize/textual/pull/5290
- Restores the ability to supply console markup to command list https://github.com/Textualize/textual/pull/5294
- Fixed delayed App Resize event https://github.com/Textualize/textual/pull/5296
- Fixed `ListView` not updating its index or highlighting after removing items https://github.com/Textualize/textual/issues/5114
- Fixed ListView focus styling rule being too broad https://github.com/Textualize/textual/pull/5304
- Fixed issue with auto-generated tab IDs https://github.com/Textualize/textual/pull/5298

### Changed

- `ListView.pop` now returns `AwaitComplete` rather than `AwaitRemove` https://github.com/Textualize/textual/pull/5135
- `ListView.remove_items` now returns `AwaitComplete` rather than `AwaitRemove` https://github.com/Textualize/textual/pull/5135


## [0.87.1] - 2024-11-24

## Fixed

- Fixed offset not being applied to grid layout https://github.com/Textualize/textual/pull/5281
- Fixed Select overlay set to auto width https://github.com/Textualize/textual/pull/5282

## [0.87.0] - 2024-11-24

### Added

- Added Styles.has_any_rules https://github.com/Textualize/textual/pull/5264
- Added `position` CSS rule. https://github.com/Textualize/textual/pull/5278
- Added `Widget.set_scroll` https://github.com/Textualize/textual/pull/5278
- Added `Select.selection` https://github.com/Textualize/textual/pull/5278

### Fixed

- Fixed offset applied to docked widgets https://github.com/Textualize/textual/pull/5264
- Fixed loading widgets responding to input https://github.com/Textualize/textual/pull/5267

## [0.86.3] - 2024-11-19

### Changed

- Updated the tutorial (text and code) https://github.com/Textualize/textual/pull/5257

### Fixed

- Fixed a glitch with the scrollbar that occurs when you hold `a` to add stopwatches in the tutorial app https://github.com/Textualize/textual/pull/5257


## [0.86.2] - 2024-11-18

### Fixed

- Fixed visibility glitch for widgets with an offset https://github.com/Textualize/textual/pull/5253
- Fixed theme variables being unavailable in code until refresh_css was called https://github.com/Textualize/textual/pull/5254


## [0.86.1] - 2024-11-16

### Fixed

- Tweaks to demo

## [0.86.0] - 2024-11-16

### Fixed

- Fixed duplicated key displays in the help panel https://github.com/Textualize/textual/issues/5037
- Fixed `TextArea` mouse selection with tab characters https://github.com/Textualize/textual/issues/5212
- Fixed `Tabs` not updating the highlighting after removing a tab https://github.com/Textualize/textual/issues/5218

### Added

- Added `App.theme` reactive attribute https://github.com/Textualize/textual/pull/5087
- Added various starter themes https://github.com/Textualize/textual/pull/5087
- Added "Change theme" command to command palette https://github.com/Textualize/textual/pull/5087
- Added `variant` parameter to `Label` widget for quick access to common styles https://github.com/Textualize/textual/pull/5087
- Added `App.get_theme` which returns a theme by name https://github.com/Textualize/textual/pull/5087
- Added `App.register_theme` and `App.unregister_theme` https://github.com/Textualize/textual/pull/5087
- Added `App.theme_changed_signal` https://github.com/Textualize/textual/pull/5087
- Added `App.available_themes` property which returns a mapping of theme names to `Theme` instances https://github.com/Textualize/textual/pull/5087
- Added `App.current_theme` property which returns the currently active theme object https://github.com/Textualize/textual/pull/5087
- Added `App.get_theme_variable_defaults` which returns a mapping of theme variables to their default values https://github.com/Textualize/textual/pull/5087
- Added `App.search` which allows bringing up a fuzzy search list of commands on-demand https://github.com/Textualize/textual/pull/5087
- Added `App.search_themes` which allows bringing up a fuzzy search list of themes on-demand https://github.com/Textualize/textual/pull/5087
- Added `textual.theme.ThemeProvider`, a command palette provider which returns all registered themes https://github.com/Textualize/textual/pull/5087
- Added several new built-in CSS variables https://github.com/Textualize/textual/pull/5087
- Added support for in-band terminal resize protocol https://github.com/Textualize/textual/pull/5217
- Added TEXTUAL_THEME environment var, which should be a comma separated list of desired themes https://github.com/Textualize/textual/pull/5238
- Added `Widget.is_scrolling` https://github.com/Textualize/textual/pull/5238
- Added `Tree.add_json` https://github.com/Textualize/textual/pull/5238

### Changed

- `Driver.process_event` is now `Driver.process_message` https://github.com/Textualize/textual/pull/5217
- `Driver.send_event` is now `Driver.send_message` https://github.com/Textualize/textual/pull/5217
- Added `can_focus` and `can_focus_children` parameters to scrollable container types. https://github.com/Textualize/textual/pull/5226
- Added `textual.lazy.Reveal` https://github.com/Textualize/textual/pull/5226
- Added `Screen.action_blur` https://github.com/Textualize/textual/pull/5226
- `Click` events can now be used with the on decorator to match the originally clicked widget https://github.com/Textualize/textual/pull/5238
- Breaking change: Removed `App.dark` reactive attribute https://github.com/Textualize/textual/pull/5087
- Breaking change: To improve consistency, several changes have been made to default widget CSS and the CSS variables which ship with Textual. On upgrading, your app will likely look different. All of these changes can be overidden with your own CSS. https://github.com/Textualize/textual/pull/5087

### Removed

- Removed `App.HOVER_EFFECTS_SCROLL_PAUSE` https://github.com/Textualize/textual/pull/5238

## [0.85.2] - 2024-11-02

- Fixed broken focus-within https://github.com/Textualize/textual/pull/5190

## [0.85.1] - 2024-10-26

### Fixed

- Fixed encoding issue when saving files such as screenshots on Windows https://github.com/Textualize/textual/pull/5182

## [0.85.0] - 2024-10-25

### Changed

- Grid will now size children to the maximum height of a row https://github.com/Textualize/textual/pull/5113
- Markdown links will be opened with `App.open_url` automatically https://github.com/Textualize/textual/pull/5113
- The universal selector (`*`) will now not match widgets with the class `-textual-system` (scrollbars, notifications etc) https://github.com/Textualize/textual/pull/5113
- Renamed `Screen.can_view` and `Widget.can_view` to `Screen.can_view_entire` and `Widget.can_view_entire` https://github.com/Textualize/textual/pull/5174

### Added

- Added Link widget https://github.com/Textualize/textual/pull/5113
- Added `open_links` to `Markdown` and `MarkdownViewer` widgets https://github.com/Textualize/textual/pull/5113
- Added `App.DEFAULT_MODE` https://github.com/Textualize/textual/pull/5113
- Added `Containers.HorizontalGroup` and `Containers.VerticalGroup` https://github.com/Textualize/textual/pull/5113
- Added `$`, `£`, `€`, `(`, `)` symbols to Digits https://github.com/Textualize/textual/pull/5113
- Added `Button.action` parameter to invoke action when clicked https://github.com/Textualize/textual/pull/5113
- Added `immediate` parameter to scroll methods https://github.com/Textualize/textual/pull/5164
- Added `textual._loop.loop_from_index` https://github.com/Textualize/textual/pull/5164
- Added `min_color` and `max_color` to Sparklines constructor, which take precedence over CSS https://github.com/Textualize/textual/pull/5174
- Added new demo `python -m textual`, not *quite* finished but better than the old one https://github.com/Textualize/textual/pull/5174
- Added `Screen.can_view_partial` and `Widget.can_view_partial` https://github.com/Textualize/textual/pull/5174
- Added `App.is_web` property to indicate if the app is running via a web browser https://github.com/Textualize/textual/pull/5128
- `Enter` and `Leave` events can now be used with the `on` decorator https://github.com/Textualize/textual/pull/5159

### Fixed

- Fixed glitchy ListView https://github.com/Textualize/textual/issues/5163

## [0.84.0] - 2024-10-22

### Fixed

- Fixed `RadioSet` not being scrollable https://github.com/Textualize/textual/issues/5100
- Fixed infinite loop in TextArea https://github.com/Textualize/textual/pull/5154

### Added

- Added `background-tint` CSS rule https://github.com/Textualize/textual/pull/5117
- Added `:first-of-type`, `:last-of-type`, `:odd`, and `:even` pseudo classes https://github.com/Textualize/textual/pull/5139

## [0.83.0] - 2024-10-10

### Added

- Added support for A-F to Digits widget https://github.com/Textualize/textual/pull/5094
- Added `Region.constrain` https://github.com/Textualize/textual/pull/5097

### Changed

- `Screen.ALLOW_IN_MAXIMIZED_VIEW` will now default to `App.ALLOW_IN_MAXIMIZED_VIEW` https://github.com/Textualize/textual/pull/5088
- Widgets matching `.-textual-system` will now be included in the maximize view by default https://github.com/Textualize/textual/pull/5088
- Digits are now thin by default, style with text-style: bold to get bold digits https://github.com/Textualize/textual/pull/5094
- Made `Widget.absolute_offset` public https://github.com/Textualize/textual/pull/5097
- Tooltips are now displayed directly below the mouse cursor https://github.com/Textualize/textual/pull/5097
- `Region.inflect` will now assume that margins overlap https://github.com/Textualize/textual/pull/5097
- `Pilot.click` and friends will now accept a widget, in addition to a selector https://github.com/Textualize/textual/pull/5095

## [0.82.0] - 2024-10-03

### Fixed

- Fixed issue with screen not updating when auto_refresh was enabled https://github.com/Textualize/textual/pull/5063
- Fixed issues regarding loading indicator https://github.com/Textualize/textual/pull/5079
- Fixed issues with inspecting the lazy loaded widgets module https://github.com/Textualize/textual/pull/5080

### Added

- Added `DOMNode.is_on_screen` property https://github.com/Textualize/textual/pull/5063
- Added support for keymaps (user configurable key bindings) https://github.com/Textualize/textual/pull/5038
- Added descriptions to bindings for all internal widgets, and updated casing to be consistent https://github.com/Textualize/textual/pull/5062

### Changed

- Breaking change: `Widget.set_loading` no longer return an awaitable https://github.com/Textualize/textual/pull/5079

## [0.81.0] - 2024-09-25

### Added

- Added `x_axis` and `y_axis` parameters to `Widget.scroll_to_region` https://github.com/Textualize/textual/pull/5047
- Added `Tree.move_cursor_to_line` https://github.com/Textualize/textual/pull/5052
- Added `Screen.pop_until_active` https://github.com/Textualize/textual/pull/5069

### Changed

- Tree will no longer scroll the X axis when moving the cursor https://github.com/Textualize/textual/pull/5047
- DirectoryTree will no longer select the first node https://github.com/Textualize/textual/pull/5052

### Fixed

- Fixed widgets occasionally not getting Resize events https://github.com/Textualize/textual/pull/5048
- Fixed tree regression https://github.com/Textualize/textual/pull/5052
- Fixed glitch with single line inline widget https://github.com/Textualize/textual/pull/5054

## [0.80.1] - 2024-09-24

### Fixed

- Fixed crash when exiting the app prematurely https://github.com/Textualize/textual/pull/5039
- Fixed exception constructing TextArea outside of App https://github.com/Textualize/textual/pull/5045

## [0.80.0] - 2024-09-23

### Added

- Added `MaskedInput` widget https://github.com/Textualize/textual/pull/4783
- Input validation for floats and integers accept embedded underscores, e.g., "1_234_567" is valid. https://github.com/Textualize/textual/pull/4784
- Support for `"none"` value added to `dock`, `hatch` and `split` styles https://github.com/Textualize/textual/pull/4982
- Support for `"none"` added to box and border style properties (e.g `widget.style.border = "none"`) https://github.com/Textualize/textual/pull/4982
- Docstrings added to most style properties https://github.com/Textualize/textual/pull/4982
- Added `ansi_color` switch to App to permit ANSI (themed) colors https://github.com/Textualize/textual/pull/5000
- Added `:ansi` pseudo class https://github.com/Textualize/textual/pull/5000
- Added `-ansi-scrollbar` style to widgets https://github.com/Textualize/textual/pull/5000
- Added `App.INLINE_PADDING` to define the number of spaces above inline apps https://github.com/Textualize/textual/pull/5000
- Added `nocolor` psuedoclass when NO_COLOR env var is set- `BINDING_GROUP_TITLE` now defaults to `None` https://github.com/Textualize/textual/pull/5023
- Added `TreeNode.siblings`, `TreeNode.next_sibling`, `TreeNode.previous_sibling`, `TreeNode.is_collapsed` https://github.com/Textualize/textual/pull/5023
- Added additional bindings to Tree widget https://github.com/Textualize/textual/pull/5023
- Added `Tree.center_scroll` https://github.com/Textualize/textual/pull/5023
- Added `Tree.unselect` https://github.com/Textualize/textual/pull/5023


### Changed

- Input validation for integers no longer accepts scientific notation like '1.5e2'; must be castable to int. https://github.com/Textualize/textual/pull/4784
- Default `scrollbar-size-vertical` changed to `2` in inline styles to match Widget default CSS (unlikely to affect users) https://github.com/Textualize/textual/pull/4982
- Removed border-right from `Toast` https://github.com/Textualize/textual/pull/4984
- Some fixes in `RichLog` result in slightly different semantics, see docstrings for details https://github.com/Textualize/textual/pull/4978
- Changed how scrollbars are rendered (will have no visual effect, but will break snapshot tests) https://github.com/Textualize/textual/pull/5000
- Added `enabled` switch to filters (mostly used internally) https://github.com/Textualize/textual/pull/5000
- `BINDING_GROUP_TITLE` now defaults to `None` https://github.com/Textualize/textual/pull/5023
- Breaking change: Changed how scrollbars are rendered so they work in ansi mode (will break snapshots) https://github.com/Textualize/textual/pull/5023

### Fixed

- Input validation of floats no longer accepts NaN (not a number). https://github.com/Textualize/textual/pull/4784
- Fixed issues with screenshots by simplifying segments only for snapshot tests https://github.com/Textualize/textual/issues/4929
- Fixed `RichLog.write` not respecting `width` parameter https://github.com/Textualize/textual/pull/4978
- Fixed `RichLog` writing at wrong width when `write` occurs before width is known (e.g. in `compose` or `on_mount`) https://github.com/Textualize/textual/pull/4978
- Fixed `RichLog.write` incorrectly shrinking width to `RichLog.min_width` when `shrink=True` (now shrinks to fit content area instead) https://github.com/Textualize/textual/pull/4978
- Fixed flicker when setting `dark` reactive on startup https://github.com/Textualize/textual/pull/4989
- Fixed command palette not sorting search results by their match score https://github.com/Textualize/textual/pull/4994
- Fixed `DataTable` cached height issue on re-populating the table when using auto-height rows https://github.com/Textualize/textual/pull/4992
- Fixed inline app output being cleared when `inline_no_clear=True` https://github.com/Textualize/textual/issues/5019

## [0.79.1] - 2024-08-31

### Fixed

- Fixed broken updates when non active screen changes https://github.com/Textualize/textual/pull/4957

## [0.79.0] - 2024-08-30

### Added

- Added `DOMNode.check_consume_key` https://github.com/Textualize/textual/pull/4940
- Added `App.ESCAPE_TO_MINIMIZE`, `App.screen_to_minimize`, and `Screen.ESCAPE_TO_MINIMIZE` https://github.com/Textualize/textual/pull/4951
- Added `DOMNode.query_exactly_one` https://github.com/Textualize/textual/pull/4950
- Added `SelectorSet.is_simple` https://github.com/Textualize/textual/pull/4950

### Changed

- KeyPanel will show multiple keys if bound to the same action https://github.com/Textualize/textual/pull/4940
- Breaking change: `DOMNode.query_one` will not `raise TooManyMatches` https://github.com/Textualize/textual/pull/4950

## [0.78.0] - 2024-08-27

### Added

- Added Maximize and Minimize system commands. https://github.com/Textualize/textual/pull/4931
- Added `Screen.maximize`, `Screen.minimize`, `Screen.action_maximize`, `Screen.action_minimize`, `Widget.is_maximized`, `Widget.allow_maximize`. https://github.com/Textualize/textual/pull/4931
- Added `Widget.ALLOW_MAXIMIZE`, `Screen.ALLOW_IN_MAXIMIZED_VIEW` classvars https://github.com/Textualize/textual/pull/4931

## [0.77.0] - 2024-08-22

### Added

- Added `tooltip` to Binding https://github.com/Textualize/textual/pull/4859
- Added a link to the command palette to the Footer (set `show_command_palette=False` to disable) https://github.com/Textualize/textual/pull/4867
- Added `TOOLTIP_DELAY` to App to customize time until a tooltip is displayed
- Added "Show keys" option to system commands to show a summary of key bindings. https://github.com/Textualize/textual/pull/4876
- Added "split" CSS style, currently undocumented, and may change. https://github.com/Textualize/textual/pull/4876
- Added `Region.get_spacing_between` https://github.com/Textualize/textual/pull/4876
- Added `App.COMMAND_PALETTE_KEY` to change default command palette key binding https://github.com/Textualize/textual/pull/4867
- Added `App.get_key_display` https://github.com/Textualize/textual/pull/4890
- Added `DOMNode.BINDING_GROUP` https://github.com/Textualize/textual/pull/4906
- Added `DOMNode.HELP` classvar which contains Markdown help to be shown in the help panel https://github.com/Textualize/textual/pull/4915
- Added `App.get_system_commands` https://github.com/Textualize/textual/pull/4920
- Added "Save Screenshot" system command https://github.com/Textualize/textual/pull/4922

### Changed

- Removed caps_lock and num_lock modifiers https://github.com/Textualize/textual/pull/4861
- Keys such as escape and space are now displayed in lower case in footer https://github.com/Textualize/textual/pull/4876
- Changed default command palette binding to `ctrl+p` https://github.com/Textualize/textual/pull/4867
- Removed `ctrl_to_caret` and `upper_case_keys` from Footer. These can be implemented in `App.get_key_display`.
- Renamed `SystemCommands` to `SystemCommandsProvider` https://github.com/Textualize/textual/pull/4920
- Breaking change: Removed `ClassicFooter` widget (please use new `Footer` widget) https://github.com/Textualize/textual/pull/4921
- Breaking change: `App.get_key_display` now requires `textual.binding.Binding` instead of `str`.
- Disallowed `Screen` instances in `App.SCREENS` and `App.MODES`

### Fixed

- Fix crash when `validate_on` value isn't a set https://github.com/Textualize/textual/pull/4868
- Fix `Input.cursor_blink` having no effect on the blink cycle after mounting https://github.com/Textualize/textual/pull/4869
- Fixed scrolling by page not taking scrollbar in to account https://github.com/Textualize/textual/pull/4916
- Fixed `App.MODES` being the same for all instances -- per-instance modes now exist internally

## [0.76.0]

### Changed

- Input cursor will no longer jump to the end on focus https://github.com/Textualize/textual/pull/4773
- Removed `Size.cip_size`, which was a clone of `crop_size`
- Widgets with auto dimensions will now grow if there is a scrollbar https://github.com/Textualize/textual/pull/4844
- Don't do automatic refresh when widget is not visible https://github.com/Textualize/textual/pull/4847
- Renamed `DOMNode._automatic_refresh` to `DOMNode.automatic_refresh` to allow for customization https://github.com/Textualize/textual/pull/4847

### Fixed

- Input cursor blink effect will now restart correctly when any action is performed on the input https://github.com/Textualize/textual/pull/4773
- Fixed bindings on same key not updating description https://github.com/Textualize/textual/pull/4850

### Added

- Textual will use the `ESCDELAY` env var when detecting escape keys https://github.com/Textualize/textual/pull/4848

## [0.75.1] - 2024-08-02

### Fixed

- Fixed issue with Enter events causing unresponsive UI https://github.com/Textualize/textual/pull/4833


## [0.75.0] - 2024-08-01

### Added

- Added `App.open_url` to open URLs in the web browser. When running via the WebDriver, the URL will be opened in the browser that is controlling the app https://github.com/Textualize/textual/pull/4819
- Added `Widget.is_mouse_over` https://github.com/Textualize/textual/pull/4818
- Added `node` attribute to `events.Enter` and `events.Leave` https://github.com/Textualize/textual/pull/4818

### Changed

- `events.Enter` and `events.Leave` events now bubble. https://github.com/Textualize/textual/pull/4818
- Renamed `Widget.mouse_over` to `Widget.mouse_hover` https://github.com/Textualize/textual/pull/4818

### Fixed

- Fixed issue with `mutate_reactive` and data binding https://github.com/Textualize/textual/pull/4828

## [0.74.0] - 2024-07-25

### Fixed

- Fixed issues in Kitty terminal after exiting app https://github.com/Textualize/textual/issues/4779
- Fixed exception when removing Selects https://github.com/Textualize/textual/pull/4786
- Fixed issue with non-clickable Footer keys https://github.com/Textualize/textual/pull/4798
- Fixed issue with recompose not working from Mount handler https://github.com/Textualize/textual/pull/4802

### Changed

- Calling `Screen.dismiss` with no arguments will invoke the screen callback with `None` (previously the callback wasn't invoke at all). https://github.com/Textualize/textual/pull/4795

## [0.73.0] - 2024-07-18

### Added

- Added `TextArea.line_number_start` reactive attribute https://github.com/Textualize/textual/pull/4471
- Added `TextArea.matching_bracket_location` property https://github.com/Textualize/textual/pull/4764
- Added `DOMNode.mutate_reactive` https://github.com/Textualize/textual/pull/4731
- Added "quality" parameter to `textual.color.Gradient` https://github.com/Textualize/textual/pull/4739
- Added `textual.color.Gradient.get_rich_color` https://github.com/Textualize/textual/pull/4739
- `Widget.remove_children` now accepts an iterable if widgets in addition to a selector https://github.com/Textualize/textual/issues/4735
- Raise `ValueError` with improved error message when number of cells inserted using `DataTable.add_row` doesn't match the number of columns in the table https://github.com/Textualize/textual/pull/4742
- Add `Tree.move_cursor` to programmatically move the cursor without selecting the node https://github.com/Textualize/textual/pull/4753
- Added `Footer` component style handling of padding for the key/description https://github.com/Textualize/textual/pull/4651
- `StringKey` is now exported from `data_table` https://github.com/Textualize/textual/pull/4760
- `TreeNode.add` and `TreeNode.add_leaf` now accepts `before` and `after` arguments to position a new node https://github.com/Textualize/textual/pull/4772
- Added a `gradient` parameter to the `ProgressBar` widget https://github.com/Textualize/textual/pull/4774

### Fixed

- Fixed issue with `Tabs` where disabled tabs could still be activated by clicking the underline https://github.com/Textualize/textual/issues/4701
- Fixed scroll_visible with margin https://github.com/Textualize/textual/pull/4719
- Fixed programmatically disabling button stuck in hover state https://github.com/Textualize/textual/pull/4724
- Fixed `DataTable` poor performance on startup and focus change when rows contain multi-line content https://github.com/Textualize/textual/pull/4748
- Fixed `Tree` and `DirectoryTree` horizontal scrolling off-by-2 https://github.com/Textualize/textual/pull/4744
- Fixed text-opacity in component styles https://github.com/Textualize/textual/pull/4747
- Ensure `Tree.select_node` sends `NodeSelected` message https://github.com/Textualize/textual/pull/4753
- Fixed message handlers not working when message types are assigned as the value of class vars https://github.com/Textualize/textual/pull/3940
- Fixed `CommandPalette` not focusing the input when opened when `App.AUTO_FOCUS` doesn't match the input https://github.com/Textualize/textual/pull/4763
- `SelectionList.SelectionToggled` will now be sent for each option when a bulk toggle is performed (e.g. `toggle_all`). Previously no messages were sent at all. https://github.com/Textualize/textual/pull/4759
- Fixed focus styles not being updated on blur https://github.com/Textualize/textual/pull/4771

### Changed

- "Discover" hits in the command palette are no longer sorted alphabetically https://github.com/Textualize/textual/pull/4720
- `TreeNodeSelected` messages are now posted before `TreeNodeExpanded` messages
when an expandable node is selected https://github.com/Textualize/textual/pull/4753
- `Markdown.LinkClicked.href` is now automatically unquoted https://github.com/Textualize/textual/pull/4749
- The mouse cursor hover effect of `Tree` and `DirectoryTree` will no longer linger after the mouse leaves the widget https://github.com/Textualize/textual/pull/4766


## [0.72.0] - 2024-07-09

### Changed

- More predictable DOM removals. https://github.com/Textualize/textual/pull/4708

### Fixed

- Fixed clicking separator in OptionList moving cursor https://github.com/Textualize/textual/issues/4710
- Fixed scrolling issue in OptionList https://github.com/Textualize/textual/pull/4709

## [0.71.0] - 2024-06-29

### Changed

- Snapshot tests will normalize SVG output so that changes with no visual impact don't break snapshots, but this release will break most of them.
- Breaking change: `App.push_screen` now returns an Awaitable rather than a screen. https://github.com/Textualize/textual/pull/4672
- Breaking change: `Screen.dismiss` now returns an Awaitable rather than a bool. https://github.com/Textualize/textual/pull/4672

### Fixed

- Fixed grid + keyline when the grid has auto dimensions https://github.com/Textualize/textual/pull/4680
- Fixed mouse code leakage https://github.com/Textualize/textual/pull/4681
- Fixed link inside markdown table not posting a `Markdown.LinkClicked` message https://github.com/Textualize/textual/issues/4683
- Fixed issue with mouse movements on non-active screen https://github.com/Textualize/textual/pull/4688

## [0.70.0] - 2024-06-19

### Fixed

- Fixed erroneous mouse 'ButtonDown' reporting for mouse movement when any-event mode is enabled in xterm. https://github.com/Textualize/textual/pull/3647

## [0.69.0] - 2024-06-16

### Added

- Added `App.simulate_key` https://github.com/Textualize/textual/pull/4657

### Fixed

- Fixed issue with pop_screen launched from an action https://github.com/Textualize/textual/pull/4657

### Changed

- `App.check_bindings` is now private
- `App.action_check_bindings` is now `App.action_simulate_key`

## [0.68.0] - 2024-06-14

### Added

- Added `ContentSwitcher.add_content`

### Fixed

- Improved handling of non-tty input https://github.com/Textualize/textual/pull/4647

## [0.67.1] - 2024-06-12

### Changed

- Reverts Vim keys in DataTable, provides alternatives https://github.com/Textualize/textual/pull/4638

## [0.67.0] - 2024-06-11

### Added

- Added support for Kitty's key protocol https://github.com/Textualize/textual/pull/4631
- `ctrl+pageup`/`ctrl+pagedown` will scroll page left/right in DataTable https://github.com/Textualize/textual/pull/4633
- `g`/`G` will scroll to the top/bottom of the DataTable https://github.com/Textualize/textual/pull/4633
- Added simple `hjkl` key bindings to move the cursor in DataTable https://github.com/Textualize/textual/pull/4633

### Changed

- `home` and `end` now works horizontally instead of vertically in DataTable https://github.com/Textualize/textual/pull/4633
- `Tree` and `DirectoryTree` nodes now have a bigger click target, spanning the full line https://github.com/Textualize/textual/pull/4636

### Fixed

- Fixed pageup/pagedown behavior in DataTable https://github.com/Textualize/textual/pull/4633
- Added `App.CLOSE_TIMEOUT` https://github.com/Textualize/textual/pull/4635
- Fixed deadlock on shutdown https://github.com/Textualize/textual/pull/4635

## [0.66.0] - 2024-06-08

### Changed

- `get_content_height` will now return 0 if the renderable is Falsey https://github.com/Textualize/textual/pull/4617
- Buttons may not be pressed within their "active_effect_duration" to prevent inadvertent activations https://github.com/Textualize/textual/pull/4621
- `Screen.dismiss` is now a noop if the screen isn't active. Previously it would raise a `ScreenStackError`, now it returns `False`. https://github.com/Textualize/textual/pull/4621
- Increased window for escape processing to 100ms https://github.com/Textualize/textual/pull/4625
- Tooltips are now hidden when any key is pressed https://github.com/Textualize/textual/pull/4625

### Added

- Added `Screen.is_active`
- Added `icon` reactive to Header widget https://github.com/Textualize/textual/pull/4627
- Added `time_format` reactive to Header widget https://github.com/Textualize/textual/pull/4627
- Added `tooltip` parameter to input widgets https://github.com/Textualize/textual/pull/4625

## [0.65.2] - 2024-06-06

### Fixed

- Fixed issue with notifications and screen switches https://github.com/Textualize/textual/pull/4615

### Added

- Added textual.rlock.RLock https://github.com/Textualize/textual/pull/4615

## [0.65.1] - 2024-06-05

### Fixed

- Fixed hot reloading with hatch rule https://github.com/Textualize/textual/pull/4606
- Fixed hatch style parsing https://github.com/Textualize/textual/pull/4606

## [0.65.0] - 2024-06-05

### Added

- Added Command Palette Opened, Closed, and OptionHighlighted events https://github.com/Textualize/textual/pull/4600
- Added hatch style https://github.com/Textualize/textual/pull/4603

### Fixed

- Fixed DataTable cursor flicker on scroll https://github.com/Textualize/textual/pull/4598

### Changes

- TabbedContent will automatically make tabs active when a widget in a pane is focused https://github.com/Textualize/textual/issues/4593

## [0.64.0] - 2024-06-03

### Fixed

- Fix traceback on exit https://github.com/Textualize/textual/pull/4575
- Fixed `Markdown.goto_anchor` no longer scrolling the heading into view https://github.com/Textualize/textual/pull/4583
- Fixed Footer flicker on initial focus https://github.com/Textualize/textual/issues/4573

## [0.63.6] - 2024-05-29

### Fixed

- Fixed issue with bindings not refreshing https://github.com/Textualize/textual/pull/4571

## [0.63.5] - 2024-05-28

### Fixed

- Fixed data table disappearing from tabs https://github.com/Textualize/textual/pull/4567

### Added

- Added `Styles.is_auto_width` and `Style.is_auto_height`

## [0.63.4] - 2024-05-26

### Added

- Added `immediate` switch to `Signal.publish`

### Fixed

- Fixed freeze in recompose from bindings https://github.com/Textualize/textual/pull/4558

## [0.63.3] - 2024-05-24

### Fixed

- Fixed `Footer` grid size https://github.com/Textualize/textual/pull/4545
- Fixed bindings not updated on auto focus https://github.com/Textualize/textual/pull/4551

### Changed

- Attempting to mount on a non-mounted widget now raises a MountError https://github.com/Textualize/textual/pull/4547

## [0.63.2] - 2024-05-23

### Fixed

- Fixed issue with namespaces in links https://github.com/Textualize/textual/pull/4546

## [0.63.1] - 2024-05-22

### Fixed

- Fixed display of multiple bindings https://github.com/Textualize/textual/pull/4543

## [0.63.0] - 2024-05-22

### Fixed

- Fixed actions in links https://github.com/Textualize/textual/pull/4540

### Changed

- Breaking change: New Footer (likely a drop in replacement, unless you have customized styles) https://github.com/Textualize/textual/pull/4537
- Stylistic changes to Markdown (simpler headers, less margin, etc) https://github.com/Textualize/textual/pull/4541

## [0.62.0] - 2024-05-20

### Added

- Added `start` and `end` properties to Markdown Navigator
- Added `Widget.anchor`, `Widget.clear_anchor`, and `Widget.is_anchored` https://github.com/Textualize/textual/pull/4530

## [0.61.1] - 2024-05-19

### Fixed

- Fixed auto grid columns ignoring gutter https://github.com/Textualize/textual/issues/4522

## [0.61.0] - 2024-05-18

### Added

- Added `App.get_default_screen` https://github.com/Textualize/textual/pull/4520
- Added dynamic binding via `DOMNode.check_action` https://github.com/Textualize/textual/pull/4516
- Added `"focused"` action namespace so you can bind a key to an action on the focused widget https://github.com/Textualize/textual/pull/4516
- Added "focused" to allowed action namespaces https://github.com/Textualize/textual/pull/4516

### Changed

- Breaking change: Actions (as used in bindings) will no longer check the app if they are unhandled. This was undocumented anyway, and not that useful. https://github.com/Textualize/textual/pull/4516
- Breaking change: Renamed `App.namespace_bindings` to `active_bindings`


## [0.60.1] - 2024-05-15

### Fixed

- Dependency issue

## [0.60.0] - 2024-05-14

### Fixed

- Fixed auto width not working for option lists https://github.com/Textualize/textual/pull/4507

### Added

- Added `DOMNode.query_children` https://github.com/Textualize/textual/pull/4508

## [0.59.0] - 2024-05-11

### Fixed

- Fixed `SelectionList` issues after removing an option https://github.com/Textualize/textual/pull/4464
- Fixed `ListView` bugs with the initial index https://github.com/Textualize/textual/pull/4452
- Fixed `Select` not closing https://github.com/Textualize/textual/pull/4499
- Fixed setting `loading=False` removing all child loading indicators https://github.com/Textualize/textual/pull/4499

### Changed

- When displaying a message using `App.exit()`, the console no longer highlights things such as numbers.

### Added

- Added `message_signal` to MessagePump, to listen to events sent to another widget. https://github.com/Textualize/textual/pull/4487
- Added `Widget.suppress_click` https://github.com/Textualize/textual/pull/4499

## [0.58.1] - 2024-05-01

### Fixed

- Fixed issue with Markdown mounting content lazily https://github.com/Textualize/textual/pull/4466
- Fixed intermittent issue with scrolling to focus https://github.com/Textualize/textual/commit/567caf8acb196260adf6a0a6250e3ff5093056d0
- Fixed issue with scrolling to center https://github.com/Textualize/textual/pull/4469


## [0.58.0] - 2024-04-25

### Fixed

- Fixed `TextArea` to end mouse selection only if currently selecting https://github.com/Textualize/textual/pull/4436
- Fixed issue with scroll_to_widget https://github.com/Textualize/textual/pull/4446
- Fixed issue with margins https://github.com/Textualize/textual/pull/4441

### Changed

- Added argument to signal callbacks https://github.com/Textualize/textual/pull/4438

## [0.57.1] - 2024-04-20

### Fixed

- Fixed an off-by-one error in the line number of the `Document.end` property https://github.com/Textualize/textual/issues/4426
- Fixed setting scrollbar colors not updating the scrollbar https://github.com/Textualize/textual/pull/4433
- Fixed flushing in inline mode https://github.com/Textualize/textual/pull/4435

### Added

- Added `Offset.clamp` and `Size.clamp_offset` https://github.com/Textualize/textual/pull/4435


## [0.57.0] - 2024-04-19

### Fixed

- Fixed `Integer` validator missing failure description when not a number https://github.com/Textualize/textual/issues/4413
- Fixed a crash in `DataTable` if you clicked a link in the border https://github.com/Textualize/textual/issues/4410
- Fixed issue with cursor position https://github.com/Textualize/textual/pull/4429

### Added

- Added `App.copy_to_clipboard` https://github.com/Textualize/textual/pull/4416

## [0.56.4] - 2024-04-09

### Fixed

- Disabled terminal synchronization in inline mode as it breaks on some terminals

## [0.56.3] - 2024-04-08

### Fixed

- Fixed inline mode not updating https://github.com/Textualize/textual/issues/4403

## [0.56.2] - 2024-04-07

### Fixed

- Fixed inline mode not clearing with multiple screen

## [0.56.1] - 2024-04-07

### Fixed

- Fixed flicker when non-current screen updates https://github.com/Textualize/textual/pull/4401

### Changed

- Removed additional line at the end of an inline app https://github.com/Textualize/textual/pull/4401

## [0.56.0] - 2024-04-06

### Added

- Added `Size.with_width` and `Size.with_height` https://github.com/Textualize/textual/pull/4393

### Fixed

- Fixed issue with inline mode and multiple screens https://github.com/Textualize/textual/pull/4393
- Fixed issue with priority bindings https://github.com/Textualize/textual/pull/4395

### Changed

- self.prevent can be used in a widget constructor to prevent messages on mount https://github.com/Textualize/textual/pull/4392


## [0.55.1] - 2024-04-2

### Fixed

- Fixed mouse escape sequences being generated with `mouse=False`

## [0.55.0] - 2024-04-1

### Fixed

- Fix priority bindings not appearing in footer when key clashes with focused widget https://github.com/Textualize/textual/pull/4342
- Reverted auto-width change https://github.com/Textualize/textual/pull/4369

### Changed

- Exceptions inside `Widget.compose` or workers weren't bubbling up in tests https://github.com/Textualize/textual/issues/4282
- Fixed `DataTable` scrolling issues by changing `max-height` back to 100% https://github.com/Textualize/textual/issues/4286
- Fixed `Button` not rendering correctly with console markup https://github.com/Textualize/textual/issues/4328

### Added

- Added `Document.start` and `end` location properties for convenience https://github.com/Textualize/textual/pull/4267
- Added support for JavaScript, Golang, Rust, Bash, Java and Kotlin to `TextArea` https://github.com/Textualize/textual/pull/4350
- Added `inline` parameter to `run` and `run_async` to run app inline (under the prompt). https://github.com/Textualize/textual/pull/4343
- Added `mouse` parameter to disable mouse support https://github.com/Textualize/textual/pull/4343

## [0.54.0] - 2024-03-26

### Fixed

- Fixed a crash in `TextArea` when undoing an edit to a selection the selection was made backwards https://github.com/Textualize/textual/issues/4301
- Fixed issue with flickering scrollbars https://github.com/Textualize/textual/pull/4315
- Fixed issue where narrow TextArea would repeatedly wrap due to scrollbar appearing/disappearing https://github.com/Textualize/textual/pull/4334
- Fix progress bar ETA not updating when setting `total` reactive https://github.com/Textualize/textual/pull/4316

### Changed

- ProgressBar won't show ETA until there is at least one second of samples https://github.com/Textualize/textual/pull/4316
- `Input` waits until an edit has been made, after entry to the widget, before offering a suggestion https://github.com/Textualize/textual/pull/4335

## [0.53.1] - 2024-03-18

### Fixed

- Fixed issue with data binding https://github.com/Textualize/textual/pull/4308

## [0.53.0] - 2024-03-18

### Added

- Mapping of ANSI colors to hex codes configurable via `App.ansi_theme_dark` and `App.ansi_theme_light` https://github.com/Textualize/textual/pull/4192
- `Pilot.resize_terminal` to resize the terminal in testing https://github.com/Textualize/textual/issues/4212
- Added `sort_children` method https://github.com/Textualize/textual/pull/4244
- Support for pseudo-classes in nested TCSS https://github.com/Textualize/textual/issues/4039

### Fixed

- Fixed `TextArea.code_editor` missing recently added attributes https://github.com/Textualize/textual/pull/4172
- Fixed `Sparkline` not working with data in a `deque` https://github.com/Textualize/textual/issues/3899
- Tooltips are now cleared when the related widget is no longer under them https://github.com/Textualize/textual/issues/3045
- Simplified tree-sitter highlight queries for HTML, which also seems to fix segfault issue https://github.com/Textualize/textual/pull/4195
- Fixed `DirectoryTree.path` no longer reacting to new values https://github.com/Textualize/textual/issues/4208
- Fixed content size cache with Pretty widget https://github.com/Textualize/textual/pull/4211
- Fixed `grid-gutter` interaction with Pretty widget https://github.com/Textualize/textual/pull/4219
- Fixed `TextArea` styling issue on alternate screens https://github.com/Textualize/textual/pull/4220
- Fixed writing to invisible `RichLog` https://github.com/Textualize/textual/pull/4223
- Fixed `RichLog.min_width` not being used https://github.com/Textualize/textual/pull/4223
- Rename `CollapsibleTitle.action_toggle` to `action_toggle_collapsible` to fix clash with `DOMNode.action_toggle` https://github.com/Textualize/textual/pull/4221
- Markdown component classes weren't refreshed when watching for CSS https://github.com/Textualize/textual/issues/3464
- Rename `Switch.action_toggle` to `action_toggle_switch` to fix clash with `DOMNode.action_toggle` https://github.com/Textualize/textual/issues/4262
- Fixed `OptionList.OptionHighlighted` leaking out of `Select` https://github.com/Textualize/textual/issues/4224
- Fixed `Tab` enable/disable messages leaking into `TabbedContent` https://github.com/Textualize/textual/issues/4233
- Fixed a style leak from `TabbedContent` https://github.com/Textualize/textual/issues/4232
- Fixed active hidden scrollbars not releasing the mouse https://github.com/Textualize/textual/issues/4274
- Fixed the mouse not being released when hiding a `TextArea` while mouse selection is happening https://github.com/Textualize/textual/issues/4292
- Fix mouse scrolling not working when mouse cursor is over a disabled child widget https://github.com/Textualize/textual/issues/4242

### Changed

- Clicking a non focusable widget focus ancestors https://github.com/Textualize/textual/pull/4236
- BREAKING: widget class names must start with a capital letter or an underscore `_` https://github.com/Textualize/textual/pull/4252
- BREAKING: for many widgets, messages are now sent when programmatic changes that mirror user input are made https://github.com/Textualize/textual/pull/4256
  - Changed `Collapsible`
  - Changed `Markdown`
  - Changed `Select`
  - Changed `SelectionList`
  - Changed `TabbedContent`
  - Changed `Tabs`
  - Changed `TextArea`
  - Changed `Tree`
- Improved ETA calculation for ProgressBar https://github.com/Textualize/textual/pull/4271
- BREAKING: `AppFocus` and `AppBlur` are now posted when the terminal window gains or loses focus, if the terminal supports this https://github.com/Textualize/textual/pull/4265
  - When the terminal window loses focus, the currently-focused widget will also lose focus.
  - When the terminal window regains focus, the previously-focused widget will regain focus.
- TextArea binding for <kbd>ctrl</kbd>+<kbd>k</kbd> will now delete the line if the line is empty https://github.com/Textualize/textual/issues/4277
- The active tab (in `Tabs`) / tab pane (in `TabbedContent`) can now be unset https://github.com/Textualize/textual/issues/4241

## [0.52.1] - 2024-02-20

### Fixed

- Fixed the check for animation level in `LoadingIndicator` https://github.com/Textualize/textual/issues/4188

## [0.52.0] - 2024-02-19

### Changed

- Textual now writes to stderr rather than stdout https://github.com/Textualize/textual/pull/4177

### Added

- Added an `asyncio` lock attribute `Widget.lock` to be used to synchronize widget state https://github.com/Textualize/textual/issues/4134
- Added support for environment variable `TEXTUAL_ANIMATIONS` to control what animations Textual displays https://github.com/Textualize/textual/pull/4062
- Add attribute `App.animation_level` to control whether animations on that app run or not https://github.com/Textualize/textual/pull/4062
- Added support for a `TEXTUAL_SCREENSHOT_LOCATION` environment variable to specify the location of an automated screenshot https://github.com/Textualize/textual/pull/4181/
- Added support for a `TEXTUAL_SCREENSHOT_FILENAME` environment variable to specify the filename of an automated screenshot https://github.com/Textualize/textual/pull/4181/
- Added an `asyncio` lock attribute `Widget.lock` to be used to synchronize widget state https://github.com/Textualize/textual/issues/4134
- `Widget.remove_children` now accepts a CSS selector to specify which children to remove https://github.com/Textualize/textual/pull/4183
- `Widget.batch` combines widget locking and app update batching https://github.com/Textualize/textual/pull/4183

## [0.51.0] - 2024-02-15

### Added

- TextArea now has `read_only` mode https://github.com/Textualize/textual/pull/4151
- Add some syntax highlighting to TextArea default theme https://github.com/Textualize/textual/pull/4149
- Add undo and redo to TextArea https://github.com/Textualize/textual/pull/4124
- Added support for command palette command discoverability https://github.com/Textualize/textual/pull/4154

### Fixed

- Fixed out-of-view `Tab` not being scrolled into view when `Tabs.active` is assigned https://github.com/Textualize/textual/issues/4150
- Fixed `TabbedContent.TabActivate` not being posted when `TabbedContent.active` is assigned https://github.com/Textualize/textual/issues/4150

### Changed

- Breaking change: Renamed `TextArea.tab_behaviour` to `TextArea.tab_behavior` https://github.com/Textualize/textual/pull/4124
- `TextArea.theme` now defaults to `"css"` instead of None, and is no longer optional https://github.com/Textualize/textual/pull/4157

### Fixed

- Improve support for selector lists in nested TCSS https://github.com/Textualize/textual/issues/3969
- Improve support for rule declarations after nested TCSS rule sets https://github.com/Textualize/textual/issues/3999

## [0.50.1] - 2024-02-09

### Fixed

- Fixed tint applied to ANSI colors https://github.com/Textualize/textual/pull/4142

## [0.50.0] - 2024-02-08

### Fixed

- Fixed issue with ANSI colors not being converted to truecolor https://github.com/Textualize/textual/pull/4138
- Fixed duplicate watch methods being attached to DOM nodes https://github.com/Textualize/textual/pull/4030
- Fixed using `watch` to create additional watchers would trigger other watch methods https://github.com/Textualize/textual/issues/3878

### Added

- Added support for configuring dark and light themes for code in `Markdown` https://github.com/Textualize/textual/issues/3997

## [0.49.0] - 2024-02-07

### Fixed

- Fixed scrolling in long `OptionList` by adding max height of 100% https://github.com/Textualize/textual/issues/4021
- Fixed `DirectoryTree.clear_node` not clearing the node specified https://github.com/Textualize/textual/issues/4122

### Changed

- `DirectoryTree.reload` and `DirectoryTree.reload_node` now preserve state when reloading https://github.com/Textualize/textual/issues/4056
- Fixed a crash in the TextArea when performing a backward replace https://github.com/Textualize/textual/pull/4126
- Fixed selection not updating correctly when pasting while there's a non-zero selection https://github.com/Textualize/textual/pull/4126
- Breaking change: `TextArea` will not use `Escape` to shift focus if the `tab_behaviour` is the default https://github.com/Textualize/textual/issues/4110
- `TextArea` cursor will now be invisible before first focus https://github.com/Textualize/textual/pull/4128
- Fix toggling `TextArea.cursor_blink` reactive when widget does not have focus https://github.com/Textualize/textual/pull/4128

### Added

- Added DOMQuery.set https://github.com/Textualize/textual/pull/4075
- Added DOMNode.set_reactive https://github.com/Textualize/textual/pull/4075
- Added DOMNode.data_bind https://github.com/Textualize/textual/pull/4075
- Added DOMNode.action_toggle https://github.com/Textualize/textual/pull/4075
- Added Worker.cancelled_event https://github.com/Textualize/textual/pull/4075
- `Tree` (and `DirectoryTree`) grew an attribute `lock` that can be used for synchronization across coroutines https://github.com/Textualize/textual/issues/4056


## [0.48.2] - 2024-02-02

### Fixed

- Fixed a hang in the Linux driver when connected to a pipe https://github.com/Textualize/textual/issues/4104
- Fixed broken `OptionList` `Option.id` mappings https://github.com/Textualize/textual/issues/4101

### Changed

- Breaking change: keyboard navigation in `RadioSet`, `ListView`, `OptionList`, and `SelectionList`, no longer allows highlighting disabled items https://github.com/Textualize/textual/issues/3881

## [0.48.1] - 2024-02-01

### Fixed

- `TextArea` uses CSS theme by default instead of `monokai` https://github.com/Textualize/textual/pull/4091

## [0.48.0] - 2024-02-01

### Changed

- Breaking change: Significant changes to `TextArea.__init__` default values/behaviour https://github.com/Textualize/textual/pull/3933
  - `soft_wrap=True` - soft wrapping is now enabled by default.
  - `show_line_numbers=False` - line numbers are now disabled by default.
  - `tab_behaviour="focus"` - pressing the tab key now switches focus instead of indenting by default.
- Breaking change: `TextArea` default theme changed to CSS, and default styling changed https://github.com/Textualize/textual/pull/4074
- Breaking change: `DOMNode.has_pseudo_class` now accepts a single name only https://github.com/Textualize/textual/pull/3970
- Made `textual.cache` (formerly `textual._cache`) public https://github.com/Textualize/textual/pull/3976
- `Tab.label` can now be used to change the label of a tab https://github.com/Textualize/textual/pull/3979
- Changed the default notification timeout from 3 to 5 seconds https://github.com/Textualize/textual/pull/4059
- Prior scroll animations are now cancelled on new scrolls https://github.com/Textualize/textual/pull/4081

### Added

- Added `DOMNode.has_pseudo_classes` https://github.com/Textualize/textual/pull/3970
- Added `Widget.allow_focus` and `Widget.allow_focus_children` https://github.com/Textualize/textual/pull/3989
- Added `TextArea.soft_wrap` reactive attribute added https://github.com/Textualize/textual/pull/3933
- Added `TextArea.tab_behaviour` reactive attribute added https://github.com/Textualize/textual/pull/3933
- Added `TextArea.code_editor` classmethod/alternative constructor https://github.com/Textualize/textual/pull/3933
- Added `TextArea.wrapped_document` attribute which can convert between wrapped visual coordinates and locations https://github.com/Textualize/textual/pull/3933
- Added `show_line_numbers` to `TextArea.__init__` https://github.com/Textualize/textual/pull/3933
- Added component classes allowing `TextArea` to be styled using CSS https://github.com/Textualize/textual/pull/4074
- Added `Query.blur` and `Query.focus` https://github.com/Textualize/textual/pull/4012
- Added `MessagePump.message_queue_size` https://github.com/Textualize/textual/pull/4012
- Added `TabbedContent.active_pane` https://github.com/Textualize/textual/pull/4012
- Added `App.suspend` https://github.com/Textualize/textual/pull/4064
- Added `App.action_suspend_process` https://github.com/Textualize/textual/pull/4064


### Fixed

- Parameter `animate` from `DataTable.move_cursor` was being ignored https://github.com/Textualize/textual/issues/3840
- Fixed a crash if `DirectoryTree.show_root` was set before the DOM was fully available https://github.com/Textualize/textual/issues/2363
- Live reloading of TCSS wouldn't apply CSS changes to screens under the top screen of the stack https://github.com/Textualize/textual/issues/3931
- `SelectionList` option IDs are usable as soon as the widget is instantiated https://github.com/Textualize/textual/issues/3903
- Fix issue with `Strip.crop` when crop window start aligned with strip end https://github.com/Textualize/textual/pull/3998
- Fixed Strip.crop_extend https://github.com/Textualize/textual/pull/4011
- Fix for percentage dimensions https://github.com/Textualize/textual/pull/4037
- Fixed a crash if the `TextArea` language was set but tree-sitter language binaries were not installed https://github.com/Textualize/textual/issues/4045
- Ensuring `TextArea.SelectionChanged` message only sends when the updated selection is different https://github.com/Textualize/textual/pull/3933
- Fixed declaration after nested rule set causing a parse error https://github.com/Textualize/textual/pull/4012
- ID and class validation was too lenient https://github.com/Textualize/textual/issues/3954
- Fixed CSS watcher crash if file becomes unreadable (even temporarily) https://github.com/Textualize/textual/pull/4079
- Fixed display of keys when used in conjunction with other keys https://github.com/Textualize/textual/pull/3050
- Fixed double detection of <kbd>Escape</kbd> on Windows https://github.com/Textualize/textual/issues/4038


## [0.47.1] - 2024-01-05

### Fixed

- Fixed nested specificity https://github.com/Textualize/textual/pull/3963

## [0.47.0] - 2024-01-04

### Fixed

- `Widget.move_child` would break if `before`/`after` is set to the index of the widget in `child` https://github.com/Textualize/textual/issues/1743
- Fixed auto width text not processing markup https://github.com/Textualize/textual/issues/3918
- Fixed `Tree.clear` not retaining the root's expanded state https://github.com/Textualize/textual/issues/3557

### Changed

- Breaking change: `Widget.move_child` parameters `before` and `after` are now keyword-only https://github.com/Textualize/textual/pull/3896
- Style tweak to toasts https://github.com/Textualize/textual/pull/3955

### Added

- Added textual.lazy https://github.com/Textualize/textual/pull/3936
- Added App.push_screen_wait https://github.com/Textualize/textual/pull/3955
- Added nesting of CSS https://github.com/Textualize/textual/pull/3946

## [0.46.0] - 2023-12-17

### Fixed

- Disabled radio buttons could be selected with the keyboard https://github.com/Textualize/textual/issues/3839
- Fixed zero width scrollbars causing content to disappear https://github.com/Textualize/textual/issues/3886

### Changed

- The tabs within a `TabbedContent` now prefix their IDs to stop any clash with their associated `TabPane` https://github.com/Textualize/textual/pull/3815
- Breaking change: `tab` is no longer a `@on` decorator selector for `TabbedContent.TabActivated` -- use `pane` instead https://github.com/Textualize/textual/pull/3815

### Added

- Added `Collapsible.title` reactive attribute https://github.com/Textualize/textual/pull/3830
- Added a `pane` attribute to `TabbedContent.TabActivated` https://github.com/Textualize/textual/pull/3815
- Added caching of rules attributes and `cache` parameter to Stylesheet.apply https://github.com/Textualize/textual/pull/3880

## [0.45.1] - 2023-12-12

### Fixed

- Fixed issues where styles wouldn't update if changed in mount. https://github.com/Textualize/textual/pull/3860

## [0.45.0] - 2023-12-12

### Fixed

- Fixed `DataTable.update_cell` not raising an error with an invalid column key https://github.com/Textualize/textual/issues/3335
- Fixed `Input` showing suggestions when not focused https://github.com/Textualize/textual/pull/3808
- Fixed loading indicator not covering scrollbars https://github.com/Textualize/textual/pull/3816

### Removed

- Removed renderables/align.py which was no longer used.

### Changed

- Dropped ALLOW_CHILDREN flag introduced in 0.43.0 https://github.com/Textualize/textual/pull/3814
- Widgets with an auto height in an auto height container will now expand if they have no siblings https://github.com/Textualize/textual/pull/3814
- Breaking change: Removed `limit_rules` from Stylesheet.apply https://github.com/Textualize/textual/pull/3844

### Added

- Added `get_loading_widget` to Widget and App customize the loading widget. https://github.com/Textualize/textual/pull/3816
- Added messages `Collapsible.Expanded` and `Collapsible.Collapsed` that inherit from `Collapsible.Toggled`. https://github.com/Textualize/textual/issues/3824

## [0.44.1] - 2023-12-4

### Fixed

- Fixed slow scrolling when there are many widgets https://github.com/Textualize/textual/pull/3801

## [0.44.0] - 2023-12-1

### Changed

- Breaking change: Dropped 3.7 support https://github.com/Textualize/textual/pull/3766
- Breaking changes https://github.com/Textualize/textual/issues/1530
 - `link-hover-background` renamed to `link-background-hover`
 - `link-hover-color` renamed to `link-color-hover`
 - `link-hover-style` renamed to `link-style-hover`
- `Tree` now forces a scroll when `scroll_to_node` is called https://github.com/Textualize/textual/pull/3786
- Brought rxvt's use of shift-numpad keys in line with most other terminals https://github.com/Textualize/textual/pull/3769

### Added

- Added support for Ctrl+Fn and Ctrl+Shift+Fn keys in urxvt https://github.com/Textualize/textual/pull/3737
- Friendly error messages when trying to mount non-widgets https://github.com/Textualize/textual/pull/3780
- Added `Select.from_values` class method that can be used to initialize a Select control with an iterator of values https://github.com/Textualize/textual/pull/3743

### Fixed

- Fixed NoWidget when mouse goes outside window https://github.com/Textualize/textual/pull/3790
- Removed spurious print statements from press_keys https://github.com/Textualize/textual/issues/3785

## [0.43.2] - 2023-11-29

### Fixed

- Fixed NoWidget error https://github.com/Textualize/textual/pull/3779

## [0.43.1] - 2023-11-29

### Fixed

- Fixed clicking on scrollbar moves TextArea cursor https://github.com/Textualize/textual/issues/3763

## [0.43.0] - 2023-11-28

### Fixed

- Fixed mouse targeting issue in `TextArea` when tabs were not fully expanded https://github.com/Textualize/textual/pull/3725
- Fixed `Select` not updating after changing the `prompt` reactive https://github.com/Textualize/textual/issues/2983
- Fixed flicker when updating Markdown https://github.com/Textualize/textual/pull/3757

### Added

- Added experimental Canvas class https://github.com/Textualize/textual/pull/3669/
- Added `keyline` rule https://github.com/Textualize/textual/pull/3669/
- Widgets can now have an ALLOW_CHILDREN (bool) classvar to disallow adding children to a widget https://github.com/Textualize/textual/pull/3758
- Added the ability to set the `label` property of a `Checkbox` https://github.com/Textualize/textual/pull/3765
- Added the ability to set the `label` property of a `RadioButton` https://github.com/Textualize/textual/pull/3765
- Added support for various modified edit and navigation keys in urxvt https://github.com/Textualize/textual/pull/3739
- Added app focus/blur for textual-web https://github.com/Textualize/textual/pull/3767

### Changed

- Method `MarkdownTableOfContents.set_table_of_contents` renamed to `MarkdownTableOfContents.rebuild_table_of_contents` https://github.com/Textualize/textual/pull/3730
- Exception `Tree.UnknownNodeID` moved out of `Tree`, import from `textual.widgets.tree` https://github.com/Textualize/textual/pull/3730
- Exception `TreeNode.RemoveRootError` moved out of `TreeNode`, import from `textual.widgets.tree` https://github.com/Textualize/textual/pull/3730
- Optimized startup time https://github.com/Textualize/textual/pull/3753
- App.COMMANDS or Screen.COMMANDS can now accept a callable which returns a command palette provider https://github.com/Textualize/textual/pull/3756

## [0.42.0] - 2023-11-22

### Fixed

- Duplicate CSS errors when parsing CSS from a screen https://github.com/Textualize/textual/issues/3581
- Added missing `blur` pseudo class https://github.com/Textualize/textual/issues/3439
- Fixed visual glitched characters on Windows due to Python limitation https://github.com/Textualize/textual/issues/2548
- Fixed `ScrollableContainer` to receive focus https://github.com/Textualize/textual/pull/3632
- Fixed app-level queries causing a crash when the command palette is active https://github.com/Textualize/textual/issues/3633
- Fixed outline not rendering correctly in some scenarios (e.g. on Button widgets) https://github.com/Textualize/textual/issues/3628
- Fixed live-reloading of screen CSS https://github.com/Textualize/textual/issues/3454
- `Select.value` could be in an invalid state https://github.com/Textualize/textual/issues/3612
- Off-by-one in CSS error reporting https://github.com/Textualize/textual/issues/3625
- Loading indicators and app notifications overlapped in the wrong order https://github.com/Textualize/textual/issues/3677
- Widgets being loaded are disabled and have their scrolling explicitly disabled too https://github.com/Textualize/textual/issues/3677
- Method render on a widget could be called before mounting said widget https://github.com/Textualize/textual/issues/2914

### Added

- Exceptions to `textual.widgets.select` https://github.com/Textualize/textual/pull/3614
  - `InvalidSelectValueError` for when setting a `Select` to an invalid value
  - `EmptySelectError` when creating/setting a `Select` to have no options when `allow_blank` is `False`
- `Select` methods https://github.com/Textualize/textual/pull/3614
  - `clear`
  - `is_blank`
- Constant `Select.BLANK` to flag an empty selection https://github.com/Textualize/textual/pull/3614
- Added `restrict`, `type`, `max_length`, and `valid_empty` to Input https://github.com/Textualize/textual/pull/3657
- Added `Pilot.mouse_down` to simulate `MouseDown` events https://github.com/Textualize/textual/pull/3495
- Added `Pilot.mouse_up` to simulate `MouseUp` events https://github.com/Textualize/textual/pull/3495
- Added `Widget.is_mounted` property https://github.com/Textualize/textual/pull/3709
- Added `TreeNode.refresh` https://github.com/Textualize/textual/pull/3639

### Changed

- CSS error reporting will no longer provide links to the files in question https://github.com/Textualize/textual/pull/3582
- inline CSS error reporting will report widget/class variable where the CSS was read from https://github.com/Textualize/textual/pull/3582
- Breaking change: `Tree.refresh_line` has now become an internal https://github.com/Textualize/textual/pull/3639
- Breaking change: Setting `Select.value` to `None` no longer clears the selection (See `Select.BLANK` and `Select.clear`) https://github.com/Textualize/textual/pull/3614
- Breaking change: `Button` no longer inherits from `Static`, now it inherits directly from `Widget` https://github.com/Textualize/textual/issues/3603
- Rich markup in markdown headings is now escaped when building the TOC https://github.com/Textualize/textual/issues/3689
- Mechanics behind mouse clicks. See [this](https://github.com/Textualize/textual/pull/3495#issue-1934915047) for more details. https://github.com/Textualize/textual/pull/3495
- Breaking change: max/min-width/height now includes padding and border. https://github.com/Textualize/textual/pull/3712

## [0.41.0] - 2023-10-31

### Fixed

- Fixed `Input.cursor_blink` reactive not changing blink state after `Input` was mounted https://github.com/Textualize/textual/pull/3498
- Fixed `Tabs.active` attribute value not being re-assigned after removing a tab or clearing https://github.com/Textualize/textual/pull/3498
- Fixed `DirectoryTree` race-condition crash when changing path https://github.com/Textualize/textual/pull/3498
- Fixed issue with `LRUCache.discard` https://github.com/Textualize/textual/issues/3537
- Fixed `DataTable` not scrolling to rows that were just added https://github.com/Textualize/textual/pull/3552
- Fixed cache bug with `DataTable.update_cell` https://github.com/Textualize/textual/pull/3551
- Fixed CSS errors being repeated https://github.com/Textualize/textual/pull/3566
- Fix issue with chunky highlights on buttons https://github.com/Textualize/textual/pull/3571
- Fixed `OptionList` event leakage from `CommandPalette` to `App`.
- Fixed crash in `LoadingIndicator` https://github.com/Textualize/textual/pull/3498
- Fixed crash when `Tabs` appeared as a descendant of `TabbedContent` in the DOM https://github.com/Textualize/textual/pull/3602
- Fixed the command palette cancelling other workers https://github.com/Textualize/textual/issues/3615

### Added

- Add Document `get_index_from_location` / `get_location_from_index` https://github.com/Textualize/textual/pull/3410
- Add setter for `TextArea.text` https://github.com/Textualize/textual/discussions/3525
- Added `key` argument to the `DataTable.sort()` method, allowing the table to be sorted using a custom function (or other callable) https://github.com/Textualize/textual/pull/3090
- Added `initial` to all css rules, which restores default (i.e. value from DEFAULT_CSS) https://github.com/Textualize/textual/pull/3566
- Added HorizontalPad to pad.py https://github.com/Textualize/textual/pull/3571
- Added `AwaitComplete` class, to be used for optionally awaitable return values https://github.com/Textualize/textual/pull/3498

### Changed

- Breaking change: `Button.ACTIVE_EFFECT_DURATION` classvar converted to `Button.active_effect_duration` attribute https://github.com/Textualize/textual/pull/3498
- Breaking change: `Input.blink_timer` made private (renamed to `Input._blink_timer`) https://github.com/Textualize/textual/pull/3498
- Breaking change: `Input.cursor_blink` reactive updated to not run on mount (now `init=False`) https://github.com/Textualize/textual/pull/3498
- Breaking change: `AwaitTabbedContent` class removed https://github.com/Textualize/textual/pull/3498
- Breaking change: `Tabs.remove_tab` now returns an `AwaitComplete` instead of an `AwaitRemove` https://github.com/Textualize/textual/pull/3498
- Breaking change: `Tabs.clear` now returns an `AwaitComplete` instead of an `AwaitRemove` https://github.com/Textualize/textual/pull/3498
- `TabbedContent.add_pane` now returns an `AwaitComplete` instead of an `AwaitTabbedContent` https://github.com/Textualize/textual/pull/3498
- `TabbedContent.remove_pane` now returns an `AwaitComplete` instead of an `AwaitTabbedContent` https://github.com/Textualize/textual/pull/3498
- `TabbedContent.clear_pane` now returns an `AwaitComplete` instead of an `AwaitTabbedContent` https://github.com/Textualize/textual/pull/3498
- `Tabs.add_tab` now returns an `AwaitComplete` instead of an `AwaitMount` https://github.com/Textualize/textual/pull/3498
- `DirectoryTree.reload` now returns an `AwaitComplete`, which may be awaited to ensure the node has finished being processed by the internal queue https://github.com/Textualize/textual/pull/3498
- `Tabs.remove_tab` now returns an `AwaitComplete`, which may be awaited to ensure the tab is unmounted and internal state is updated https://github.com/Textualize/textual/pull/3498
- `App.switch_mode` now returns an `AwaitMount`, which may be awaited to ensure the screen is mounted https://github.com/Textualize/textual/pull/3498
- Buttons will now display multiple lines, and have auto height https://github.com/Textualize/textual/pull/3539
- DataTable now has a max-height of 100vh rather than 100%, which doesn't work with auto
- Breaking change: empty rules now result in an error https://github.com/Textualize/textual/pull/3566
- Improved startup time by caching CSS parsing https://github.com/Textualize/textual/pull/3575
- Workers are now created/run in a thread-safe way https://github.com/Textualize/textual/pull/3586

## [0.40.0] - 2023-10-11

### Added

- Added `loading` reactive property to widgets https://github.com/Textualize/textual/pull/3509

## [0.39.0] - 2023-10-10

### Fixed

- `Pilot.click`/`Pilot.hover` can't use `Screen` as a selector https://github.com/Textualize/textual/issues/3395
- App exception when a `Tree` is initialized/mounted with `disabled=True` https://github.com/Textualize/textual/issues/3407
- Fixed `print` locations not being correctly reported in `textual console` https://github.com/Textualize/textual/issues/3237
- Fix location of IME and emoji popups https://github.com/Textualize/textual/pull/3408
- Fixed application freeze when pasting an emoji into an application on Windows https://github.com/Textualize/textual/issues/3178
- Fixed duplicate option ID handling in the `OptionList` https://github.com/Textualize/textual/issues/3455
- Fix crash when removing and updating DataTable cell at same time https://github.com/Textualize/textual/pull/3487
- Fixed fractional styles to allow integer values https://github.com/Textualize/textual/issues/3414
- Stop eating stdout/stderr in headless mode - print works again in tests https://github.com/Textualize/textual/pull/3486

### Added

- `OutOfBounds` exception to be raised by `Pilot` https://github.com/Textualize/textual/pull/3360
- `TextArea.cursor_screen_offset` property for getting the screen-relative position of the cursor https://github.com/Textualize/textual/pull/3408
- `Input.cursor_screen_offset` property for getting the screen-relative position of the cursor https://github.com/Textualize/textual/pull/3408
- Reactive `cell_padding` (and respective parameter) to define horizontal cell padding in data table columns https://github.com/Textualize/textual/issues/3435
- Added `Input.clear` method https://github.com/Textualize/textual/pull/3430
- Added `TextArea.SelectionChanged` and `TextArea.Changed` messages https://github.com/Textualize/textual/pull/3442
- Added `wait_for_dismiss` parameter to `App.push_screen` https://github.com/Textualize/textual/pull/3477
- Allow scrollbar-size to be set to 0 to achieve scrollable containers with no visible scrollbars https://github.com/Textualize/textual/pull/3488

### Changed

- Breaking change: tree-sitter and tree-sitter-languages dependencies moved to `syntax` extra https://github.com/Textualize/textual/pull/3398
- `Pilot.click`/`Pilot.hover` now raises `OutOfBounds` when clicking outside visible screen https://github.com/Textualize/textual/pull/3360
- `Pilot.click`/`Pilot.hover` now return a Boolean indicating whether the click/hover landed on the widget that matches the selector https://github.com/Textualize/textual/pull/3360
- Added a delay to when the `No Matches` message appears in the command palette, thus removing a flicker https://github.com/Textualize/textual/pull/3399
- Timer callbacks are now typed more loosely https://github.com/Textualize/textual/issues/3434

## [0.38.1] - 2023-09-21

### Fixed

- Hotfix - added missing highlight files in build distribution https://github.com/Textualize/textual/pull/3370

## [0.38.0] - 2023-09-21

### Added

- Added a TextArea https://github.com/Textualize/textual/pull/2931
- Added :dark and :light pseudo classes

### Fixed

- Fixed `DataTable` not updating component styles on hot-reloading https://github.com/Textualize/textual/issues/3312

### Changed

- Breaking change: CSS in DEFAULT_CSS is now automatically scoped to the widget (set SCOPED_CSS=False) to disable
- Breaking change: Changed `Markdown.goto_anchor` to return a boolean (if the anchor was found) instead of `None` https://github.com/Textualize/textual/pull/3334

## [0.37.1] - 2023-09-16

### Fixed

- Fixed the command palette crashing with a `TimeoutError` in any Python before 3.11 https://github.com/Textualize/textual/issues/3320
- Fixed `Input` event leakage from `CommandPalette` to `App`.

## [0.37.0] - 2023-09-15

### Added

- Added the command palette https://github.com/Textualize/textual/pull/3058
- `Input` is now validated when focus moves out of it https://github.com/Textualize/textual/pull/3193
- Attribute `Input.validate_on` (and `__init__` parameter of the same name) to customise when validation occurs https://github.com/Textualize/textual/pull/3193
- Screen-specific (sub-)title attributes https://github.com/Textualize/textual/pull/3199:
  - `Screen.TITLE`
  - `Screen.SUB_TITLE`
  - `Screen.title`
  - `Screen.sub_title`
- Properties `Header.screen_title` and `Header.screen_sub_title` https://github.com/Textualize/textual/pull/3199
- Added `DirectoryTree.DirectorySelected` message https://github.com/Textualize/textual/issues/3200
- Added `widgets.Collapsible` contributed by Sunyoung Yoo https://github.com/Textualize/textual/pull/2989

### Fixed

- Fixed a crash when removing an option from an `OptionList` while the mouse is hovering over the last option https://github.com/Textualize/textual/issues/3270
- Fixed a crash in `MarkdownViewer` when clicking on a link that contains an anchor https://github.com/Textualize/textual/issues/3094
- Fixed wrong message pump in pop_screen https://github.com/Textualize/textual/pull/3315

### Changed

- Widget.notify and App.notify are now thread-safe https://github.com/Textualize/textual/pull/3275
- Breaking change: Widget.notify and App.notify now return None https://github.com/Textualize/textual/pull/3275
- App.unnotify is now private (renamed to App._unnotify) https://github.com/Textualize/textual/pull/3275
- `Markdown.load` will now attempt to scroll to a related heading if an anchor is provided https://github.com/Textualize/textual/pull/3244
- `ProgressBar` explicitly supports being set back to its indeterminate state https://github.com/Textualize/textual/pull/3286

## [0.36.0] - 2023-09-05

### Added

- TCSS styles `layer` and `layers` can be strings https://github.com/Textualize/textual/pull/3169
- `App.return_code` for the app return code https://github.com/Textualize/textual/pull/3202
- Added `animate` switch to `Tree.scroll_to_line` and `Tree.scroll_to_node` https://github.com/Textualize/textual/pull/3210
- Added `Rule` widget https://github.com/Textualize/textual/pull/3209
- Added App.current_mode to get the current mode https://github.com/Textualize/textual/pull/3233

### Changed

- Reactive callbacks are now scheduled on the message pump of the reactable that is watching instead of the owner of reactive attribute https://github.com/Textualize/textual/pull/3065
- Callbacks scheduled with `call_next` will now have the same prevented messages as when the callback was scheduled https://github.com/Textualize/textual/pull/3065
- Added `cursor_type` to the `DataTable` constructor.
- Fixed `push_screen` not updating Screen.CSS styles https://github.com/Textualize/textual/issues/3217
- `DataTable.add_row` accepts `height=None` to automatically compute optimal height for a row https://github.com/Textualize/textual/pull/3213

### Fixed

- Fixed flicker when calling pop_screen multiple times https://github.com/Textualize/textual/issues/3126
- Fixed setting styles.layout not updating https://github.com/Textualize/textual/issues/3047
- Fixed flicker when scrolling tree up or down a line https://github.com/Textualize/textual/issues/3206

## [0.35.1]

### Fixed

- Fixed flash of 80x24 interface in textual-web

## [0.35.0]

### Added

- Ability to enable/disable tabs via the reactive `disabled` in tab panes https://github.com/Textualize/textual/pull/3152
- Textual-web driver support for Windows

### Fixed

- Could not hide/show/disable/enable tabs in nested `TabbedContent` https://github.com/Textualize/textual/pull/3150

## [0.34.0] - 2023-08-22

### Added

- Methods `TabbedContent.disable_tab` and `TabbedContent.enable_tab` https://github.com/Textualize/textual/pull/3112
- Methods `Tabs.disable` and `Tabs.enable` https://github.com/Textualize/textual/pull/3112
- Messages `Tab.Disabled`, `Tab.Enabled`, `Tabs.TabDisabled` and `Tabs.Enabled` https://github.com/Textualize/textual/pull/3112
- Methods `TabbedContent.hide_tab` and `TabbedContent.show_tab` https://github.com/Textualize/textual/pull/3112
- Methods `Tabs.hide` and `Tabs.show` https://github.com/Textualize/textual/pull/3112
- Messages `Tabs.TabHidden` and `Tabs.TabShown` https://github.com/Textualize/textual/pull/3112
- Added `ListView.extend` method to append multiple items https://github.com/Textualize/textual/pull/3012

### Changed

- grid-columns and grid-rows now accept an `auto` token to detect the optimal size https://github.com/Textualize/textual/pull/3107
- LoadingIndicator now has a minimum height of 1 line.

### Fixed

- Fixed auto height container with default grid-rows https://github.com/Textualize/textual/issues/1597
- Fixed `page_up` and `page_down` bug in `DataTable` when `show_header = False` https://github.com/Textualize/textual/pull/3093
- Fixed issue with visible children inside invisible container when moving focus https://github.com/Textualize/textual/issues/3053

## [0.33.0] - 2023-08-15

### Fixed

- Fixed unintuitive sizing behaviour of TabbedContent https://github.com/Textualize/textual/issues/2411
- Fixed relative units not always expanding auto containers https://github.com/Textualize/textual/pull/3059
- Fixed background refresh https://github.com/Textualize/textual/issues/3055
- Fixed `SelectionList.clear_options` https://github.com/Textualize/textual/pull/3075
- `MouseMove` events bubble up from widgets. `App` and `Screen` receive `MouseMove` events even if there's no Widget under the cursor. https://github.com/Textualize/textual/issues/2905
- Fixed click on double-width char https://github.com/Textualize/textual/issues/2968

### Changed

- Breaking change: `DOMNode.visible` now takes into account full DOM to report whether a node is visible or not.

### Removed

- Property `Widget.focusable_children` https://github.com/Textualize/textual/pull/3070

### Added

- Added an interface for replacing prompt of an individual option in an `OptionList` https://github.com/Textualize/textual/issues/2603
- Added `DirectoryTree.reload_node` method https://github.com/Textualize/textual/issues/2757
- Added widgets.Digit https://github.com/Textualize/textual/pull/3073
- Added `BORDER_TITLE` and `BORDER_SUBTITLE` classvars to Widget https://github.com/Textualize/textual/pull/3097

### Changed

- DescendantBlur and DescendantFocus can now be used with @on decorator

## [0.32.0] - 2023-08-03

### Added

- Added widgets.Log
- Added Widget.is_vertical_scroll_end, Widget.is_horizontal_scroll_end, Widget.is_vertical_scrollbar_grabbed, Widget.is_horizontal_scrollbar_grabbed

### Changed

- Breaking change: Renamed TextLog to RichLog

## [0.31.0] - 2023-08-01

### Added

- Added App.begin_capture_print, App.end_capture_print, Widget.begin_capture_print, Widget.end_capture_print https://github.com/Textualize/textual/issues/2952
- Added the ability to run async methods as thread workers https://github.com/Textualize/textual/pull/2938
- Added `App.stop_animation` https://github.com/Textualize/textual/issues/2786
- Added `Widget.stop_animation` https://github.com/Textualize/textual/issues/2786

### Changed

- Breaking change: Creating a thread worker now requires that a `thread=True` keyword argument is passed https://github.com/Textualize/textual/pull/2938
- Breaking change: `Markdown.load` no longer captures all errors and returns a `bool`, errors now propagate https://github.com/Textualize/textual/issues/2956
- Breaking change: the default style of a `DataTable` now has `max-height: 100%` https://github.com/Textualize/textual/issues/2959

### Fixed

- Fixed a crash when a `SelectionList` had a prompt wider than itself https://github.com/Textualize/textual/issues/2900
- Fixed a bug where `Click` events were bubbling up from `Switch` widgets https://github.com/Textualize/textual/issues/2366
- Fixed a crash when using empty CSS variables https://github.com/Textualize/textual/issues/1849
- Fixed issue with tabs in TextLog https://github.com/Textualize/textual/issues/3007
- Fixed a bug with `DataTable` hover highlighting https://github.com/Textualize/textual/issues/2909

## [0.30.0] - 2023-07-17

### Added

- Added `DataTable.remove_column` method https://github.com/Textualize/textual/pull/2899
- Added notifications https://github.com/Textualize/textual/pull/2866
- Added `on_complete` callback to scroll methods https://github.com/Textualize/textual/pull/2903

### Fixed

- Fixed CancelledError issue with timer https://github.com/Textualize/textual/issues/2854
- Fixed Toggle Buttons issue with not being clickable/hoverable https://github.com/Textualize/textual/pull/2930


## [0.29.0] - 2023-07-03

### Changed

- Factored dev tools (`textual` command) in to external lib (`textual-dev`).

### Added

- Updated `DataTable.get_cell` type hints to accept string keys https://github.com/Textualize/textual/issues/2586
- Added `DataTable.get_cell_coordinate` method
- Added `DataTable.get_row_index` method https://github.com/Textualize/textual/issues/2587
- Added `DataTable.get_column_index` method
- Added can-focus pseudo-class to target widgets that may receive focus
- Make `Markdown.update` optionally awaitable https://github.com/Textualize/textual/pull/2838
- Added `default` parameter to `DataTable.add_column` for populating existing rows https://github.com/Textualize/textual/pull/2836
- Added can-focus pseudo-class to target widgets that may receive focus

### Fixed

- Fixed crash when columns were added to populated `DataTable` https://github.com/Textualize/textual/pull/2836
- Fixed issues with opacity on Screens https://github.com/Textualize/textual/issues/2616
- Fixed style problem with selected selections in a non-focused selection list https://github.com/Textualize/textual/issues/2768
- Fixed sys.stdout and sys.stderr being None https://github.com/Textualize/textual/issues/2879

## [0.28.1] - 2023-06-20

### Fixed

- Fixed indented code blocks not showing up in `Markdown` https://github.com/Textualize/textual/issues/2781
- Fixed inline code blocks in lists showing out of order in `Markdown` https://github.com/Textualize/textual/issues/2676
- Fixed list items in a `Markdown` being added to the focus chain https://github.com/Textualize/textual/issues/2380
- Fixed `Tabs` posting unnecessary messages when removing non-active tabs https://github.com/Textualize/textual/issues/2807
- call_after_refresh will preserve the sender within the callback https://github.com/Textualize/textual/pull/2806

### Added

- Added a method of allowing third party code to handle unhandled tokens in `Markdown` https://github.com/Textualize/textual/pull/2803
- Added `MarkdownBlock` as an exported symbol in `textual.widgets.markdown` https://github.com/Textualize/textual/pull/2803

### Changed

- Tooltips are now inherited, so will work with compound widgets


## [0.28.0] - 2023-06-19

### Added

- The devtools console now confirms when CSS files have been successfully loaded after a previous error https://github.com/Textualize/textual/pull/2716
- Class variable `CSS` to screens https://github.com/Textualize/textual/issues/2137
- Class variable `CSS_PATH` to screens https://github.com/Textualize/textual/issues/2137
- Added `cursor_foreground_priority` and `cursor_background_priority` to `DataTable` https://github.com/Textualize/textual/pull/2736
- Added Region.center
- Added `center` parameter to `Widget.scroll_to_region`
- Added `origin_visible` parameter to `Widget.scroll_to_region`
- Added `origin_visible` parameter to `Widget.scroll_to_center`
- Added `TabbedContent.tab_count` https://github.com/Textualize/textual/pull/2751
- Added `TabbedContent.add_pane` https://github.com/Textualize/textual/pull/2751
- Added `TabbedContent.remove_pane` https://github.com/Textualize/textual/pull/2751
- Added `TabbedContent.clear_panes` https://github.com/Textualize/textual/pull/2751
- Added `TabbedContent.Cleared` https://github.com/Textualize/textual/pull/2751

### Fixed

- Fixed setting `TreeNode.label` on an existing `Tree` node not immediately refreshing https://github.com/Textualize/textual/pull/2713
- Correctly implement `__eq__` protocol in DataTable https://github.com/Textualize/textual/pull/2705
- Fixed exceptions in Pilot tests being silently ignored https://github.com/Textualize/textual/pull/2754
- Fixed issue where internal data of `OptionList` could be invalid for short window after `clear_options` https://github.com/Textualize/textual/pull/2754
- Fixed `Tooltip` causing a `query_one` on a lone `Static` to fail https://github.com/Textualize/textual/issues/2723
- Nested widgets wouldn't lose focus when parent is disabled https://github.com/Textualize/textual/issues/2772
- Fixed the `Tabs` `Underline` highlight getting "lost" in some extreme situations https://github.com/Textualize/textual/pull/2751

### Changed

- Breaking change: The `@on` decorator will now match a message class and any child classes https://github.com/Textualize/textual/pull/2746
- Breaking change: Styles update to checkbox, radiobutton, OptionList, Select, SelectionList, Switch https://github.com/Textualize/textual/pull/2777
- `Tabs.add_tab` is now optionally awaitable https://github.com/Textualize/textual/pull/2778
- `Tabs.add_tab` now takes `before` and `after` arguments to position a new tab https://github.com/Textualize/textual/pull/2778
- `Tabs.remove_tab` is now optionally awaitable https://github.com/Textualize/textual/pull/2778
- Breaking change: `Tabs.clear` has been changed from returning `self` to being optionally awaitable https://github.com/Textualize/textual/pull/2778

## [0.27.0] - 2023-06-01

### Fixed

- Fixed zero division error https://github.com/Textualize/textual/issues/2673
- Fix `scroll_to_center` when there were nested layers out of view (Compositor full_map not populated fully) https://github.com/Textualize/textual/pull/2684
- Fix crash when `Select` widget value attribute was set in `compose` https://github.com/Textualize/textual/pull/2690
- Issue with computing progress in workers https://github.com/Textualize/textual/pull/2686
- Issues with `switch_screen` not updating the results callback appropriately https://github.com/Textualize/textual/issues/2650
- Fixed incorrect mount order https://github.com/Textualize/textual/pull/2702

### Added

- `work` decorator accepts `description` parameter to add debug string https://github.com/Textualize/textual/issues/2597
- Added `SelectionList` widget https://github.com/Textualize/textual/pull/2652
- `App.AUTO_FOCUS` to set auto focus on all screens https://github.com/Textualize/textual/issues/2594
- Option to `scroll_to_center` to ensure we don't scroll such that the top left corner of the widget is not visible https://github.com/Textualize/textual/pull/2682
- Added `Widget.tooltip` property https://github.com/Textualize/textual/pull/2670
- Added `Region.inflect` https://github.com/Textualize/textual/pull/2670
- `Suggester` API to compose with widgets for automatic suggestions https://github.com/Textualize/textual/issues/2330
- `SuggestFromList` class to let widgets get completions from a fixed set of options https://github.com/Textualize/textual/pull/2604
- `Input` has a new component class `input--suggestion` https://github.com/Textualize/textual/pull/2604
- Added `Widget.remove_children` https://github.com/Textualize/textual/pull/2657
- Added `Validator` framework and validation for `Input` https://github.com/Textualize/textual/pull/2600
- Ability to have private and public validate methods https://github.com/Textualize/textual/pull/2708
- Ability to have private compute methods https://github.com/Textualize/textual/pull/2708
- Added `message_hook` to App.run_test https://github.com/Textualize/textual/pull/2702
- Added `Sparkline` widget https://github.com/Textualize/textual/pull/2631

### Changed

- `Placeholder` now sets its color cycle per app https://github.com/Textualize/textual/issues/2590
- Footer now clears key highlight regardless of whether it's in the active screen or not https://github.com/Textualize/textual/issues/2606
- The default Widget repr no longer displays classes and pseudo-classes (to reduce noise in logs). Add them to your `__rich_repr__` method if needed. https://github.com/Textualize/textual/pull/2623
- Setting `Screen.AUTO_FOCUS` to `None` will inherit `AUTO_FOCUS` from the app instead of disabling it https://github.com/Textualize/textual/issues/2594
- Setting `Screen.AUTO_FOCUS` to `""` will disable it on the screen https://github.com/Textualize/textual/issues/2594
- Messages now have a `handler_name` class var which contains the name of the default handler method.
- `Message.control` is now a property instead of a class variable. https://github.com/Textualize/textual/issues/2528
- `Tree` and `DirectoryTree` Messages no longer accept a `tree` parameter, using `self.node.tree` instead. https://github.com/Textualize/textual/issues/2529
- Keybinding <kbd>right</kbd> in `Input` is also used to accept a suggestion if the cursor is at the end of the input https://github.com/Textualize/textual/pull/2604
- `Input.__init__` now accepts a `suggester` attribute for completion suggestions https://github.com/Textualize/textual/pull/2604
- Using `switch_screen` to switch to the currently active screen is now a no-op https://github.com/Textualize/textual/pull/2692
- Breaking change: removed `reactive.py::Reactive.var` in favor of `reactive.py::var` https://github.com/Textualize/textual/pull/2709/

### Removed

- `Placeholder.reset_color_cycle`
- Removed `Widget.reset_focus` (now called `Widget.blur`) https://github.com/Textualize/textual/issues/2642

## [0.26.0] - 2023-05-20

### Added

- Added `Widget.can_view`

### Changed

- Textual will now scroll focused widgets to center if not in view

## [0.25.0] - 2023-05-17

### Changed

- App `title` and `sub_title` attributes can be set to any type https://github.com/Textualize/textual/issues/2521
- `DirectoryTree` now loads directory contents in a worker https://github.com/Textualize/textual/issues/2456
- Only a single error will be written by default, unless in dev mode ("debug" in App.features) https://github.com/Textualize/textual/issues/2480
- Using `Widget.move_child` where the target and the child being moved are the same is now a no-op https://github.com/Textualize/textual/issues/1743
- Calling `dismiss` on a screen that is not at the top of the stack now raises an exception https://github.com/Textualize/textual/issues/2575
- `MessagePump.call_after_refresh` and `MessagePump.call_later` will now return `False` if the callback could not be scheduled. https://github.com/Textualize/textual/pull/2584

### Fixed

- Fixed `ZeroDivisionError` in `resolve_fraction_unit` https://github.com/Textualize/textual/issues/2502
- Fixed `TreeNode.expand` and `TreeNode.expand_all` not posting a `Tree.NodeExpanded` message https://github.com/Textualize/textual/issues/2535
- Fixed `TreeNode.collapse` and `TreeNode.collapse_all` not posting a `Tree.NodeCollapsed` message https://github.com/Textualize/textual/issues/2535
- Fixed `TreeNode.toggle` and `TreeNode.toggle_all` not posting a `Tree.NodeExpanded` or `Tree.NodeCollapsed` message https://github.com/Textualize/textual/issues/2535
- `footer--description` component class was being ignored https://github.com/Textualize/textual/issues/2544
- Pasting empty selection in `Input` would raise an exception https://github.com/Textualize/textual/issues/2563
- `Screen.AUTO_FOCUS` now focuses the first _focusable_ widget that matches the selector https://github.com/Textualize/textual/issues/2578
- `Screen.AUTO_FOCUS` now works on the default screen on startup https://github.com/Textualize/textual/pull/2581
- Fix for setting dark in App `__init__` https://github.com/Textualize/textual/issues/2583
- Fix issue with scrolling and docks https://github.com/Textualize/textual/issues/2525
- Fix not being able to use CSS classes with `Tab` https://github.com/Textualize/textual/pull/2589

### Added

- Class variable `AUTO_FOCUS` to screens https://github.com/Textualize/textual/issues/2457
- Added `NULL_SPACING` and `NULL_REGION` to geometry.py

## [0.24.1] - 2023-05-08

### Fixed

- Fix TypeError in code browser

## [0.24.0] - 2023-05-08

### Fixed

- Fixed crash when creating a `DirectoryTree` starting anywhere other than `.`
- Fixed line drawing in `Tree` when `Tree.show_root` is `True` https://github.com/Textualize/textual/issues/2397
- Fixed line drawing in `Tree` not marking branches as selected when first getting focus https://github.com/Textualize/textual/issues/2397

### Changed

- The DataTable cursor is now scrolled into view when the cursor coordinate is changed programmatically https://github.com/Textualize/textual/issues/2459
- run_worker exclusive parameter is now `False` by default https://github.com/Textualize/textual/pull/2470
- Added `always_update` as an optional argument for `reactive.var`
- Made Binding description default to empty string, which is equivalent to show=False https://github.com/Textualize/textual/pull/2501
- Modified Message to allow it to be used as a dataclass https://github.com/Textualize/textual/pull/2501
- Decorator `@on` accepts arbitrary `**kwargs` to apply selectors to attributes of the message https://github.com/Textualize/textual/pull/2498

### Added

- Property `control` as alias for attribute `tabs` in `Tabs` messages https://github.com/Textualize/textual/pull/2483
- Experimental: Added "overlay" rule https://github.com/Textualize/textual/pull/2501
- Experimental: Added "constrain" rule https://github.com/Textualize/textual/pull/2501
- Added textual.widgets.Select https://github.com/Textualize/textual/pull/2501
- Added Region.translate_inside https://github.com/Textualize/textual/pull/2501
- `TabbedContent` now takes kwargs `id`, `name`, `classes`, and `disabled`, upon initialization, like other widgets https://github.com/Textualize/textual/pull/2497
- Method `DataTable.move_cursor` https://github.com/Textualize/textual/issues/2472
- Added `OptionList.add_options` https://github.com/Textualize/textual/pull/2508
- Added `TreeNode.is_root` https://github.com/Textualize/textual/pull/2510
- Added `TreeNode.remove_children` https://github.com/Textualize/textual/pull/2510
- Added `TreeNode.remove` https://github.com/Textualize/textual/pull/2510
- Added classvar `Message.ALLOW_SELECTOR_MATCH` https://github.com/Textualize/textual/pull/2498
- Added `ALLOW_SELECTOR_MATCH` to all built-in messages associated with widgets https://github.com/Textualize/textual/pull/2498
- Markdown document sub-widgets now reference the container document
- Table of contents of a markdown document now references the document
- Added the `control` property to messages
  - `DirectoryTree.FileSelected`
  - `ListView`
    - `Highlighted`
    - `Selected`
  - `Markdown`
    - `TableOfContentsUpdated`
    - `TableOfContentsSelected`
    - `LinkClicked`
  - `OptionList`
    - `OptionHighlighted`
    - `OptionSelected`
  - `RadioSet.Changed`
  - `TabContent.TabActivated`
  - `Tree`
    - `NodeSelected`
    - `NodeHighlighted`
    - `NodeExpanded`
    - `NodeCollapsed`

## [0.23.0] - 2023-05-03

### Fixed

- Fixed `outline` top and bottom not handling alpha - https://github.com/Textualize/textual/issues/2371
- Fixed `!important` not applying to `align` https://github.com/Textualize/textual/issues/2420
- Fixed `!important` not applying to `border` https://github.com/Textualize/textual/issues/2420
- Fixed `!important` not applying to `content-align` https://github.com/Textualize/textual/issues/2420
- Fixed `!important` not applying to `outline` https://github.com/Textualize/textual/issues/2420
- Fixed `!important` not applying to `overflow` https://github.com/Textualize/textual/issues/2420
- Fixed `!important` not applying to `scrollbar-size` https://github.com/Textualize/textual/issues/2420
- Fixed `outline-right` not being recognised https://github.com/Textualize/textual/issues/2446
- Fixed OSError when a file system is not available https://github.com/Textualize/textual/issues/2468

### Changed

- Setting attributes with a `compute_` method will now raise an `AttributeError` https://github.com/Textualize/textual/issues/2383
- Unknown psuedo-selectors will now raise a tokenizer error (previously they were silently ignored) https://github.com/Textualize/textual/pull/2445
- Breaking change: `DirectoryTree.FileSelected.path` is now always a `Path` https://github.com/Textualize/textual/issues/2448
- Breaking change: `Directorytree.load_directory` renamed to `Directorytree._load_directory` https://github.com/Textualize/textual/issues/2448
- Unknown pseudo-selectors will now raise a tokenizer error (previously they were silently ignored) https://github.com/Textualize/textual/pull/2445

### Added

- Watch methods can now optionally be private https://github.com/Textualize/textual/issues/2382
- Added `DirectoryTree.path` reactive attribute https://github.com/Textualize/textual/issues/2448
- Added `DirectoryTree.FileSelected.node` https://github.com/Textualize/textual/pull/2463
- Added `DirectoryTree.reload` https://github.com/Textualize/textual/issues/2448
- Added textual.on decorator https://github.com/Textualize/textual/issues/2398

## [0.22.3] - 2023-04-29

### Fixed

- Fixed `textual run` on Windows https://github.com/Textualize/textual/issues/2406
- Fixed top border of button hover state

## [0.22.2] - 2023-04-29

### Added

- Added `TreeNode.tree` as a read-only public attribute https://github.com/Textualize/textual/issues/2413

### Fixed

- Fixed superfluous style updates for focus-within pseudo-selector

## [0.22.1] - 2023-04-28

### Fixed

- Fixed timer issue https://github.com/Textualize/textual/issues/2416
- Fixed `textual run` issue https://github.com/Textualize/textual/issues/2391

## [0.22.0] - 2023-04-27

### Fixed

- Fixed broken fr units when there is a min or max dimension https://github.com/Textualize/textual/issues/2378
- Fixed plain text in Markdown code blocks with no syntax being difficult to read https://github.com/Textualize/textual/issues/2400

### Added

- Added `ProgressBar` widget https://github.com/Textualize/textual/pull/2333

### Changed

- All `textual.containers` are now `1fr` in relevant dimensions by default https://github.com/Textualize/textual/pull/2386


## [0.21.0] - 2023-04-26

### Changed

- `textual run` execs apps in a new context.
- Textual console no longer parses console markup.
- Breaking change: `Container` no longer shows required scrollbars by default https://github.com/Textualize/textual/issues/2361
- Breaking change: `VerticalScroll` no longer shows a required horizontal scrollbar by default
- Breaking change: `HorizontalScroll` no longer shows a required vertical scrollbar by default
- Breaking change: Renamed `App.action_add_class_` to `App.action_add_class`
- Breaking change: Renamed `App.action_remove_class_` to `App.action_remove_class`
- Breaking change: `RadioSet` is now a single focusable widget https://github.com/Textualize/textual/pull/2372
- Breaking change: Removed `containers.Content` (use `containers.VerticalScroll` now)

### Added

- Added `-c` switch to `textual run` which runs commands in a Textual dev environment.
- Breaking change: standard keyboard scrollable navigation bindings have been moved off `Widget` and onto a new base class for scrollable containers (see also below addition) https://github.com/Textualize/textual/issues/2332
- `ScrollView` now inherits from `ScrollableContainer` rather than `Widget` https://github.com/Textualize/textual/issues/2332
- Containers no longer inherit any bindings from `Widget` https://github.com/Textualize/textual/issues/2331
- Added `ScrollableContainer`; a container class that binds the common navigation keys to scroll actions (see also above breaking change) https://github.com/Textualize/textual/issues/2332

### Fixed

- Fixed dark mode toggles in a "child" screen not updating a "parent" screen https://github.com/Textualize/textual/issues/1999
- Fixed "panel" border not exposed via CSS
- Fixed `TabbedContent.active` changes not changing the actual content https://github.com/Textualize/textual/issues/2352
- Fixed broken color on macOS Terminal https://github.com/Textualize/textual/issues/2359

## [0.20.1] - 2023-04-18

### Fix

- New fix for stuck tabs underline https://github.com/Textualize/textual/issues/2229

## [0.20.0] - 2023-04-18

### Changed

- Changed signature of Driver. Technically a breaking change, but unlikely to affect anyone.
- Breaking change: Timer.start is now private, and returns None. There was no reason to call this manually, so unlikely to affect anyone.
- A clicked tab will now be scrolled to the center of its tab container https://github.com/Textualize/textual/pull/2276
- Style updates are now done immediately rather than on_idle https://github.com/Textualize/textual/pull/2304
- `ButtonVariant` is now exported from `textual.widgets.button` https://github.com/Textualize/textual/issues/2264
- `HorizontalScroll` and `VerticalScroll` are now focusable by default https://github.com/Textualize/textual/pull/2317

### Added

- Added `DataTable.remove_row` method https://github.com/Textualize/textual/pull/2253
- option `--port` to the command `textual console` to specify which port the console should connect to https://github.com/Textualize/textual/pull/2258
- `Widget.scroll_to_center` method to scroll children to the center of container widget https://github.com/Textualize/textual/pull/2255 and https://github.com/Textualize/textual/pull/2276
- Added `TabActivated` message to `TabbedContent` https://github.com/Textualize/textual/pull/2260
- Added "panel" border style https://github.com/Textualize/textual/pull/2292
- Added `border-title-color`, `border-title-background`, `border-title-style` rules https://github.com/Textualize/textual/issues/2289
- Added `border-subtitle-color`, `border-subtitle-background`, `border-subtitle-style` rules https://github.com/Textualize/textual/issues/2289

### Fixed

- Fixed order styles are applied in DataTable - allows combining of renderable styles and component classes https://github.com/Textualize/textual/pull/2272
- Fixed key combos with up/down keys in some terminals https://github.com/Textualize/textual/pull/2280
- Fix empty ListView preventing bindings from firing https://github.com/Textualize/textual/pull/2281
- Fix `get_component_styles` returning incorrect values on first call when combined with pseudoclasses https://github.com/Textualize/textual/pull/2304
- Fixed `active_message_pump.get` sometimes resulting in a `LookupError` https://github.com/Textualize/textual/issues/2301

## [0.19.1] - 2023-04-10

### Fixed

- Fix viewport units using wrong viewport size  https://github.com/Textualize/textual/pull/2247
- Fixed layout not clearing arrangement cache https://github.com/Textualize/textual/pull/2249


## [0.19.0] - 2023-04-07

### Added

- Added support for filtering a `DirectoryTree` https://github.com/Textualize/textual/pull/2215

### Changed

- Allowed border_title and border_subtitle to accept Text objects
- Added additional line around titles
- When a container is auto, relative dimensions in children stretch the container. https://github.com/Textualize/textual/pull/2221
- DataTable page up / down now move cursor

### Fixed

- Fixed margin not being respected when width or height is "auto" https://github.com/Textualize/textual/issues/2220
- Fixed issue which prevent scroll_visible from working https://github.com/Textualize/textual/issues/2181
- Fixed missing tracebacks on Windows https://github.com/Textualize/textual/issues/2027

## [0.18.0] - 2023-04-04

### Added

- Added Worker API https://github.com/Textualize/textual/pull/2182

### Changed

- Breaking change: Markdown.update is no longer a coroutine https://github.com/Textualize/textual/pull/2182

### Fixed

- `RadioSet` is now far less likely to report `pressed_button` as `None` https://github.com/Textualize/textual/issues/2203

## [0.17.3] - 2023-04-02

### [Fixed]

- Fixed scrollable area not taking in to account dock https://github.com/Textualize/textual/issues/2188

## [0.17.2] - 2023-04-02

### [Fixed]

- Fixed bindings persistance https://github.com/Textualize/textual/issues/1613
- The `Markdown` widget now auto-increments ordered lists https://github.com/Textualize/textual/issues/2002
- Fixed modal bindings https://github.com/Textualize/textual/issues/2194
- Fix binding enter to active button https://github.com/Textualize/textual/issues/2194

### [Changed]

- tab and shift+tab are now defined on Screen.

## [0.17.1] - 2023-03-30

### Fixed

- Fix cursor not hiding on Windows https://github.com/Textualize/textual/issues/2170
- Fixed freeze when ctrl-clicking links https://github.com/Textualize/textual/issues/2167 https://github.com/Textualize/textual/issues/2073

## [0.17.0] - 2023-03-29

### Fixed

- Issue with parsing action strings whose arguments contained quoted closing parenthesis https://github.com/Textualize/textual/pull/2112
- Issues with parsing action strings with tuple arguments https://github.com/Textualize/textual/pull/2112
- Issue with watching for CSS file changes https://github.com/Textualize/textual/pull/2128
- Fix for tabs not invalidating https://github.com/Textualize/textual/issues/2125
- Fixed scrollbar layers issue https://github.com/Textualize/textual/issues/1358
- Fix for interaction between pseudo-classes and widget-level render caches https://github.com/Textualize/textual/pull/2155

### Changed

- DataTable now has height: auto by default. https://github.com/Textualize/textual/issues/2117
- Textual will now render strings within renderables (such as tables) as Console Markup by default. You can wrap your text with rich.Text() if you want the original behavior. https://github.com/Textualize/textual/issues/2120
- Some widget methods now return `self` instead of `None` https://github.com/Textualize/textual/pull/2102:
  - `Widget`: `refresh`, `focus`, `reset_focus`
  - `Button.press`
  - `DataTable`: `clear`, `refresh_coordinate`, `refresh_row`, `refresh_column`, `sort`
  - `Placehoder.cycle_variant`
  - `Switch.toggle`
  - `Tabs.clear`
  - `TextLog`: `write`, `clear`
  - `TreeNode`: `expand`, `expand_all`, `collapse`, `collapse_all`, `toggle`, `toggle_all`
  - `Tree`: `clear`, `reset`
- Screens with alpha in their background color will now blend with the background. https://github.com/Textualize/textual/pull/2139
- Added "thick" border style. https://github.com/Textualize/textual/pull/2139
- message_pump.app will now set the active app if it is not already set.
- DataTable now has max height set to 100vh

### Added

- Added auto_scroll attribute to TextLog https://github.com/Textualize/textual/pull/2127
- Added scroll_end switch to TextLog.write https://github.com/Textualize/textual/pull/2127
- Added `Widget.get_pseudo_class_state` https://github.com/Textualize/textual/pull/2155
- Added Screen.ModalScreen which prevents App from handling bindings. https://github.com/Textualize/textual/pull/2139
- Added TEXTUAL_LOG env var which should be a path that Textual will write verbose logs to (textual devtools is generally preferred) https://github.com/Textualize/textual/pull/2148
- Added textual.logging.TextualHandler logging handler
- Added Query.set_classes, DOMNode.set_classes, and `classes` setter for Widget https://github.com/Textualize/textual/issues/1081
- Added `OptionList` https://github.com/Textualize/textual/pull/2154

## [0.16.0] - 2023-03-22

### Added
- Added `parser_factory` argument to `Markdown` and `MarkdownViewer` constructors https://github.com/Textualize/textual/pull/2075
- Added `HorizontalScroll` https://github.com/Textualize/textual/issues/1957
- Added `Center` https://github.com/Textualize/textual/issues/1957
- Added `Middle` https://github.com/Textualize/textual/issues/1957
- Added `VerticalScroll` (mimicking the old behaviour of `Vertical`) https://github.com/Textualize/textual/issues/1957
- Added `Widget.border_title` and `Widget.border_subtitle` to set border (sub)title for a widget https://github.com/Textualize/textual/issues/1864
- Added CSS styles `border_title_align` and `border_subtitle_align`.
- Added `TabbedContent` widget https://github.com/Textualize/textual/pull/2059
- Added `get_child_by_type` method to widgets / app https://github.com/Textualize/textual/pull/2059
- Added `Widget.render_str` method https://github.com/Textualize/textual/pull/2059
- Added TEXTUAL_DRIVER environment variable

### Changed

- Dropped "loading-indicator--dot" component style from LoadingIndicator https://github.com/Textualize/textual/pull/2050
- Tabs widget now sends Tabs.Cleared when there is no active tab.
- Breaking change: changed default behaviour of `Vertical` (see `VerticalScroll`) https://github.com/Textualize/textual/issues/1957
- The default `overflow` style for `Horizontal` was changed to `hidden hidden` https://github.com/Textualize/textual/issues/1957
- `DirectoryTree` also accepts `pathlib.Path` objects as the path to list https://github.com/Textualize/textual/issues/1438

### Removed

- Removed `sender` attribute from messages. It's now just private (`_sender`). https://github.com/Textualize/textual/pull/2071

### Fixed

- Fixed borders not rendering correctly. https://github.com/Textualize/textual/pull/2074
- Fix for error when removing nodes. https://github.com/Textualize/textual/issues/2079

## [0.15.1] - 2023-03-14

### Fixed

- Fixed how the namespace for messages is calculated to facilitate inheriting messages https://github.com/Textualize/textual/issues/1814
- `Tab` is now correctly made available from `textual.widgets`. https://github.com/Textualize/textual/issues/2044

## [0.15.0] - 2023-03-13

### Fixed

- Fixed container not resizing when a widget is removed https://github.com/Textualize/textual/issues/2007
- Fixes issue where the horizontal scrollbar would be incorrectly enabled https://github.com/Textualize/textual/pull/2024

## [0.15.0] - 2023-03-13

### Changed

- Fixed container not resizing when a widget is removed https://github.com/Textualize/textual/issues/2007
- Fixed issue where the horizontal scrollbar would be incorrectly enabled https://github.com/Textualize/textual/pull/2024
- Fixed `Pilot.click` not correctly creating the mouse events https://github.com/Textualize/textual/issues/2022
- Fixes issue where the horizontal scrollbar would be incorrectly enabled https://github.com/Textualize/textual/pull/2024
- Fixes for tracebacks not appearing on exit https://github.com/Textualize/textual/issues/2027

### Added

- Added a LoadingIndicator widget https://github.com/Textualize/textual/pull/2018
- Added Tabs Widget https://github.com/Textualize/textual/pull/2020

### Changed

- Breaking change: Renamed Widget.action and App.action to Widget.run_action and App.run_action
- Added `shift`, `meta` and `control` arguments to `Pilot.click`.

## [0.14.0] - 2023-03-09

### Changed

- Breaking change: There is now only `post_message` to post events, which is non-async, `post_message_no_wait` was dropped. https://github.com/Textualize/textual/pull/1940
- Breaking change: The Timer class now has just one method to stop it, `Timer.stop` which is non sync https://github.com/Textualize/textual/pull/1940
- Breaking change: Messages don't require a `sender` in their constructor https://github.com/Textualize/textual/pull/1940
- Many messages have grown a `control` property which returns the control they relate to. https://github.com/Textualize/textual/pull/1940
- Updated styling to make it clear DataTable grows horizontally https://github.com/Textualize/textual/pull/1946
- Changed the `Checkbox` character due to issues with Windows Terminal and Windows 10 https://github.com/Textualize/textual/issues/1934
- Changed the `RadioButton` character due to issues with Windows Terminal and Windows 10 and 11 https://github.com/Textualize/textual/issues/1934
- Changed the `Markdown` initial bullet character due to issues with Windows Terminal and Windows 10 and 11 https://github.com/Textualize/textual/issues/1982
- The underscore `_` is no longer a special alias for the method `pilot.press`

### Added

- Added `data_table` attribute to DataTable events https://github.com/Textualize/textual/pull/1940
- Added `list_view` attribute to `ListView` events https://github.com/Textualize/textual/pull/1940
- Added `radio_set` attribute to `RadioSet` events https://github.com/Textualize/textual/pull/1940
- Added `switch` attribute to `Switch` events https://github.com/Textualize/textual/pull/1940
- Added `hover` and `click` methods to `Pilot` https://github.com/Textualize/textual/pull/1966
- Breaking change: Added `toggle_button` attribute to RadioButton and Checkbox events, replaces `input` https://github.com/Textualize/textual/pull/1940
- A percentage alpha can now be applied to a border https://github.com/Textualize/textual/issues/1863
- Added `Color.multiply_alpha`.
- Added `ContentSwitcher` https://github.com/Textualize/textual/issues/1945

### Fixed

- Fixed bug that prevented pilot from pressing some keys https://github.com/Textualize/textual/issues/1815
- DataTable race condition that caused crash https://github.com/Textualize/textual/pull/1962
- Fixed scrollbar getting "stuck" to cursor when cursor leaves window during drag https://github.com/Textualize/textual/pull/1968 https://github.com/Textualize/textual/pull/2003
- DataTable crash when enter pressed when table is empty https://github.com/Textualize/textual/pull/1973

## [0.13.0] - 2023-03-02

### Added

- Added `Checkbox` https://github.com/Textualize/textual/pull/1872
- Added `RadioButton` https://github.com/Textualize/textual/pull/1872
- Added `RadioSet` https://github.com/Textualize/textual/pull/1872

### Changed

- Widget scrolling methods (such as `Widget.scroll_home` and `Widget.scroll_end`) now perform the scroll after the next refresh https://github.com/Textualize/textual/issues/1774
- Buttons no longer accept arbitrary renderables https://github.com/Textualize/textual/issues/1870

### Fixed

- Scrolling with cursor keys now moves just one cell https://github.com/Textualize/textual/issues/1897
- Fix exceptions in watch methods being hidden on startup https://github.com/Textualize/textual/issues/1886
- Fixed scrollbar size miscalculation https://github.com/Textualize/textual/pull/1910
- Fixed slow exit on some terminals https://github.com/Textualize/textual/issues/1920

## [0.12.1] - 2023-02-25

### Fixed

- Fix for batch update glitch https://github.com/Textualize/textual/pull/1880

## [0.12.0] - 2023-02-24

### Added

- Added `App.batch_update` https://github.com/Textualize/textual/pull/1832
- Added horizontal rule to Markdown https://github.com/Textualize/textual/pull/1832
- Added `Widget.disabled` https://github.com/Textualize/textual/pull/1785
- Added `DOMNode.notify_style_update` to replace `messages.StylesUpdated` message https://github.com/Textualize/textual/pull/1861
- Added `DataTable.show_row_labels` reactive to show and hide row labels https://github.com/Textualize/textual/pull/1868
- Added `DataTable.RowLabelSelected` event, which is emitted when a row label is clicked https://github.com/Textualize/textual/pull/1868
- Added `MessagePump.prevent` context manager to temporarily suppress a given message type https://github.com/Textualize/textual/pull/1866

### Changed

- Scrolling by page now adds to current position.
- Markdown lists have been polished: a selection of bullets, better alignment of numbers, style tweaks https://github.com/Textualize/textual/pull/1832
- Added alternative method of composing Widgets https://github.com/Textualize/textual/pull/1847
- Added `label` parameter to `DataTable.add_row` https://github.com/Textualize/textual/pull/1868
- Breaking change: Some `DataTable` component classes were renamed - see PR for details https://github.com/Textualize/textual/pull/1868

### Removed

- Removed `screen.visible_widgets` and `screen.widgets`
- Removed `StylesUpdate` message. https://github.com/Textualize/textual/pull/1861

### Fixed

- Numbers in a descendant-combined selector no longer cause an error https://github.com/Textualize/textual/issues/1836
- Fixed superfluous scrolling when focusing a docked widget https://github.com/Textualize/textual/issues/1816
- Fixes walk_children which was returning more than one screen https://github.com/Textualize/textual/issues/1846
- Fixed issue with watchers fired for detached nodes https://github.com/Textualize/textual/issues/1846

## [0.11.1] - 2023-02-17

### Fixed

- DataTable fix issue where offset cache was not being used https://github.com/Textualize/textual/pull/1810
- DataTable scrollbars resize correctly when header is toggled https://github.com/Textualize/textual/pull/1803
- DataTable location mapping cleared when clear called https://github.com/Textualize/textual/pull/1809

## [0.11.0] - 2023-02-15

### Added

- Added `TreeNode.expand_all` https://github.com/Textualize/textual/issues/1430
- Added `TreeNode.collapse_all` https://github.com/Textualize/textual/issues/1430
- Added `TreeNode.toggle_all` https://github.com/Textualize/textual/issues/1430
- Added the coroutines `Animator.wait_until_complete` and `pilot.wait_for_scheduled_animations` that allow waiting for all current and scheduled animations https://github.com/Textualize/textual/issues/1658
- Added the method `Animator.is_being_animated` that checks if an attribute of an object is being animated or is scheduled for animation
- Added more keyboard actions and related bindings to `Input` https://github.com/Textualize/textual/pull/1676
- Added App.scroll_sensitivity_x and App.scroll_sensitivity_y to adjust how many lines the scroll wheel moves the scroll position https://github.com/Textualize/textual/issues/928
- Added Shift+scroll wheel and ctrl+scroll wheel to scroll horizontally
- Added `Tree.action_toggle_node` to toggle a node without selecting, and bound it to <kbd>Space</kbd> https://github.com/Textualize/textual/issues/1433
- Added `Tree.reset` to fully reset a `Tree` https://github.com/Textualize/textual/issues/1437
- Added `DataTable.sort` to sort rows https://github.com/Textualize/textual/pull/1638
- Added `DataTable.get_cell` to retrieve a cell by column/row keys https://github.com/Textualize/textual/pull/1638
- Added `DataTable.get_cell_at` to retrieve a cell by coordinate https://github.com/Textualize/textual/pull/1638
- Added `DataTable.update_cell` to update a cell by column/row keys https://github.com/Textualize/textual/pull/1638
- Added `DataTable.update_cell_at` to update a cell at a coordinate  https://github.com/Textualize/textual/pull/1638
- Added `DataTable.ordered_rows` property to retrieve `Row`s as they're currently ordered https://github.com/Textualize/textual/pull/1638
- Added `DataTable.ordered_columns` property to retrieve `Column`s as they're currently ordered https://github.com/Textualize/textual/pull/1638
- Added `DataTable.coordinate_to_cell_key` to find the key for the cell at a coordinate https://github.com/Textualize/textual/pull/1638
- Added `DataTable.is_valid_coordinate` https://github.com/Textualize/textual/pull/1638
- Added `DataTable.is_valid_row_index` https://github.com/Textualize/textual/pull/1638
- Added `DataTable.is_valid_column_index` https://github.com/Textualize/textual/pull/1638
- Added attributes to events emitted from `DataTable` indicating row/column/cell keys https://github.com/Textualize/textual/pull/1638
- Added `DataTable.get_row` to retrieve the values from a row by key https://github.com/Textualize/textual/pull/1786
- Added `DataTable.get_row_at` to retrieve the values from a row by index https://github.com/Textualize/textual/pull/1786
- Added `DataTable.get_column` to retrieve the values from a column by key https://github.com/Textualize/textual/pull/1786
- Added `DataTable.get_column_at` to retrieve the values from a column by index https://github.com/Textualize/textual/pull/1786
- Added `DataTable.HeaderSelected` which is posted when header label clicked https://github.com/Textualize/textual/pull/1788
- Added `DOMNode.watch` and `DOMNode.is_attached` methods  https://github.com/Textualize/textual/pull/1750
- Added `DOMNode.css_tree` which is a renderable that shows the DOM and CSS https://github.com/Textualize/textual/pull/1778
- Added `DOMNode.children_view` which is a view on to a nodes children list, use for querying https://github.com/Textualize/textual/pull/1778
- Added `Markdown` and `MarkdownViewer` widgets.
- Added `--screenshot` option to `textual run`

### Changed

- Breaking change: `TreeNode` can no longer be imported from `textual.widgets`; it is now available via `from textual.widgets.tree import TreeNode`. https://github.com/Textualize/textual/pull/1637
- `Tree` now shows a (subdued) cursor for a highlighted node when focus has moved elsewhere https://github.com/Textualize/textual/issues/1471
- `DataTable.add_row` now accepts `key` argument to uniquely identify the row https://github.com/Textualize/textual/pull/1638
- `DataTable.add_column` now accepts `key` argument to uniquely identify the column https://github.com/Textualize/textual/pull/1638
- `DataTable.add_row` and `DataTable.add_column` now return lists of keys identifying the added rows/columns https://github.com/Textualize/textual/pull/1638
- Breaking change: `DataTable.get_cell_value` renamed to `DataTable.get_value_at` https://github.com/Textualize/textual/pull/1638
- `DataTable.row_count` is now a property https://github.com/Textualize/textual/pull/1638
- Breaking change: `DataTable.cursor_cell` renamed to `DataTable.cursor_coordinate` https://github.com/Textualize/textual/pull/1638
  - The method `validate_cursor_cell` was renamed to `validate_cursor_coordinate`.
  - The method `watch_cursor_cell` was renamed to `watch_cursor_coordinate`.
- Breaking change: `DataTable.hover_cell` renamed to `DataTable.hover_coordinate` https://github.com/Textualize/textual/pull/1638
  - The method `validate_hover_cell` was renamed to `validate_hover_coordinate`.
- Breaking change: `DataTable.data` structure changed, and will be made private in upcoming release https://github.com/Textualize/textual/pull/1638
- Breaking change: `DataTable.refresh_cell` was renamed to `DataTable.refresh_coordinate` https://github.com/Textualize/textual/pull/1638
- Breaking change: `DataTable.get_row_height` now takes a `RowKey` argument instead of a row index https://github.com/Textualize/textual/pull/1638
- Breaking change: `DataTable.data` renamed to `DataTable._data` (it's now private) https://github.com/Textualize/textual/pull/1786
- The `_filter` module was made public (now called `filter`) https://github.com/Textualize/textual/pull/1638
- Breaking change: renamed `Checkbox` to `Switch` https://github.com/Textualize/textual/issues/1746
- `App.install_screen` name is no longer optional https://github.com/Textualize/textual/pull/1778
- `App.query` now only includes the current screen https://github.com/Textualize/textual/pull/1778
- `DOMNode.tree` now displays simple DOM structure only https://github.com/Textualize/textual/pull/1778
- `App.install_screen` now returns None rather than AwaitMount https://github.com/Textualize/textual/pull/1778
- `DOMNode.children` is now a simple sequence, the NodesList is exposed as `DOMNode._nodes` https://github.com/Textualize/textual/pull/1778
- `DataTable` cursor can now enter fixed columns https://github.com/Textualize/textual/pull/1799

### Fixed

- Fixed stuck screen  https://github.com/Textualize/textual/issues/1632
- Fixed programmatic style changes not refreshing children layouts when parent widget did not change size https://github.com/Textualize/textual/issues/1607
- Fixed relative units in `grid-rows` and `grid-columns` being computed with respect to the wrong dimension https://github.com/Textualize/textual/issues/1406
- Fixed bug with animations that were triggered back to back, where the second one wouldn't start https://github.com/Textualize/textual/issues/1372
- Fixed bug with animations that were scheduled where all but the first would be skipped https://github.com/Textualize/textual/issues/1372
- Programmatically setting `overflow_x`/`overflow_y` refreshes the layout correctly https://github.com/Textualize/textual/issues/1616
- Fixed double-paste into `Input` https://github.com/Textualize/textual/issues/1657
- Added a workaround for an apparent Windows Terminal paste issue https://github.com/Textualize/textual/issues/1661
- Fixed issue with renderable width calculation https://github.com/Textualize/textual/issues/1685
- Fixed issue with app not processing Paste event https://github.com/Textualize/textual/issues/1666
- Fixed glitch with view position with auto width inputs https://github.com/Textualize/textual/issues/1693
- Fixed `DataTable` "selected" events containing wrong coordinates when mouse was used https://github.com/Textualize/textual/issues/1723

### Removed

- Methods `MessagePump.emit` and `MessagePump.emit_no_wait` https://github.com/Textualize/textual/pull/1738
- Removed `reactive.watch` in favor of DOMNode.watch.

## [0.10.1] - 2023-01-20

### Added

- Added Strip.text property https://github.com/Textualize/textual/issues/1620

### Fixed

- Fixed `textual diagnose` crash on older supported Python versions. https://github.com/Textualize/textual/issues/1622

### Changed

- The default filename for screenshots uses a datetime format similar to ISO8601, but with reserved characters replaced by underscores https://github.com/Textualize/textual/pull/1518


## [0.10.0] - 2023-01-19

### Added

- Added `TreeNode.parent` -- a read-only property for accessing a node's parent https://github.com/Textualize/textual/issues/1397
- Added public `TreeNode` label access via `TreeNode.label` https://github.com/Textualize/textual/issues/1396
- Added read-only public access to the children of a `TreeNode` via `TreeNode.children` https://github.com/Textualize/textual/issues/1398
- Added `Tree.get_node_by_id` to allow getting a node by its ID https://github.com/Textualize/textual/pull/1535
- Added a `Tree.NodeHighlighted` message, giving a `on_tree_node_highlighted` event handler https://github.com/Textualize/textual/issues/1400
- Added a `inherit_component_classes` subclassing parameter to control whether component classes are inherited from base classes https://github.com/Textualize/textual/issues/1399
- Added `diagnose` as a `textual` command https://github.com/Textualize/textual/issues/1542
- Added `row` and `column` cursors to `DataTable` https://github.com/Textualize/textual/pull/1547
- Added an optional parameter `selector` to the methods `Screen.focus_next` and `Screen.focus_previous` that enable using a CSS selector to narrow down which widgets can get focus https://github.com/Textualize/textual/issues/1196

### Changed

- `MouseScrollUp` and `MouseScrollDown` now inherit from `MouseEvent` and have attached modifier keys. https://github.com/Textualize/textual/pull/1458
- Fail-fast and print pretty tracebacks for Widget compose errors https://github.com/Textualize/textual/pull/1505
- Added Widget._refresh_scroll to avoid expensive layout when scrolling https://github.com/Textualize/textual/pull/1524
- `events.Paste` now bubbles https://github.com/Textualize/textual/issues/1434
- Improved error message when style flag `none` is mixed with other flags (e.g., when setting `text-style`) https://github.com/Textualize/textual/issues/1420
- Clock color in the `Header` widget now matches the header color https://github.com/Textualize/textual/issues/1459
- Programmatic calls to scroll now optionally scroll even if overflow styling says otherwise (introduces a new `force` parameter to all the `scroll_*` methods) https://github.com/Textualize/textual/issues/1201
- `COMPONENT_CLASSES` are now inherited from base classes https://github.com/Textualize/textual/issues/1399
- Watch methods may now take no parameters
- Added `compute` parameter to reactive
- A `TypeError` raised during `compose` now carries the full traceback
- Removed base class `NodeMessage` from which all node-related `Tree` events inherited

### Fixed

- The styles `scrollbar-background-active` and `scrollbar-color-hover` are no longer ignored https://github.com/Textualize/textual/pull/1480
- The widget `Placeholder` can now have its width set to `auto` https://github.com/Textualize/textual/pull/1508
- Behavior of widget `Input` when rendering after programmatic value change and related scenarios https://github.com/Textualize/textual/issues/1477 https://github.com/Textualize/textual/issues/1443
- `DataTable.show_cursor` now correctly allows cursor toggling https://github.com/Textualize/textual/pull/1547
- Fixed cursor not being visible on `DataTable` mount when `fixed_columns` were used https://github.com/Textualize/textual/pull/1547
- Fixed `DataTable` cursors not resetting to origin on `clear()` https://github.com/Textualize/textual/pull/1601
- Fixed TextLog wrapping issue https://github.com/Textualize/textual/issues/1554
- Fixed issue with TextLog not writing anything before layout https://github.com/Textualize/textual/issues/1498
- Fixed an exception when populating a child class of `ListView` purely from `compose` https://github.com/Textualize/textual/issues/1588
- Fixed freeze in tests https://github.com/Textualize/textual/issues/1608
- Fixed minus not displaying as symbol https://github.com/Textualize/textual/issues/1482

## [0.9.1] - 2022-12-30

### Added

- Added textual._win_sleep for Python on Windows < 3.11 https://github.com/Textualize/textual/pull/1457

## [0.9.0] - 2022-12-30

### Added

- Added textual.strip.Strip primitive
- Added textual._cache.FIFOCache
- Added an option to clear columns in DataTable.clear() https://github.com/Textualize/textual/pull/1427

### Changed

- Widget.render_line now returns a Strip
- Fix for slow updates on Windows
- Bumped Rich dependency

## [0.8.2] - 2022-12-28

### Fixed

- Fixed issue with TextLog.clear() https://github.com/Textualize/textual/issues/1447

## [0.8.1] - 2022-12-25

### Fixed

- Fix for overflowing tree issue https://github.com/Textualize/textual/issues/1425

## [0.8.0] - 2022-12-22

### Fixed

- Fixed issues with nested auto dimensions https://github.com/Textualize/textual/issues/1402
- Fixed watch method incorrectly running on first set when value hasn't changed and init=False https://github.com/Textualize/textual/pull/1367
- `App.dark` can now be set from `App.on_load` without an error being raised  https://github.com/Textualize/textual/issues/1369
- Fixed setting `visibility` changes needing a `refresh` https://github.com/Textualize/textual/issues/1355

### Added

- Added `textual.actions.SkipAction` exception which can be raised from an action to allow parents to process bindings.
- Added `textual keys` preview.
- Added ability to bind to a character in addition to key name. i.e. you can bind to "." or "full_stop".
- Added TextLog.shrink attribute to allow renderable to reduce in size to fit width.

### Changed

- Deprecated `PRIORITY_BINDINGS` class variable.
- Renamed `char` to `character` on Key event.
- Renamed `key_name` to `name` on Key event.
- Queries/`walk_children` no longer includes self in results by default https://github.com/Textualize/textual/pull/1416

## [0.7.0] - 2022-12-17

### Added

- Added `PRIORITY_BINDINGS` class variable, which can be used to control if a widget's bindings have priority by default. https://github.com/Textualize/textual/issues/1343

### Changed

- Renamed the `Binding` argument `universal` to `priority`. https://github.com/Textualize/textual/issues/1343
- When looking for bindings that have priority, they are now looked from `App` downwards. https://github.com/Textualize/textual/issues/1343
- `BINDINGS` on an `App`-derived class have priority by default. https://github.com/Textualize/textual/issues/1343
- `BINDINGS` on a `Screen`-derived class have priority by default. https://github.com/Textualize/textual/issues/1343
- Added a message parameter to Widget.exit

### Fixed

- Fixed validator not running on first reactive set https://github.com/Textualize/textual/pull/1359
- Ensure only printable characters are used as key_display https://github.com/Textualize/textual/pull/1361


## [0.6.0] - 2022-12-11

https://textual.textualize.io/blog/2022/12/11/version-060

### Added

- Added "inherited bindings" -- BINDINGS classvar will be merged with base classes, unless inherit_bindings is set to False
- Added `Tree` widget which replaces `TreeControl`.
- Added widget `Placeholder` https://github.com/Textualize/textual/issues/1200.
- Added `ListView` and `ListItem` widgets https://github.com/Textualize/textual/pull/1143

### Changed

- Rebuilt `DirectoryTree` with new `Tree` control.
- Empty containers with a dimension set to `"auto"` will now collapse instead of filling up the available space.
- Container widgets now have default height of `1fr`.
- The default `width` of a `Label` is now `auto`.

### Fixed

- Type selectors can now contain numbers https://github.com/Textualize/textual/issues/1253
- Fixed visibility not affecting children https://github.com/Textualize/textual/issues/1313
- Fixed issue with auto width/height and relative children https://github.com/Textualize/textual/issues/1319
- Fixed issue with offset applied to containers https://github.com/Textualize/textual/issues/1256
- Fixed default CSS retrieval for widgets with no `DEFAULT_CSS` that inherited from widgets with `DEFAULT_CSS` https://github.com/Textualize/textual/issues/1335
- Fixed merging of `BINDINGS` when binding inheritance is set to `None` https://github.com/Textualize/textual/issues/1351

## [0.5.0] - 2022-11-20

### Added

- Add get_child_by_id and get_widget_by_id, remove get_child https://github.com/Textualize/textual/pull/1146
- Add easing parameter to Widget.scroll_* methods https://github.com/Textualize/textual/pull/1144
- Added Widget.call_later which invokes a callback on idle.
- `DOMNode.ancestors` no longer includes `self`.
- Added `DOMNode.ancestors_with_self`, which retains the old behaviour of
  `DOMNode.ancestors`.
- Improved the speed of `DOMQuery.remove`.
- Added DataTable.clear
- Added low-level `textual.walk` methods.
- It is now possible to `await` a `Widget.remove`.
  https://github.com/Textualize/textual/issues/1094
- It is now possible to `await` a `DOMQuery.remove`. Note that this changes
  the return value of `DOMQuery.remove`, which used to return `self`.
  https://github.com/Textualize/textual/issues/1094
- Added Pilot.wait_for_animation
- Added `Widget.move_child` https://github.com/Textualize/textual/issues/1121
- Added a `Label` widget https://github.com/Textualize/textual/issues/1190
- Support lazy-instantiated Screens (callables in App.SCREENS) https://github.com/Textualize/textual/pull/1185
- Display of keys in footer has more sensible defaults https://github.com/Textualize/textual/pull/1213
- Add App.get_key_display, allowing custom key_display App-wide https://github.com/Textualize/textual/pull/1213

### Changed

- Watchers are now called immediately when setting the attribute if they are synchronous. https://github.com/Textualize/textual/pull/1145
- Widget.call_later has been renamed to Widget.call_after_refresh.
- Button variant values are now checked at runtime. https://github.com/Textualize/textual/issues/1189
- Added caching of some properties in Styles object

### Fixed

- Fixed DataTable row not updating after add https://github.com/Textualize/textual/issues/1026
- Fixed issues with animation. Now objects of different types may be animated.
- Fixed containers with transparent background not showing borders https://github.com/Textualize/textual/issues/1175
- Fixed auto-width in horizontal containers https://github.com/Textualize/textual/pull/1155
- Fixed Input cursor invisible when placeholder empty https://github.com/Textualize/textual/pull/1202
- Fixed deadlock when removing widgets from the App https://github.com/Textualize/textual/pull/1219

## [0.4.0] - 2022-11-08

https://textual.textualize.io/blog/2022/11/08/version-040/#version-040

### Changed

- Dropped support for mounting "named" and "anonymous" widgets via
  `App.mount` and `Widget.mount`. Both methods now simply take one or more
  widgets as positional arguments.
- `DOMNode.query_one` now raises a `TooManyMatches` exception if there is
  more than one matching node.
  https://github.com/Textualize/textual/issues/1096
- `App.mount` and `Widget.mount` have new `before` and `after` parameters https://github.com/Textualize/textual/issues/778

### Added

- Added `init` param to reactive.watch
- `CSS_PATH` can now be a list of CSS files https://github.com/Textualize/textual/pull/1079
- Added `DOMQuery.only_one` https://github.com/Textualize/textual/issues/1096
- Writes to stdout are now done in a thread, for smoother animation. https://github.com/Textualize/textual/pull/1104

## [0.3.0] - 2022-10-31

### Fixed

- Fixed issue where scrollbars weren't being unmounted
- Fixed fr units for horizontal and vertical layouts https://github.com/Textualize/textual/pull/1067
- Fixed `textual run` breaking sys.argv https://github.com/Textualize/textual/issues/1064
- Fixed footer not updating styles when toggling dark mode
- Fixed how the app title in a `Header` is centred https://github.com/Textualize/textual/issues/1060
- Fixed the swapping of button variants https://github.com/Textualize/textual/issues/1048
- Fixed reserved characters in screenshots https://github.com/Textualize/textual/issues/993
- Fixed issue with TextLog max_lines https://github.com/Textualize/textual/issues/1058

### Changed

- DOMQuery now raises InvalidQueryFormat in response to invalid query strings, rather than cryptic CSS error
- Dropped quit_after, screenshot, and screenshot_title from App.run, which can all be done via auto_pilot
- Widgets are now closed in reversed DOM order
- Input widget justify hardcoded to left to prevent text-align interference
- Changed `textual run` so that it patches `argv` in more situations
- DOM classes and IDs are now always treated fully case-sensitive https://github.com/Textualize/textual/issues/1047

### Added

- Added Unmount event
- Added App.run_async method
- Added App.run_test context manager
- Added auto_pilot to App.run and App.run_async
- Added Widget._get_virtual_dom to get scrollbars
- Added size parameter to run and run_async
- Added always_update to reactive
- Returned an awaitable from push_screen, switch_screen, and install_screen https://github.com/Textualize/textual/pull/1061

## [0.2.1] - 2022-10-23

### Changed

- Updated meta data for PyPI

## [0.2.0] - 2022-10-23

### Added

- CSS support
- Too numerous to mention
## [0.1.18] - 2022-04-30

### Changed

- Bump typing extensions

## [0.1.17] - 2022-03-10

### Changed

- Bumped Rich dependency

## [0.1.16] - 2022-03-10

### Fixed

- Fixed escape key hanging on Windows

## [0.1.15] - 2022-01-31

### Added

- Added Windows Driver

## [0.1.14] - 2022-01-09

### Changed

- Updated Rich dependency to 11.X

## [0.1.13] - 2022-01-01

### Fixed

- Fixed spurious characters when exiting app
- Fixed increasing delay when exiting

## [0.1.12] - 2021-09-20

### Added

- Added geometry.Spacing

### Fixed

- Fixed calculation of virtual size in scroll views

## [0.1.11] - 2021-09-12

### Changed

- Changed message handlers to use prefix handle\_
- Renamed messages to drop the Message suffix
- Events now bubble by default
- Refactor of layout

### Added

- Added App.measure
- Added auto_width to Vertical Layout, WindowView, an ScrollView
- Added big_table.py example
- Added easing.py example

## [0.1.10] - 2021-08-25

### Added

- Added keyboard control of tree control
- Added Widget.gutter to calculate space between renderable and outside edge
- Added margin, padding, and border attributes to Widget

### Changed

- Callbacks may be async or non-async.
- Event handler event argument is optional.
- Fixed exception in clock example https://github.com/willmcgugan/textual/issues/52
- Added Message.wait() which waits for a message to be processed
- Key events are now sent to widgets first, before processing bindings

## [0.1.9] - 2021-08-06

### Added

- Added hover over and mouse click to activate keys in footer
- Added verbosity argument to Widget.log

### Changed

- Simplified events. Remove Startup event (use Mount)
- Changed geometry.Point to geometry.Offset and geometry.Dimensions to geometry.Size

## [0.1.8] - 2021-07-17

### Fixed

- Fixed exiting mouse mode
- Fixed slow animation

### Added

- New log system

## [0.1.7] - 2021-07-14

### Changed

- Added functionality to calculator example.
- Scrollview now shows scrollbars automatically
- New handler system for messages that doesn't require inheritance
- Improved traceback handling

[3.0.1]: https://github.com/Textualize/textual/compare/v3.0.0...v3.0.1
[3.0.0]: https://github.com/Textualize/textual/compare/v2.1.2...v3.0.0
[2.1.2]: https://github.com/Textualize/textual/compare/v2.1.1...v2.1.2
[2.1.1]: https://github.com/Textualize/textual/compare/v2.1.0...v2.1.1
[2.1.0]: https://github.com/Textualize/textual/compare/v2.0.4...v2.1.0
[2.0.4]: https://github.com/Textualize/textual/compare/v2.0.3...v2.0.4
[2.0.3]: https://github.com/Textualize/textual/compare/v2.0.2...v2.0.3
[2.0.2]: https://github.com/Textualize/textual/compare/v2.0.1...v2.0.2
[2.0.1]: https://github.com/Textualize/textual/compare/v2.0.0...v2.0.1
[2.0.0]: https://github.com/Textualize/textual/compare/v1.0.0...v2.0.0
[1.0.0]: https://github.com/Textualize/textual/compare/v0.89.1...v1.0.0
[0.89.1]: https://github.com/Textualize/textual/compare/v0.89.0...v0.89.1
[0.89.0]: https://github.com/Textualize/textual/compare/v0.88.1...v0.89.0
[0.88.1]: https://github.com/Textualize/textual/compare/v0.88.0...v0.88.1
[0.88.0]: https://github.com/Textualize/textual/compare/v0.87.1...v0.88.0
[0.87.1]: https://github.com/Textualize/textual/compare/v0.87.0...v0.87.1
[0.87.0]: https://github.com/Textualize/textual/compare/v0.86.4...v0.87.0
[0.86.3]: https://github.com/Textualize/textual/compare/v0.86.2...v0.86.3
[0.86.2]: https://github.com/Textualize/textual/compare/v0.86.1...v0.86.2
[0.86.1]: https://github.com/Textualize/textual/compare/v0.86.0...v0.86.1
[0.86.0]: https://github.com/Textualize/textual/compare/v0.85.2...v0.86.0
[0.85.2]: https://github.com/Textualize/textual/compare/v0.85.1...v0.85.2
[0.85.1]: https://github.com/Textualize/textual/compare/v0.85.0...v0.85.1
[0.85.0]: https://github.com/Textualize/textual/compare/v0.84.0...v0.85.0
[0.84.0]: https://github.com/Textualize/textual/compare/v0.83.0...v0.84.0
[0.83.0]: https://github.com/Textualize/textual/compare/v0.82.0...v0.83.0
[0.82.0]: https://github.com/Textualize/textual/compare/v0.81.0...v0.82.0
[0.81.0]: https://github.com/Textualize/textual/compare/v0.80.1...v0.81.0
[0.80.1]: https://github.com/Textualize/textual/compare/v0.80.0...v0.80.1
[0.80.0]: https://github.com/Textualize/textual/compare/v0.79.0...v0.80.0
[0.79.0]: https://github.com/Textualize/textual/compare/v0.78.0...v0.79.0
[0.78.0]: https://github.com/Textualize/textual/compare/v0.77.0...v0.78.0
[0.77.0]: https://github.com/Textualize/textual/compare/v0.76.0...v0.77.0
[0.76.0]: https://github.com/Textualize/textual/compare/v0.75.1...v0.76.0
[0.75.1]: https://github.com/Textualize/textual/compare/v0.75.0...v0.75.1
[0.75.0]: https://github.com/Textualize/textual/compare/v0.74.0...v0.75.0
[0.74.0]: https://github.com/Textualize/textual/compare/v0.73.0...v0.74.0
[0.73.0]: https://github.com/Textualize/textual/compare/v0.72.0...v0.73.0
[0.72.0]: https://github.com/Textualize/textual/compare/v0.71.0...v0.72.0
[0.71.0]: https://github.com/Textualize/textual/compare/v0.70.0...v0.71.0
[0.70.0]: https://github.com/Textualize/textual/compare/v0.69.0...v0.70.0
[0.69.0]: https://github.com/Textualize/textual/compare/v0.68.0...v0.69.0
[0.68.0]: https://github.com/Textualize/textual/compare/v0.67.1...v0.68.0
[0.67.1]: https://github.com/Textualize/textual/compare/v0.67.0...v0.67.1
[0.67.0]: https://github.com/Textualize/textual/compare/v0.66.0...v0.67.0
[0.66.0]: https://github.com/Textualize/textual/compare/v0.65.2...v0.66.0
[0.65.2]: https://github.com/Textualize/textual/compare/v0.65.1...v0.65.2
[0.65.1]: https://github.com/Textualize/textual/compare/v0.65.0...v0.65.1
[0.65.0]: https://github.com/Textualize/textual/compare/v0.64.0...v0.65.0
[0.64.0]: https://github.com/Textualize/textual/compare/v0.63.6...v0.64.0
[0.63.6]: https://github.com/Textualize/textual/compare/v0.63.5...v0.63.6
[0.63.5]: https://github.com/Textualize/textual/compare/v0.63.4...v0.63.5
[0.63.4]: https://github.com/Textualize/textual/compare/v0.63.3...v0.63.4
[0.63.3]: https://github.com/Textualize/textual/compare/v0.63.2...v0.63.3
[0.63.2]: https://github.com/Textualize/textual/compare/v0.63.1...v0.63.2
[0.63.1]: https://github.com/Textualize/textual/compare/v0.63.0...v0.63.1
[0.63.0]: https://github.com/Textualize/textual/compare/v0.62.0...v0.63.0
[0.62.0]: https://github.com/Textualize/textual/compare/v0.61.1...v0.62.0
[0.61.1]: https://github.com/Textualize/textual/compare/v0.61.0...v0.61.1
[0.61.0]: https://github.com/Textualize/textual/compare/v0.60.1...v0.61.0
[0.60.1]: https://github.com/Textualize/textual/compare/v0.60.0...v0.60.1
[0.60.0]: https://github.com/Textualize/textual/compare/v0.59.0...v0.60.0
[0.59.0]: https://github.com/Textualize/textual/compare/v0.58.1...v0.59.0
[0.58.1]: https://github.com/Textualize/textual/compare/v0.58.0...v0.58.1
[0.58.0]: https://github.com/Textualize/textual/compare/v0.57.1...v0.58.0
[0.57.1]: https://github.com/Textualize/textual/compare/v0.57.0...v0.57.1
[0.57.0]: https://github.com/Textualize/textual/compare/v0.56.3...v0.57.0
[0.56.3]: https://github.com/Textualize/textual/compare/v0.56.2...v0.56.3
[0.56.2]: https://github.com/Textualize/textual/compare/v0.56.1...v0.56.2
[0.56.1]: https://github.com/Textualize/textual/compare/v0.56.0...v0.56.1
[0.56.0]: https://github.com/Textualize/textual/compare/v0.55.1...v0.56.0
[0.55.1]: https://github.com/Textualize/textual/compare/v0.55.0...v0.55.1
[0.55.0]: https://github.com/Textualize/textual/compare/v0.54.0...v0.55.0
[0.54.0]: https://github.com/Textualize/textual/compare/v0.53.1...v0.54.0
[0.53.1]: https://github.com/Textualize/textual/compare/v0.53.0...v0.53.1
[0.53.0]: https://github.com/Textualize/textual/compare/v0.52.1...v0.53.0
[0.52.1]: https://github.com/Textualize/textual/compare/v0.52.0...v0.52.1
[0.52.0]: https://github.com/Textualize/textual/compare/v0.51.0...v0.52.0
[0.51.0]: https://github.com/Textualize/textual/compare/v0.50.1...v0.51.0
[0.50.1]: https://github.com/Textualize/textual/compare/v0.50.0...v0.50.1
[0.50.0]: https://github.com/Textualize/textual/compare/v0.49.0...v0.50.0
[0.49.1]: https://github.com/Textualize/textual/compare/v0.49.0...v0.49.1
[0.49.0]: https://github.com/Textualize/textual/compare/v0.48.2...v0.49.0
[0.48.2]: https://github.com/Textualize/textual/compare/v0.48.1...v0.48.2
[0.48.1]: https://github.com/Textualize/textual/compare/v0.48.0...v0.48.1
[0.48.0]: https://github.com/Textualize/textual/compare/v0.47.1...v0.48.0
[0.47.1]: https://github.com/Textualize/textual/compare/v0.47.0...v0.47.1
[0.47.0]: https://github.com/Textualize/textual/compare/v0.46.0...v0.47.0
[0.46.0]: https://github.com/Textualize/textual/compare/v0.45.1...v0.46.0
[0.45.1]: https://github.com/Textualize/textual/compare/v0.45.0...v0.45.1
[0.45.0]: https://github.com/Textualize/textual/compare/v0.44.1...v0.45.0
[0.44.1]: https://github.com/Textualize/textual/compare/v0.44.0...v0.44.1
[0.44.0]: https://github.com/Textualize/textual/compare/v0.43.2...v0.44.0
[0.43.2]: https://github.com/Textualize/textual/compare/v0.43.1...v0.43.2
[0.43.1]: https://github.com/Textualize/textual/compare/v0.43.0...v0.43.1
[0.43.0]: https://github.com/Textualize/textual/compare/v0.42.0...v0.43.0
[0.42.0]: https://github.com/Textualize/textual/compare/v0.41.0...v0.42.0
[0.41.0]: https://github.com/Textualize/textual/compare/v0.40.0...v0.41.0
[0.40.0]: https://github.com/Textualize/textual/compare/v0.39.0...v0.40.0
[0.39.0]: https://github.com/Textualize/textual/compare/v0.38.1...v0.39.0
[0.38.1]: https://github.com/Textualize/textual/compare/v0.38.0...v0.38.1
[0.38.0]: https://github.com/Textualize/textual/compare/v0.37.1...v0.38.0
[0.37.1]: https://github.com/Textualize/textual/compare/v0.37.0...v0.37.1
[0.37.0]: https://github.com/Textualize/textual/compare/v0.36.0...v0.37.0
[0.36.0]: https://github.com/Textualize/textual/compare/v0.35.1...v0.36.0
[0.35.1]: https://github.com/Textualize/textual/compare/v0.35.0...v0.35.1
[0.35.0]: https://github.com/Textualize/textual/compare/v0.34.0...v0.35.0
[0.34.0]: https://github.com/Textualize/textual/compare/v0.33.0...v0.34.0
[0.33.0]: https://github.com/Textualize/textual/compare/v0.32.0...v0.33.0
[0.32.0]: https://github.com/Textualize/textual/compare/v0.31.0...v0.32.0
[0.31.0]: https://github.com/Textualize/textual/compare/v0.30.0...v0.31.0
[0.30.0]: https://github.com/Textualize/textual/compare/v0.29.0...v0.30.0
[0.29.0]: https://github.com/Textualize/textual/compare/v0.28.1...v0.29.0
[0.28.1]: https://github.com/Textualize/textual/compare/v0.28.0...v0.28.1
[0.28.0]: https://github.com/Textualize/textual/compare/v0.27.0...v0.28.0
[0.27.0]: https://github.com/Textualize/textual/compare/v0.26.0...v0.27.0
[0.26.0]: https://github.com/Textualize/textual/compare/v0.25.0...v0.26.0
[0.25.0]: https://github.com/Textualize/textual/compare/v0.24.1...v0.25.0
[0.24.1]: https://github.com/Textualize/textual/compare/v0.24.0...v0.24.1
[0.24.0]: https://github.com/Textualize/textual/compare/v0.23.0...v0.24.0
[0.23.0]: https://github.com/Textualize/textual/compare/v0.22.3...v0.23.0
[0.22.3]: https://github.com/Textualize/textual/compare/v0.22.2...v0.22.3
[0.22.2]: https://github.com/Textualize/textual/compare/v0.22.1...v0.22.2
[0.22.1]: https://github.com/Textualize/textual/compare/v0.22.0...v0.22.1
[0.22.0]: https://github.com/Textualize/textual/compare/v0.21.0...v0.22.0
[0.21.0]: https://github.com/Textualize/textual/compare/v0.20.1...v0.21.0
[0.20.1]: https://github.com/Textualize/textual/compare/v0.20.0...v0.20.1
[0.20.0]: https://github.com/Textualize/textual/compare/v0.19.1...v0.20.0
[0.19.1]: https://github.com/Textualize/textual/compare/v0.19.0...v0.19.1
[0.19.0]: https://github.com/Textualize/textual/compare/v0.18.0...v0.19.0
[0.18.0]: https://github.com/Textualize/textual/compare/v0.17.4...v0.18.0
[0.17.3]: https://github.com/Textualize/textual/compare/v0.17.2...v0.17.3
[0.17.2]: https://github.com/Textualize/textual/compare/v0.17.1...v0.17.2
[0.17.1]: https://github.com/Textualize/textual/compare/v0.17.0...v0.17.1
[0.17.0]: https://github.com/Textualize/textual/compare/v0.16.0...v0.17.0
[0.16.0]: https://github.com/Textualize/textual/compare/v0.15.1...v0.16.0
[0.15.1]: https://github.com/Textualize/textual/compare/v0.15.0...v0.15.1
[0.15.0]: https://github.com/Textualize/textual/compare/v0.14.0...v0.15.0
[0.14.0]: https://github.com/Textualize/textual/compare/v0.13.0...v0.14.0
[0.13.0]: https://github.com/Textualize/textual/compare/v0.12.1...v0.13.0
[0.12.1]: https://github.com/Textualize/textual/compare/v0.12.0...v0.12.1
[0.12.0]: https://github.com/Textualize/textual/compare/v0.11.1...v0.12.0
[0.11.1]: https://github.com/Textualize/textual/compare/v0.11.0...v0.11.1
[0.11.0]: https://github.com/Textualize/textual/compare/v0.10.1...v0.11.0
[0.10.1]: https://github.com/Textualize/textual/compare/v0.10.0...v0.10.1
[0.10.0]: https://github.com/Textualize/textual/compare/v0.9.1...v0.10.0
[0.9.1]: https://github.com/Textualize/textual/compare/v0.9.0...v0.9.1
[0.9.0]: https://github.com/Textualize/textual/compare/v0.8.2...v0.9.0
[0.8.2]: https://github.com/Textualize/textual/compare/v0.8.1...v0.8.2
[0.8.1]: https://github.com/Textualize/textual/compare/v0.8.0...v0.8.1
[0.8.0]: https://github.com/Textualize/textual/compare/v0.7.0...v0.8.0
[0.7.0]: https://github.com/Textualize/textual/compare/v0.6.0...v0.7.0
[0.6.0]: https://github.com/Textualize/textual/compare/v0.5.0...v0.6.0
[0.5.0]: https://github.com/Textualize/textual/compare/v0.4.0...v0.5.0
[0.4.0]: https://github.com/Textualize/textual/compare/v0.3.0...v0.4.0
[0.3.0]: https://github.com/Textualize/textual/compare/v0.2.1...v0.3.0
[0.2.1]: https://github.com/Textualize/textual/compare/v0.2.0...v0.2.1
[0.2.0]: https://github.com/Textualize/textual/compare/v0.1.18...v0.2.0
[0.1.18]: https://github.com/Textualize/textual/compare/v0.1.17...v0.1.18
[0.1.17]: https://github.com/Textualize/textual/compare/v0.1.16...v0.1.17
[0.1.16]: https://github.com/Textualize/textual/compare/v0.1.15...v0.1.16
[0.1.15]: https://github.com/Textualize/textual/compare/v0.1.14...v0.1.15
[0.1.14]: https://github.com/Textualize/textual/compare/v0.1.13...v0.1.14
[0.1.13]: https://github.com/Textualize/textual/compare/v0.1.12...v0.1.13
[0.1.12]: https://github.com/Textualize/textual/compare/v0.1.11...v0.1.12
[0.1.11]: https://github.com/Textualize/textual/compare/v0.1.10...v0.1.11
[0.1.10]: https://github.com/Textualize/textual/compare/v0.1.9...v0.1.10
[0.1.9]: https://github.com/Textualize/textual/compare/v0.1.8...v0.1.9
[0.1.8]: https://github.com/Textualize/textual/compare/v0.1.7...v0.1.8
[0.1.7]: https://github.com/Textualize/textual/releases/tag/v0.1.7<|MERGE_RESOLUTION|>--- conflicted
+++ resolved
@@ -12,12 +12,9 @@
 - Fixed markup escaping edge cases https://github.com/Textualize/textual/pull/5697
 - Fixed incorrect auto height in Collapsible https://github.com/Textualize/textual/pull/5703
 - Fixed issue with keymaps and single-letter keys https://github.com/Textualize/textual/pull/5726
-<<<<<<< HEAD
 - Fixed `OptionList` size after removing or clearing options https://github.com/Textualize/textual/issues/5728
-=======
 - Fixed footer / key panel not updating when keymaps are applied https://github.com/Textualize/textual/pull/5724
 - Fixed alignment not being applied when there are min and max limits on dimensions https://github.com/Textualize/textual/pull/5732
->>>>>>> e6c70b26
 
 ### Changed
 
