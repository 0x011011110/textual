# Change Log

All notable changes to this project will be documented in this file.

The format is based on [Keep a Changelog](http://keepachangelog.com/)
and this project adheres to [Semantic Versioning](http://semver.org/).

## Unreleased

<<<<<<< HEAD
### Changed

- Breaking change: keyboard navigation in `RadioSet`, `ListView`, `OptionList`, and `SelectionList`, no longer allows highlighting disabled items https://github.com/Textualize/textual/issues/3881

### Added

- Added auxiliary module `textual.widget_navigation` https://github.com/Textualize/textual/pull/3912
=======
### Fixed

- Parameter `animate` from `DataTable.move_cursor` was being ignored https://github.com/Textualize/textual/issues/3840
>>>>>>> 5cd5aa9b

## [0.47.1] - 2023-01-05

### Fixed

- Fixed nested specificity https://github.com/Textualize/textual/pull/3963

## [0.47.0] - 2024-01-04

### Fixed

- `Widget.move_child` would break if `before`/`after` is set to the index of the widget in `child` https://github.com/Textualize/textual/issues/1743
- Fixed auto width text not processing markup https://github.com/Textualize/textual/issues/3918
- Fixed `Tree.clear` not retaining the root's expanded state https://github.com/Textualize/textual/issues/3557

### Changed

- Breaking change: `Widget.move_child` parameters `before` and `after` are now keyword-only https://github.com/Textualize/textual/pull/3896
- Style tweak to toasts https://github.com/Textualize/textual/pull/3955

### Added

- Added textual.lazy https://github.com/Textualize/textual/pull/3936
- Added App.push_screen_wait https://github.com/Textualize/textual/pull/3955
- Added nesting of CSS https://github.com/Textualize/textual/pull/3946

## [0.46.0] - 2023-12-17

### Fixed

- Disabled radio buttons could be selected with the keyboard https://github.com/Textualize/textual/issues/3839
- Fixed zero width scrollbars causing content to disappear https://github.com/Textualize/textual/issues/3886

### Changed

- The tabs within a `TabbedContent` now prefix their IDs to stop any clash with their associated `TabPane` https://github.com/Textualize/textual/pull/3815
- Breaking change: `tab` is no longer a `@on` decorator selector for `TabbedContent.TabActivated` -- use `pane` instead https://github.com/Textualize/textual/pull/3815

### Added

- Added `Collapsible.title` reactive attribute https://github.com/Textualize/textual/pull/3830
- Added a `pane` attribute to `TabbedContent.TabActivated` https://github.com/Textualize/textual/pull/3815
- Added caching of rules attributes and `cache` parameter to Stylesheet.apply https://github.com/Textualize/textual/pull/3880

## [0.45.1] - 2023-12-12

### Fixed

- Fixed issues where styles wouldn't update if changed in mount. https://github.com/Textualize/textual/pull/3860

## [0.45.0] - 2023-12-12

### Fixed

- Fixed `DataTable.update_cell` not raising an error with an invalid column key https://github.com/Textualize/textual/issues/3335
- Fixed `Input` showing suggestions when not focused https://github.com/Textualize/textual/pull/3808
- Fixed loading indicator not covering scrollbars https://github.com/Textualize/textual/pull/3816

### Removed

- Removed renderables/align.py which was no longer used.

### Changed

- Dropped ALLOW_CHILDREN flag introduced in 0.43.0 https://github.com/Textualize/textual/pull/3814
- Widgets with an auto height in an auto height container will now expand if they have no siblings https://github.com/Textualize/textual/pull/3814
- Breaking change: Removed `limit_rules` from Stylesheet.apply https://github.com/Textualize/textual/pull/3844

### Added

- Added `get_loading_widget` to Widget and App customize the loading widget. https://github.com/Textualize/textual/pull/3816
- Added messages `Collapsible.Expanded` and `Collapsible.Collapsed` that inherit from `Collapsible.Toggled`. https://github.com/Textualize/textual/issues/3824

## [0.44.1] - 2023-12-4

### Fixed

- Fixed slow scrolling when there are many widgets https://github.com/Textualize/textual/pull/3801

## [0.44.0] - 2023-12-1

### Changed

- Breaking change: Dropped 3.7 support https://github.com/Textualize/textual/pull/3766
- Breaking changes https://github.com/Textualize/textual/issues/1530
 - `link-hover-background` renamed to `link-background-hover`
 - `link-hover-color` renamed to `link-color-hover`
 - `link-hover-style` renamed to `link-style-hover`
- `Tree` now forces a scroll when `scroll_to_node` is called https://github.com/Textualize/textual/pull/3786
- Brought rxvt's use of shift-numpad keys in line with most other terminals https://github.com/Textualize/textual/pull/3769

### Added

- Added support for Ctrl+Fn and Ctrl+Shift+Fn keys in urxvt https://github.com/Textualize/textual/pull/3737
- Friendly error messages when trying to mount non-widgets https://github.com/Textualize/textual/pull/3780
- Added `Select.from_values` class method that can be used to initialize a Select control with an iterator of values https://github.com/Textualize/textual/pull/3743

### Fixed

- Fixed NoWidget when mouse goes outside window https://github.com/Textualize/textual/pull/3790
- Removed spurious print statements from press_keys https://github.com/Textualize/textual/issues/3785

## [0.43.2] - 2023-11-29

### Fixed

- Fixed NoWidget error https://github.com/Textualize/textual/pull/3779

## [0.43.1] - 2023-11-29

### Fixed

- Fixed clicking on scrollbar moves TextArea cursor https://github.com/Textualize/textual/issues/3763

## [0.43.0] - 2023-11-28

### Fixed

- Fixed mouse targeting issue in `TextArea` when tabs were not fully expanded https://github.com/Textualize/textual/pull/3725
- Fixed `Select` not updating after changing the `prompt` reactive https://github.com/Textualize/textual/issues/2983
- Fixed flicker when updating Markdown https://github.com/Textualize/textual/pull/3757

### Added

- Added experimental Canvas class https://github.com/Textualize/textual/pull/3669/
- Added `keyline` rule https://github.com/Textualize/textual/pull/3669/
- Widgets can now have an ALLOW_CHILDREN (bool) classvar to disallow adding children to a widget https://github.com/Textualize/textual/pull/3758
- Added the ability to set the `label` property of a `Checkbox` https://github.com/Textualize/textual/pull/3765
- Added the ability to set the `label` property of a `RadioButton` https://github.com/Textualize/textual/pull/3765
- Added support for various modified edit and navigation keys in urxvt https://github.com/Textualize/textual/pull/3739
- Added app focus/blur for textual-web https://github.com/Textualize/textual/pull/3767

### Changed

- Method `MarkdownTableOfContents.set_table_of_contents` renamed to `MarkdownTableOfContents.rebuild_table_of_contents` https://github.com/Textualize/textual/pull/3730
- Exception `Tree.UnknownNodeID` moved out of `Tree`, import from `textual.widgets.tree` https://github.com/Textualize/textual/pull/3730
- Exception `TreeNode.RemoveRootError` moved out of `TreeNode`, import from `textual.widgets.tree` https://github.com/Textualize/textual/pull/3730
- Optimized startup time https://github.com/Textualize/textual/pull/3753
- App.COMMANDS or Screen.COMMANDS can now accept a callable which returns a command palette provider https://github.com/Textualize/textual/pull/3756

## [0.42.0] - 2023-11-22

### Fixed

- Duplicate CSS errors when parsing CSS from a screen https://github.com/Textualize/textual/issues/3581
- Added missing `blur` pseudo class https://github.com/Textualize/textual/issues/3439
- Fixed visual glitched characters on Windows due to Python limitation https://github.com/Textualize/textual/issues/2548
- Fixed `ScrollableContainer` to receive focus https://github.com/Textualize/textual/pull/3632
- Fixed app-level queries causing a crash when the command palette is active https://github.com/Textualize/textual/issues/3633
- Fixed outline not rendering correctly in some scenarios (e.g. on Button widgets) https://github.com/Textualize/textual/issues/3628
- Fixed live-reloading of screen CSS https://github.com/Textualize/textual/issues/3454
- `Select.value` could be in an invalid state https://github.com/Textualize/textual/issues/3612
- Off-by-one in CSS error reporting https://github.com/Textualize/textual/issues/3625
- Loading indicators and app notifications overlapped in the wrong order https://github.com/Textualize/textual/issues/3677
- Widgets being loaded are disabled and have their scrolling explicitly disabled too https://github.com/Textualize/textual/issues/3677
- Method render on a widget could be called before mounting said widget https://github.com/Textualize/textual/issues/2914

### Added

- Exceptions to `textual.widgets.select` https://github.com/Textualize/textual/pull/3614
  - `InvalidSelectValueError` for when setting a `Select` to an invalid value
  - `EmptySelectError` when creating/setting a `Select` to have no options when `allow_blank` is `False`
- `Select` methods https://github.com/Textualize/textual/pull/3614
  - `clear`
  - `is_blank`
- Constant `Select.BLANK` to flag an empty selection https://github.com/Textualize/textual/pull/3614
- Added `restrict`, `type`, `max_length`, and `valid_empty` to Input https://github.com/Textualize/textual/pull/3657
- Added `Pilot.mouse_down` to simulate `MouseDown` events https://github.com/Textualize/textual/pull/3495
- Added `Pilot.mouse_up` to simulate `MouseUp` events https://github.com/Textualize/textual/pull/3495
- Added `Widget.is_mounted` property https://github.com/Textualize/textual/pull/3709
- Added `TreeNode.refresh` https://github.com/Textualize/textual/pull/3639

### Changed

- CSS error reporting will no longer provide links to the files in question https://github.com/Textualize/textual/pull/3582
- inline CSS error reporting will report widget/class variable where the CSS was read from https://github.com/Textualize/textual/pull/3582
- Breaking change: `Tree.refresh_line` has now become an internal https://github.com/Textualize/textual/pull/3639
- Breaking change: Setting `Select.value` to `None` no longer clears the selection (See `Select.BLANK` and `Select.clear`) https://github.com/Textualize/textual/pull/3614
- Breaking change: `Button` no longer inherits from `Static`, now it inherits directly from `Widget` https://github.com/Textualize/textual/issues/3603
- Rich markup in markdown headings is now escaped when building the TOC https://github.com/Textualize/textual/issues/3689
- Mechanics behind mouse clicks. See [this](https://github.com/Textualize/textual/pull/3495#issue-1934915047) for more details. https://github.com/Textualize/textual/pull/3495
- Breaking change: max/min-width/height now includes padding and border. https://github.com/Textualize/textual/pull/3712

## [0.41.0] - 2023-10-31

### Fixed

- Fixed `Input.cursor_blink` reactive not changing blink state after `Input` was mounted https://github.com/Textualize/textual/pull/3498
- Fixed `Tabs.active` attribute value not being re-assigned after removing a tab or clearing https://github.com/Textualize/textual/pull/3498
- Fixed `DirectoryTree` race-condition crash when changing path https://github.com/Textualize/textual/pull/3498
- Fixed issue with `LRUCache.discard` https://github.com/Textualize/textual/issues/3537
- Fixed `DataTable` not scrolling to rows that were just added https://github.com/Textualize/textual/pull/3552
- Fixed cache bug with `DataTable.update_cell` https://github.com/Textualize/textual/pull/3551
- Fixed CSS errors being repeated https://github.com/Textualize/textual/pull/3566
- Fix issue with chunky highlights on buttons https://github.com/Textualize/textual/pull/3571
- Fixed `OptionList` event leakage from `CommandPalette` to `App`.
- Fixed crash in `LoadingIndicator` https://github.com/Textualize/textual/pull/3498
- Fixed crash when `Tabs` appeared as a descendant of `TabbedContent` in the DOM https://github.com/Textualize/textual/pull/3602
- Fixed the command palette cancelling other workers https://github.com/Textualize/textual/issues/3615

### Added

- Add Document `get_index_from_location` / `get_location_from_index` https://github.com/Textualize/textual/pull/3410
- Add setter for `TextArea.text` https://github.com/Textualize/textual/discussions/3525
- Added `key` argument to the `DataTable.sort()` method, allowing the table to be sorted using a custom function (or other callable) https://github.com/Textualize/textual/pull/3090
- Added `initial` to all css rules, which restores default (i.e. value from DEFAULT_CSS) https://github.com/Textualize/textual/pull/3566
- Added HorizontalPad to pad.py https://github.com/Textualize/textual/pull/3571
- Added `AwaitComplete` class, to be used for optionally awaitable return values https://github.com/Textualize/textual/pull/3498

### Changed

- Breaking change: `Button.ACTIVE_EFFECT_DURATION` classvar converted to `Button.active_effect_duration` attribute https://github.com/Textualize/textual/pull/3498
- Breaking change: `Input.blink_timer` made private (renamed to `Input._blink_timer`) https://github.com/Textualize/textual/pull/3498
- Breaking change: `Input.cursor_blink` reactive updated to not run on mount (now `init=False`) https://github.com/Textualize/textual/pull/3498
- Breaking change: `AwaitTabbedContent` class removed https://github.com/Textualize/textual/pull/3498
- Breaking change: `Tabs.remove_tab` now returns an `AwaitComplete` instead of an `AwaitRemove` https://github.com/Textualize/textual/pull/3498
- Breaking change: `Tabs.clear` now returns an `AwaitComplete` instead of an `AwaitRemove` https://github.com/Textualize/textual/pull/3498
- `TabbedContent.add_pane` now returns an `AwaitComplete` instead of an `AwaitTabbedContent` https://github.com/Textualize/textual/pull/3498
- `TabbedContent.remove_pane` now returns an `AwaitComplete` instead of an `AwaitTabbedContent` https://github.com/Textualize/textual/pull/3498
- `TabbedContent.clear_pane` now returns an `AwaitComplete` instead of an `AwaitTabbedContent` https://github.com/Textualize/textual/pull/3498
- `Tabs.add_tab` now returns an `AwaitComplete` instead of an `AwaitMount` https://github.com/Textualize/textual/pull/3498
- `DirectoryTree.reload` now returns an `AwaitComplete`, which may be awaited to ensure the node has finished being processed by the internal queue https://github.com/Textualize/textual/pull/3498
- `Tabs.remove_tab` now returns an `AwaitComplete`, which may be awaited to ensure the tab is unmounted and internal state is updated https://github.com/Textualize/textual/pull/3498
- `App.switch_mode` now returns an `AwaitMount`, which may be awaited to ensure the screen is mounted https://github.com/Textualize/textual/pull/3498
- Buttons will now display multiple lines, and have auto height https://github.com/Textualize/textual/pull/3539
- DataTable now has a max-height of 100vh rather than 100%, which doesn't work with auto
- Breaking change: empty rules now result in an error https://github.com/Textualize/textual/pull/3566
- Improved startup time by caching CSS parsing https://github.com/Textualize/textual/pull/3575
- Workers are now created/run in a thread-safe way https://github.com/Textualize/textual/pull/3586

## [0.40.0] - 2023-10-11

### Added

- Added `loading` reactive property to widgets https://github.com/Textualize/textual/pull/3509

## [0.39.0] - 2023-10-10

### Fixed

- `Pilot.click`/`Pilot.hover` can't use `Screen` as a selector https://github.com/Textualize/textual/issues/3395
- App exception when a `Tree` is initialized/mounted with `disabled=True` https://github.com/Textualize/textual/issues/3407
- Fixed `print` locations not being correctly reported in `textual console` https://github.com/Textualize/textual/issues/3237
- Fix location of IME and emoji popups https://github.com/Textualize/textual/pull/3408
- Fixed application freeze when pasting an emoji into an application on Windows https://github.com/Textualize/textual/issues/3178
- Fixed duplicate option ID handling in the `OptionList` https://github.com/Textualize/textual/issues/3455
- Fix crash when removing and updating DataTable cell at same time https://github.com/Textualize/textual/pull/3487
- Fixed fractional styles to allow integer values https://github.com/Textualize/textual/issues/3414
- Stop eating stdout/stderr in headless mode - print works again in tests https://github.com/Textualize/textual/pull/3486

### Added

- `OutOfBounds` exception to be raised by `Pilot` https://github.com/Textualize/textual/pull/3360
- `TextArea.cursor_screen_offset` property for getting the screen-relative position of the cursor https://github.com/Textualize/textual/pull/3408
- `Input.cursor_screen_offset` property for getting the screen-relative position of the cursor https://github.com/Textualize/textual/pull/3408
- Reactive `cell_padding` (and respective parameter) to define horizontal cell padding in data table columns https://github.com/Textualize/textual/issues/3435
- Added `Input.clear` method https://github.com/Textualize/textual/pull/3430
- Added `TextArea.SelectionChanged` and `TextArea.Changed` messages https://github.com/Textualize/textual/pull/3442
- Added `wait_for_dismiss` parameter to `App.push_screen` https://github.com/Textualize/textual/pull/3477
- Allow scrollbar-size to be set to 0 to achieve scrollable containers with no visible scrollbars https://github.com/Textualize/textual/pull/3488

### Changed

- Breaking change: tree-sitter and tree-sitter-languages dependencies moved to `syntax` extra https://github.com/Textualize/textual/pull/3398
- `Pilot.click`/`Pilot.hover` now raises `OutOfBounds` when clicking outside visible screen https://github.com/Textualize/textual/pull/3360
- `Pilot.click`/`Pilot.hover` now return a Boolean indicating whether the click/hover landed on the widget that matches the selector https://github.com/Textualize/textual/pull/3360
- Added a delay to when the `No Matches` message appears in the command palette, thus removing a flicker https://github.com/Textualize/textual/pull/3399
- Timer callbacks are now typed more loosely https://github.com/Textualize/textual/issues/3434

## [0.38.1] - 2023-09-21

### Fixed

- Hotfix - added missing highlight files in build distribution https://github.com/Textualize/textual/pull/3370

## [0.38.0] - 2023-09-21

### Added

- Added a TextArea https://github.com/Textualize/textual/pull/2931
- Added :dark and :light pseudo classes

### Fixed

- Fixed `DataTable` not updating component styles on hot-reloading https://github.com/Textualize/textual/issues/3312

### Changed

- Breaking change: CSS in DEFAULT_CSS is now automatically scoped to the widget (set SCOPED_CSS=False) to disable
- Breaking change: Changed `Markdown.goto_anchor` to return a boolean (if the anchor was found) instead of `None` https://github.com/Textualize/textual/pull/3334

## [0.37.1] - 2023-09-16

### Fixed

- Fixed the command palette crashing with a `TimeoutError` in any Python before 3.11 https://github.com/Textualize/textual/issues/3320
- Fixed `Input` event leakage from `CommandPalette` to `App`.

## [0.37.0] - 2023-09-15

### Added

- Added the command palette https://github.com/Textualize/textual/pull/3058
- `Input` is now validated when focus moves out of it https://github.com/Textualize/textual/pull/3193
- Attribute `Input.validate_on` (and `__init__` parameter of the same name) to customise when validation occurs https://github.com/Textualize/textual/pull/3193
- Screen-specific (sub-)title attributes https://github.com/Textualize/textual/pull/3199:
  - `Screen.TITLE`
  - `Screen.SUB_TITLE`
  - `Screen.title`
  - `Screen.sub_title`
- Properties `Header.screen_title` and `Header.screen_sub_title` https://github.com/Textualize/textual/pull/3199
- Added `DirectoryTree.DirectorySelected` message https://github.com/Textualize/textual/issues/3200
- Added `widgets.Collapsible` contributed by Sunyoung Yoo https://github.com/Textualize/textual/pull/2989

### Fixed

- Fixed a crash when removing an option from an `OptionList` while the mouse is hovering over the last option https://github.com/Textualize/textual/issues/3270
- Fixed a crash in `MarkdownViewer` when clicking on a link that contains an anchor https://github.com/Textualize/textual/issues/3094
- Fixed wrong message pump in pop_screen https://github.com/Textualize/textual/pull/3315

### Changed

- Widget.notify and App.notify are now thread-safe https://github.com/Textualize/textual/pull/3275
- Breaking change: Widget.notify and App.notify now return None https://github.com/Textualize/textual/pull/3275
- App.unnotify is now private (renamed to App._unnotify) https://github.com/Textualize/textual/pull/3275
- `Markdown.load` will now attempt to scroll to a related heading if an anchor is provided https://github.com/Textualize/textual/pull/3244
- `ProgressBar` explicitly supports being set back to its indeterminate state https://github.com/Textualize/textual/pull/3286

## [0.36.0] - 2023-09-05

### Added

- TCSS styles `layer` and `layers` can be strings https://github.com/Textualize/textual/pull/3169
- `App.return_code` for the app return code https://github.com/Textualize/textual/pull/3202
- Added `animate` switch to `Tree.scroll_to_line` and `Tree.scroll_to_node` https://github.com/Textualize/textual/pull/3210
- Added `Rule` widget https://github.com/Textualize/textual/pull/3209
- Added App.current_mode to get the current mode https://github.com/Textualize/textual/pull/3233

### Changed

- Reactive callbacks are now scheduled on the message pump of the reactable that is watching instead of the owner of reactive attribute https://github.com/Textualize/textual/pull/3065
- Callbacks scheduled with `call_next` will now have the same prevented messages as when the callback was scheduled https://github.com/Textualize/textual/pull/3065
- Added `cursor_type` to the `DataTable` constructor.
- Fixed `push_screen` not updating Screen.CSS styles https://github.com/Textualize/textual/issues/3217
- `DataTable.add_row` accepts `height=None` to automatically compute optimal height for a row https://github.com/Textualize/textual/pull/3213

### Fixed

- Fixed flicker when calling pop_screen multiple times https://github.com/Textualize/textual/issues/3126
- Fixed setting styles.layout not updating https://github.com/Textualize/textual/issues/3047
- Fixed flicker when scrolling tree up or down a line https://github.com/Textualize/textual/issues/3206

## [0.35.1]

### Fixed

- Fixed flash of 80x24 interface in textual-web

## [0.35.0]

### Added

- Ability to enable/disable tabs via the reactive `disabled` in tab panes https://github.com/Textualize/textual/pull/3152
- Textual-web driver support for Windows

### Fixed

- Could not hide/show/disable/enable tabs in nested `TabbedContent` https://github.com/Textualize/textual/pull/3150

## [0.34.0] - 2023-08-22

### Added

- Methods `TabbedContent.disable_tab` and `TabbedContent.enable_tab` https://github.com/Textualize/textual/pull/3112
- Methods `Tabs.disable` and `Tabs.enable` https://github.com/Textualize/textual/pull/3112
- Messages `Tab.Disabled`, `Tab.Enabled`, `Tabs.TabDisabled` and `Tabs.Enabled` https://github.com/Textualize/textual/pull/3112
- Methods `TabbedContent.hide_tab` and `TabbedContent.show_tab` https://github.com/Textualize/textual/pull/3112
- Methods `Tabs.hide` and `Tabs.show` https://github.com/Textualize/textual/pull/3112
- Messages `Tabs.TabHidden` and `Tabs.TabShown` https://github.com/Textualize/textual/pull/3112
- Added `ListView.extend` method to append multiple items https://github.com/Textualize/textual/pull/3012

### Changed

- grid-columns and grid-rows now accept an `auto` token to detect the optimal size https://github.com/Textualize/textual/pull/3107
- LoadingIndicator now has a minimum height of 1 line.

### Fixed

- Fixed auto height container with default grid-rows https://github.com/Textualize/textual/issues/1597
- Fixed `page_up` and `page_down` bug in `DataTable` when `show_header = False` https://github.com/Textualize/textual/pull/3093
- Fixed issue with visible children inside invisible container when moving focus https://github.com/Textualize/textual/issues/3053

## [0.33.0] - 2023-08-15


### Fixed

- Fixed unintuitive sizing behaviour of TabbedContent https://github.com/Textualize/textual/issues/2411
- Fixed relative units not always expanding auto containers https://github.com/Textualize/textual/pull/3059
- Fixed background refresh https://github.com/Textualize/textual/issues/3055
- Fixed `SelectionList.clear_options` https://github.com/Textualize/textual/pull/3075
- `MouseMove` events bubble up from widgets. `App` and `Screen` receive `MouseMove` events even if there's no Widget under the cursor. https://github.com/Textualize/textual/issues/2905
- Fixed click on double-width char https://github.com/Textualize/textual/issues/2968

### Changed

- Breaking change: `DOMNode.visible` now takes into account full DOM to report whether a node is visible or not.

### Removed

- Property `Widget.focusable_children` https://github.com/Textualize/textual/pull/3070

### Added

- Added an interface for replacing prompt of an individual option in an `OptionList` https://github.com/Textualize/textual/issues/2603
- Added `DirectoryTree.reload_node` method https://github.com/Textualize/textual/issues/2757
- Added widgets.Digit https://github.com/Textualize/textual/pull/3073
- Added `BORDER_TITLE` and `BORDER_SUBTITLE` classvars to Widget https://github.com/Textualize/textual/pull/3097

### Changed

- DescendantBlur and DescendantFocus can now be used with @on decorator

## [0.32.0] - 2023-08-03

### Added

- Added widgets.Log
- Added Widget.is_vertical_scroll_end, Widget.is_horizontal_scroll_end, Widget.is_vertical_scrollbar_grabbed, Widget.is_horizontal_scrollbar_grabbed

### Changed

- Breaking change: Renamed TextLog to RichLog

## [0.31.0] - 2023-08-01

### Added

- Added App.begin_capture_print, App.end_capture_print, Widget.begin_capture_print, Widget.end_capture_print https://github.com/Textualize/textual/issues/2952
- Added the ability to run async methods as thread workers https://github.com/Textualize/textual/pull/2938
- Added `App.stop_animation` https://github.com/Textualize/textual/issues/2786
- Added `Widget.stop_animation` https://github.com/Textualize/textual/issues/2786

### Changed

- Breaking change: Creating a thread worker now requires that a `thread=True` keyword argument is passed https://github.com/Textualize/textual/pull/2938
- Breaking change: `Markdown.load` no longer captures all errors and returns a `bool`, errors now propagate https://github.com/Textualize/textual/issues/2956
- Breaking change: the default style of a `DataTable` now has `max-height: 100%` https://github.com/Textualize/textual/issues/2959

### Fixed

- Fixed a crash when a `SelectionList` had a prompt wider than itself https://github.com/Textualize/textual/issues/2900
- Fixed a bug where `Click` events were bubbling up from `Switch` widgets https://github.com/Textualize/textual/issues/2366
- Fixed a crash when using empty CSS variables https://github.com/Textualize/textual/issues/1849
- Fixed issue with tabs in TextLog https://github.com/Textualize/textual/issues/3007
- Fixed a bug with `DataTable` hover highlighting https://github.com/Textualize/textual/issues/2909

## [0.30.0] - 2023-07-17

### Added

- Added `DataTable.remove_column` method https://github.com/Textualize/textual/pull/2899
- Added notifications https://github.com/Textualize/textual/pull/2866
- Added `on_complete` callback to scroll methods https://github.com/Textualize/textual/pull/2903

### Fixed

- Fixed CancelledError issue with timer https://github.com/Textualize/textual/issues/2854
- Fixed Toggle Buttons issue with not being clickable/hoverable https://github.com/Textualize/textual/pull/2930


## [0.29.0] - 2023-07-03

### Changed

- Factored dev tools (`textual` command) in to external lib (`textual-dev`).

### Added

- Updated `DataTable.get_cell` type hints to accept string keys https://github.com/Textualize/textual/issues/2586
- Added `DataTable.get_cell_coordinate` method
- Added `DataTable.get_row_index` method https://github.com/Textualize/textual/issues/2587
- Added `DataTable.get_column_index` method
- Added can-focus pseudo-class to target widgets that may receive focus
- Make `Markdown.update` optionally awaitable https://github.com/Textualize/textual/pull/2838
- Added `default` parameter to `DataTable.add_column` for populating existing rows https://github.com/Textualize/textual/pull/2836
- Added can-focus pseudo-class to target widgets that may receive focus

### Fixed

- Fixed crash when columns were added to populated `DataTable` https://github.com/Textualize/textual/pull/2836
- Fixed issues with opacity on Screens https://github.com/Textualize/textual/issues/2616
- Fixed style problem with selected selections in a non-focused selection list https://github.com/Textualize/textual/issues/2768
- Fixed sys.stdout and sys.stderr being None https://github.com/Textualize/textual/issues/2879

## [0.28.1] - 2023-06-20

### Fixed

- Fixed indented code blocks not showing up in `Markdown` https://github.com/Textualize/textual/issues/2781
- Fixed inline code blocks in lists showing out of order in `Markdown` https://github.com/Textualize/textual/issues/2676
- Fixed list items in a `Markdown` being added to the focus chain https://github.com/Textualize/textual/issues/2380
- Fixed `Tabs` posting unnecessary messages when removing non-active tabs https://github.com/Textualize/textual/issues/2807
- call_after_refresh will preserve the sender within the callback https://github.com/Textualize/textual/pull/2806

### Added

- Added a method of allowing third party code to handle unhandled tokens in `Markdown` https://github.com/Textualize/textual/pull/2803
- Added `MarkdownBlock` as an exported symbol in `textual.widgets.markdown` https://github.com/Textualize/textual/pull/2803

### Changed

- Tooltips are now inherited, so will work with compound widgets


## [0.28.0] - 2023-06-19

### Added

- The devtools console now confirms when CSS files have been successfully loaded after a previous error https://github.com/Textualize/textual/pull/2716
- Class variable `CSS` to screens https://github.com/Textualize/textual/issues/2137
- Class variable `CSS_PATH` to screens https://github.com/Textualize/textual/issues/2137
- Added `cursor_foreground_priority` and `cursor_background_priority` to `DataTable` https://github.com/Textualize/textual/pull/2736
- Added Region.center
- Added `center` parameter to `Widget.scroll_to_region`
- Added `origin_visible` parameter to `Widget.scroll_to_region`
- Added `origin_visible` parameter to `Widget.scroll_to_center`
- Added `TabbedContent.tab_count` https://github.com/Textualize/textual/pull/2751
- Added `TabbedContent.add_pane` https://github.com/Textualize/textual/pull/2751
- Added `TabbedContent.remove_pane` https://github.com/Textualize/textual/pull/2751
- Added `TabbedContent.clear_panes` https://github.com/Textualize/textual/pull/2751
- Added `TabbedContent.Cleared` https://github.com/Textualize/textual/pull/2751

### Fixed

- Fixed setting `TreeNode.label` on an existing `Tree` node not immediately refreshing https://github.com/Textualize/textual/pull/2713
- Correctly implement `__eq__` protocol in DataTable https://github.com/Textualize/textual/pull/2705
- Fixed exceptions in Pilot tests being silently ignored https://github.com/Textualize/textual/pull/2754
- Fixed issue where internal data of `OptionList` could be invalid for short window after `clear_options` https://github.com/Textualize/textual/pull/2754
- Fixed `Tooltip` causing a `query_one` on a lone `Static` to fail https://github.com/Textualize/textual/issues/2723
- Nested widgets wouldn't lose focus when parent is disabled https://github.com/Textualize/textual/issues/2772
- Fixed the `Tabs` `Underline` highlight getting "lost" in some extreme situations https://github.com/Textualize/textual/pull/2751

### Changed

- Breaking change: The `@on` decorator will now match a message class and any child classes https://github.com/Textualize/textual/pull/2746
- Breaking change: Styles update to checkbox, radiobutton, OptionList, Select, SelectionList, Switch https://github.com/Textualize/textual/pull/2777
- `Tabs.add_tab` is now optionally awaitable https://github.com/Textualize/textual/pull/2778
- `Tabs.add_tab` now takes `before` and `after` arguments to position a new tab https://github.com/Textualize/textual/pull/2778
- `Tabs.remove_tab` is now optionally awaitable https://github.com/Textualize/textual/pull/2778
- Breaking change: `Tabs.clear` has been changed from returning `self` to being optionally awaitable https://github.com/Textualize/textual/pull/2778

## [0.27.0] - 2023-06-01

### Fixed

- Fixed zero division error https://github.com/Textualize/textual/issues/2673
- Fix `scroll_to_center` when there were nested layers out of view (Compositor full_map not populated fully) https://github.com/Textualize/textual/pull/2684
- Fix crash when `Select` widget value attribute was set in `compose` https://github.com/Textualize/textual/pull/2690
- Issue with computing progress in workers https://github.com/Textualize/textual/pull/2686
- Issues with `switch_screen` not updating the results callback appropriately https://github.com/Textualize/textual/issues/2650
- Fixed incorrect mount order https://github.com/Textualize/textual/pull/2702

### Added

- `work` decorator accepts `description` parameter to add debug string https://github.com/Textualize/textual/issues/2597
- Added `SelectionList` widget https://github.com/Textualize/textual/pull/2652
- `App.AUTO_FOCUS` to set auto focus on all screens https://github.com/Textualize/textual/issues/2594
- Option to `scroll_to_center` to ensure we don't scroll such that the top left corner of the widget is not visible https://github.com/Textualize/textual/pull/2682
- Added `Widget.tooltip` property https://github.com/Textualize/textual/pull/2670
- Added `Region.inflect` https://github.com/Textualize/textual/pull/2670
- `Suggester` API to compose with widgets for automatic suggestions https://github.com/Textualize/textual/issues/2330
- `SuggestFromList` class to let widgets get completions from a fixed set of options https://github.com/Textualize/textual/pull/2604
- `Input` has a new component class `input--suggestion` https://github.com/Textualize/textual/pull/2604
- Added `Widget.remove_children` https://github.com/Textualize/textual/pull/2657
- Added `Validator` framework and validation for `Input` https://github.com/Textualize/textual/pull/2600
- Ability to have private and public validate methods https://github.com/Textualize/textual/pull/2708
- Ability to have private compute methods https://github.com/Textualize/textual/pull/2708
- Added `message_hook` to App.run_test https://github.com/Textualize/textual/pull/2702
- Added `Sparkline` widget https://github.com/Textualize/textual/pull/2631

### Changed

- `Placeholder` now sets its color cycle per app https://github.com/Textualize/textual/issues/2590
- Footer now clears key highlight regardless of whether it's in the active screen or not https://github.com/Textualize/textual/issues/2606
- The default Widget repr no longer displays classes and pseudo-classes (to reduce noise in logs). Add them to your `__rich_repr__` method if needed. https://github.com/Textualize/textual/pull/2623
- Setting `Screen.AUTO_FOCUS` to `None` will inherit `AUTO_FOCUS` from the app instead of disabling it https://github.com/Textualize/textual/issues/2594
- Setting `Screen.AUTO_FOCUS` to `""` will disable it on the screen https://github.com/Textualize/textual/issues/2594
- Messages now have a `handler_name` class var which contains the name of the default handler method.
- `Message.control` is now a property instead of a class variable. https://github.com/Textualize/textual/issues/2528
- `Tree` and `DirectoryTree` Messages no longer accept a `tree` parameter, using `self.node.tree` instead. https://github.com/Textualize/textual/issues/2529
- Keybinding <kbd>right</kbd> in `Input` is also used to accept a suggestion if the cursor is at the end of the input https://github.com/Textualize/textual/pull/2604
- `Input.__init__` now accepts a `suggester` attribute for completion suggestions https://github.com/Textualize/textual/pull/2604
- Using `switch_screen` to switch to the currently active screen is now a no-op https://github.com/Textualize/textual/pull/2692
- Breaking change: removed `reactive.py::Reactive.var` in favor of `reactive.py::var` https://github.com/Textualize/textual/pull/2709/

### Removed

- `Placeholder.reset_color_cycle`
- Removed `Widget.reset_focus` (now called `Widget.blur`) https://github.com/Textualize/textual/issues/2642

## [0.26.0] - 2023-05-20

### Added

- Added `Widget.can_view`

### Changed

- Textual will now scroll focused widgets to center if not in view

## [0.25.0] - 2023-05-17

### Changed

- App `title` and `sub_title` attributes can be set to any type https://github.com/Textualize/textual/issues/2521
- `DirectoryTree` now loads directory contents in a worker https://github.com/Textualize/textual/issues/2456
- Only a single error will be written by default, unless in dev mode ("debug" in App.features) https://github.com/Textualize/textual/issues/2480
- Using `Widget.move_child` where the target and the child being moved are the same is now a no-op https://github.com/Textualize/textual/issues/1743
- Calling `dismiss` on a screen that is not at the top of the stack now raises an exception https://github.com/Textualize/textual/issues/2575
- `MessagePump.call_after_refresh` and `MessagePump.call_later` will now return `False` if the callback could not be scheduled. https://github.com/Textualize/textual/pull/2584

### Fixed

- Fixed `ZeroDivisionError` in `resolve_fraction_unit` https://github.com/Textualize/textual/issues/2502
- Fixed `TreeNode.expand` and `TreeNode.expand_all` not posting a `Tree.NodeExpanded` message https://github.com/Textualize/textual/issues/2535
- Fixed `TreeNode.collapse` and `TreeNode.collapse_all` not posting a `Tree.NodeCollapsed` message https://github.com/Textualize/textual/issues/2535
- Fixed `TreeNode.toggle` and `TreeNode.toggle_all` not posting a `Tree.NodeExpanded` or `Tree.NodeCollapsed` message https://github.com/Textualize/textual/issues/2535
- `footer--description` component class was being ignored https://github.com/Textualize/textual/issues/2544
- Pasting empty selection in `Input` would raise an exception https://github.com/Textualize/textual/issues/2563
- `Screen.AUTO_FOCUS` now focuses the first _focusable_ widget that matches the selector https://github.com/Textualize/textual/issues/2578
- `Screen.AUTO_FOCUS` now works on the default screen on startup https://github.com/Textualize/textual/pull/2581
- Fix for setting dark in App `__init__` https://github.com/Textualize/textual/issues/2583
- Fix issue with scrolling and docks https://github.com/Textualize/textual/issues/2525
- Fix not being able to use CSS classes with `Tab` https://github.com/Textualize/textual/pull/2589

### Added

- Class variable `AUTO_FOCUS` to screens https://github.com/Textualize/textual/issues/2457
- Added `NULL_SPACING` and `NULL_REGION` to geometry.py

## [0.24.1] - 2023-05-08

### Fixed

- Fix TypeError in code browser

## [0.24.0] - 2023-05-08

### Fixed

- Fixed crash when creating a `DirectoryTree` starting anywhere other than `.`
- Fixed line drawing in `Tree` when `Tree.show_root` is `True` https://github.com/Textualize/textual/issues/2397
- Fixed line drawing in `Tree` not marking branches as selected when first getting focus https://github.com/Textualize/textual/issues/2397

### Changed

- The DataTable cursor is now scrolled into view when the cursor coordinate is changed programmatically https://github.com/Textualize/textual/issues/2459
- run_worker exclusive parameter is now `False` by default https://github.com/Textualize/textual/pull/2470
- Added `always_update` as an optional argument for `reactive.var`
- Made Binding description default to empty string, which is equivalent to show=False https://github.com/Textualize/textual/pull/2501
- Modified Message to allow it to be used as a dataclass https://github.com/Textualize/textual/pull/2501
- Decorator `@on` accepts arbitrary `**kwargs` to apply selectors to attributes of the message https://github.com/Textualize/textual/pull/2498

### Added

- Property `control` as alias for attribute `tabs` in `Tabs` messages https://github.com/Textualize/textual/pull/2483
- Experimental: Added "overlay" rule https://github.com/Textualize/textual/pull/2501
- Experimental: Added "constrain" rule https://github.com/Textualize/textual/pull/2501
- Added textual.widgets.Select https://github.com/Textualize/textual/pull/2501
- Added Region.translate_inside https://github.com/Textualize/textual/pull/2501
- `TabbedContent` now takes kwargs `id`, `name`, `classes`, and `disabled`, upon initialization, like other widgets https://github.com/Textualize/textual/pull/2497
- Method `DataTable.move_cursor` https://github.com/Textualize/textual/issues/2472
- Added `OptionList.add_options` https://github.com/Textualize/textual/pull/2508
- Added `TreeNode.is_root` https://github.com/Textualize/textual/pull/2510
- Added `TreeNode.remove_children` https://github.com/Textualize/textual/pull/2510
- Added `TreeNode.remove` https://github.com/Textualize/textual/pull/2510
- Added classvar `Message.ALLOW_SELECTOR_MATCH` https://github.com/Textualize/textual/pull/2498
- Added `ALLOW_SELECTOR_MATCH` to all built-in messages associated with widgets https://github.com/Textualize/textual/pull/2498
- Markdown document sub-widgets now reference the container document
- Table of contents of a markdown document now references the document
- Added the `control` property to messages
  - `DirectoryTree.FileSelected`
  - `ListView`
    - `Highlighted`
    - `Selected`
  - `Markdown`
    - `TableOfContentsUpdated`
    - `TableOfContentsSelected`
    - `LinkClicked`
  - `OptionList`
    - `OptionHighlighted`
    - `OptionSelected`
  - `RadioSet.Changed`
  - `TabContent.TabActivated`
  - `Tree`
    - `NodeSelected`
    - `NodeHighlighted`
    - `NodeExpanded`
    - `NodeCollapsed`

## [0.23.0] - 2023-05-03

### Fixed

- Fixed `outline` top and bottom not handling alpha - https://github.com/Textualize/textual/issues/2371
- Fixed `!important` not applying to `align` https://github.com/Textualize/textual/issues/2420
- Fixed `!important` not applying to `border` https://github.com/Textualize/textual/issues/2420
- Fixed `!important` not applying to `content-align` https://github.com/Textualize/textual/issues/2420
- Fixed `!important` not applying to `outline` https://github.com/Textualize/textual/issues/2420
- Fixed `!important` not applying to `overflow` https://github.com/Textualize/textual/issues/2420
- Fixed `!important` not applying to `scrollbar-size` https://github.com/Textualize/textual/issues/2420
- Fixed `outline-right` not being recognised https://github.com/Textualize/textual/issues/2446
- Fixed OSError when a file system is not available https://github.com/Textualize/textual/issues/2468

### Changed

- Setting attributes with a `compute_` method will now raise an `AttributeError` https://github.com/Textualize/textual/issues/2383
- Unknown psuedo-selectors will now raise a tokenizer error (previously they were silently ignored) https://github.com/Textualize/textual/pull/2445
- Breaking change: `DirectoryTree.FileSelected.path` is now always a `Path` https://github.com/Textualize/textual/issues/2448
- Breaking change: `Directorytree.load_directory` renamed to `Directorytree._load_directory` https://github.com/Textualize/textual/issues/2448
- Unknown pseudo-selectors will now raise a tokenizer error (previously they were silently ignored) https://github.com/Textualize/textual/pull/2445

### Added

- Watch methods can now optionally be private https://github.com/Textualize/textual/issues/2382
- Added `DirectoryTree.path` reactive attribute https://github.com/Textualize/textual/issues/2448
- Added `DirectoryTree.FileSelected.node` https://github.com/Textualize/textual/pull/2463
- Added `DirectoryTree.reload` https://github.com/Textualize/textual/issues/2448
- Added textual.on decorator https://github.com/Textualize/textual/issues/2398

## [0.22.3] - 2023-04-29

### Fixed

- Fixed `textual run` on Windows https://github.com/Textualize/textual/issues/2406
- Fixed top border of button hover state

## [0.22.2] - 2023-04-29

### Added

- Added `TreeNode.tree` as a read-only public attribute https://github.com/Textualize/textual/issues/2413

### Fixed

- Fixed superfluous style updates for focus-within pseudo-selector

## [0.22.1] - 2023-04-28

### Fixed

- Fixed timer issue https://github.com/Textualize/textual/issues/2416
- Fixed `textual run` issue https://github.com/Textualize/textual/issues/2391

## [0.22.0] - 2023-04-27

### Fixed

- Fixed broken fr units when there is a min or max dimension https://github.com/Textualize/textual/issues/2378
- Fixed plain text in Markdown code blocks with no syntax being difficult to read https://github.com/Textualize/textual/issues/2400

### Added

- Added `ProgressBar` widget https://github.com/Textualize/textual/pull/2333

### Changed

- All `textual.containers` are now `1fr` in relevant dimensions by default https://github.com/Textualize/textual/pull/2386


## [0.21.0] - 2023-04-26

### Changed

- `textual run` execs apps in a new context.
- Textual console no longer parses console markup.
- Breaking change: `Container` no longer shows required scrollbars by default https://github.com/Textualize/textual/issues/2361
- Breaking change: `VerticalScroll` no longer shows a required horizontal scrollbar by default
- Breaking change: `HorizontalScroll` no longer shows a required vertical scrollbar by default
- Breaking change: Renamed `App.action_add_class_` to `App.action_add_class`
- Breaking change: Renamed `App.action_remove_class_` to `App.action_remove_class`
- Breaking change: `RadioSet` is now a single focusable widget https://github.com/Textualize/textual/pull/2372
- Breaking change: Removed `containers.Content` (use `containers.VerticalScroll` now)

### Added

- Added `-c` switch to `textual run` which runs commands in a Textual dev environment.
- Breaking change: standard keyboard scrollable navigation bindings have been moved off `Widget` and onto a new base class for scrollable containers (see also below addition) https://github.com/Textualize/textual/issues/2332
- `ScrollView` now inherits from `ScrollableContainer` rather than `Widget` https://github.com/Textualize/textual/issues/2332
- Containers no longer inherit any bindings from `Widget` https://github.com/Textualize/textual/issues/2331
- Added `ScrollableContainer`; a container class that binds the common navigation keys to scroll actions (see also above breaking change) https://github.com/Textualize/textual/issues/2332

### Fixed

- Fixed dark mode toggles in a "child" screen not updating a "parent" screen https://github.com/Textualize/textual/issues/1999
- Fixed "panel" border not exposed via CSS
- Fixed `TabbedContent.active` changes not changing the actual content https://github.com/Textualize/textual/issues/2352
- Fixed broken color on macOS Terminal https://github.com/Textualize/textual/issues/2359

## [0.20.1] - 2023-04-18

### Fix

- New fix for stuck tabs underline https://github.com/Textualize/textual/issues/2229

## [0.20.0] - 2023-04-18

### Changed

- Changed signature of Driver. Technically a breaking change, but unlikely to affect anyone.
- Breaking change: Timer.start is now private, and returns None. There was no reason to call this manually, so unlikely to affect anyone.
- A clicked tab will now be scrolled to the center of its tab container https://github.com/Textualize/textual/pull/2276
- Style updates are now done immediately rather than on_idle https://github.com/Textualize/textual/pull/2304
- `ButtonVariant` is now exported from `textual.widgets.button` https://github.com/Textualize/textual/issues/2264
- `HorizontalScroll` and `VerticalScroll` are now focusable by default https://github.com/Textualize/textual/pull/2317

### Added

- Added `DataTable.remove_row` method https://github.com/Textualize/textual/pull/2253
- option `--port` to the command `textual console` to specify which port the console should connect to https://github.com/Textualize/textual/pull/2258
- `Widget.scroll_to_center` method to scroll children to the center of container widget https://github.com/Textualize/textual/pull/2255 and https://github.com/Textualize/textual/pull/2276
- Added `TabActivated` message to `TabbedContent` https://github.com/Textualize/textual/pull/2260
- Added "panel" border style https://github.com/Textualize/textual/pull/2292
- Added `border-title-color`, `border-title-background`, `border-title-style` rules https://github.com/Textualize/textual/issues/2289
- Added `border-subtitle-color`, `border-subtitle-background`, `border-subtitle-style` rules https://github.com/Textualize/textual/issues/2289

### Fixed

- Fixed order styles are applied in DataTable - allows combining of renderable styles and component classes https://github.com/Textualize/textual/pull/2272
- Fixed key combos with up/down keys in some terminals https://github.com/Textualize/textual/pull/2280
- Fix empty ListView preventing bindings from firing https://github.com/Textualize/textual/pull/2281
- Fix `get_component_styles` returning incorrect values on first call when combined with pseudoclasses https://github.com/Textualize/textual/pull/2304
- Fixed `active_message_pump.get` sometimes resulting in a `LookupError` https://github.com/Textualize/textual/issues/2301

## [0.19.1] - 2023-04-10

### Fixed

- Fix viewport units using wrong viewport size  https://github.com/Textualize/textual/pull/2247
- Fixed layout not clearing arrangement cache https://github.com/Textualize/textual/pull/2249


## [0.19.0] - 2023-04-07

### Added

- Added support for filtering a `DirectoryTree` https://github.com/Textualize/textual/pull/2215

### Changed

- Allowed border_title and border_subtitle to accept Text objects
- Added additional line around titles
- When a container is auto, relative dimensions in children stretch the container. https://github.com/Textualize/textual/pull/2221
- DataTable page up / down now move cursor

### Fixed

- Fixed margin not being respected when width or height is "auto" https://github.com/Textualize/textual/issues/2220
- Fixed issue which prevent scroll_visible from working https://github.com/Textualize/textual/issues/2181
- Fixed missing tracebacks on Windows https://github.com/Textualize/textual/issues/2027

## [0.18.0] - 2023-04-04

### Added

- Added Worker API https://github.com/Textualize/textual/pull/2182

### Changed

- Breaking change: Markdown.update is no longer a coroutine https://github.com/Textualize/textual/pull/2182

### Fixed

- `RadioSet` is now far less likely to report `pressed_button` as `None` https://github.com/Textualize/textual/issues/2203

## [0.17.3] - 2023-04-02

### [Fixed]

- Fixed scrollable area not taking in to account dock https://github.com/Textualize/textual/issues/2188

## [0.17.2] - 2023-04-02

### [Fixed]

- Fixed bindings persistance https://github.com/Textualize/textual/issues/1613
- The `Markdown` widget now auto-increments ordered lists https://github.com/Textualize/textual/issues/2002
- Fixed modal bindings https://github.com/Textualize/textual/issues/2194
- Fix binding enter to active button https://github.com/Textualize/textual/issues/2194

### [Changed]

- tab and shift+tab are now defined on Screen.

## [0.17.1] - 2023-03-30

### Fixed

- Fix cursor not hiding on Windows https://github.com/Textualize/textual/issues/2170
- Fixed freeze when ctrl-clicking links https://github.com/Textualize/textual/issues/2167 https://github.com/Textualize/textual/issues/2073

## [0.17.0] - 2023-03-29

### Fixed

- Issue with parsing action strings whose arguments contained quoted closing parenthesis https://github.com/Textualize/textual/pull/2112
- Issues with parsing action strings with tuple arguments https://github.com/Textualize/textual/pull/2112
- Issue with watching for CSS file changes https://github.com/Textualize/textual/pull/2128
- Fix for tabs not invalidating https://github.com/Textualize/textual/issues/2125
- Fixed scrollbar layers issue https://github.com/Textualize/textual/issues/1358
- Fix for interaction between pseudo-classes and widget-level render caches https://github.com/Textualize/textual/pull/2155

### Changed

- DataTable now has height: auto by default. https://github.com/Textualize/textual/issues/2117
- Textual will now render strings within renderables (such as tables) as Console Markup by default. You can wrap your text with rich.Text() if you want the original behavior. https://github.com/Textualize/textual/issues/2120
- Some widget methods now return `self` instead of `None` https://github.com/Textualize/textual/pull/2102:
  - `Widget`: `refresh`, `focus`, `reset_focus`
  - `Button.press`
  - `DataTable`: `clear`, `refresh_coordinate`, `refresh_row`, `refresh_column`, `sort`
  - `Placehoder.cycle_variant`
  - `Switch.toggle`
  - `Tabs.clear`
  - `TextLog`: `write`, `clear`
  - `TreeNode`: `expand`, `expand_all`, `collapse`, `collapse_all`, `toggle`, `toggle_all`
  - `Tree`: `clear`, `reset`
- Screens with alpha in their background color will now blend with the background. https://github.com/Textualize/textual/pull/2139
- Added "thick" border style. https://github.com/Textualize/textual/pull/2139
- message_pump.app will now set the active app if it is not already set.
- DataTable now has max height set to 100vh

### Added

- Added auto_scroll attribute to TextLog https://github.com/Textualize/textual/pull/2127
- Added scroll_end switch to TextLog.write https://github.com/Textualize/textual/pull/2127
- Added `Widget.get_pseudo_class_state` https://github.com/Textualize/textual/pull/2155
- Added Screen.ModalScreen which prevents App from handling bindings. https://github.com/Textualize/textual/pull/2139
- Added TEXTUAL_LOG env var which should be a path that Textual will write verbose logs to (textual devtools is generally preferred) https://github.com/Textualize/textual/pull/2148
- Added textual.logging.TextualHandler logging handler
- Added Query.set_classes, DOMNode.set_classes, and `classes` setter for Widget https://github.com/Textualize/textual/issues/1081
- Added `OptionList` https://github.com/Textualize/textual/pull/2154

## [0.16.0] - 2023-03-22

### Added
- Added `parser_factory` argument to `Markdown` and `MarkdownViewer` constructors https://github.com/Textualize/textual/pull/2075
- Added `HorizontalScroll` https://github.com/Textualize/textual/issues/1957
- Added `Center` https://github.com/Textualize/textual/issues/1957
- Added `Middle` https://github.com/Textualize/textual/issues/1957
- Added `VerticalScroll` (mimicking the old behaviour of `Vertical`) https://github.com/Textualize/textual/issues/1957
- Added `Widget.border_title` and `Widget.border_subtitle` to set border (sub)title for a widget https://github.com/Textualize/textual/issues/1864
- Added CSS styles `border_title_align` and `border_subtitle_align`.
- Added `TabbedContent` widget https://github.com/Textualize/textual/pull/2059
- Added `get_child_by_type` method to widgets / app https://github.com/Textualize/textual/pull/2059
- Added `Widget.render_str` method https://github.com/Textualize/textual/pull/2059
- Added TEXTUAL_DRIVER environment variable

### Changed

- Dropped "loading-indicator--dot" component style from LoadingIndicator https://github.com/Textualize/textual/pull/2050
- Tabs widget now sends Tabs.Cleared when there is no active tab.
- Breaking change: changed default behaviour of `Vertical` (see `VerticalScroll`) https://github.com/Textualize/textual/issues/1957
- The default `overflow` style for `Horizontal` was changed to `hidden hidden` https://github.com/Textualize/textual/issues/1957
- `DirectoryTree` also accepts `pathlib.Path` objects as the path to list https://github.com/Textualize/textual/issues/1438

### Removed

- Removed `sender` attribute from messages. It's now just private (`_sender`). https://github.com/Textualize/textual/pull/2071

### Fixed

- Fixed borders not rendering correctly. https://github.com/Textualize/textual/pull/2074
- Fix for error when removing nodes. https://github.com/Textualize/textual/issues/2079

## [0.15.1] - 2023-03-14

### Fixed

- Fixed how the namespace for messages is calculated to facilitate inheriting messages https://github.com/Textualize/textual/issues/1814
- `Tab` is now correctly made available from `textual.widgets`. https://github.com/Textualize/textual/issues/2044

## [0.15.0] - 2023-03-13

### Fixed

- Fixed container not resizing when a widget is removed https://github.com/Textualize/textual/issues/2007
- Fixes issue where the horizontal scrollbar would be incorrectly enabled https://github.com/Textualize/textual/pull/2024

## [0.15.0] - 2023-03-13

### Changed

- Fixed container not resizing when a widget is removed https://github.com/Textualize/textual/issues/2007
- Fixed issue where the horizontal scrollbar would be incorrectly enabled https://github.com/Textualize/textual/pull/2024
- Fixed `Pilot.click` not correctly creating the mouse events https://github.com/Textualize/textual/issues/2022
- Fixes issue where the horizontal scrollbar would be incorrectly enabled https://github.com/Textualize/textual/pull/2024
- Fixes for tracebacks not appearing on exit https://github.com/Textualize/textual/issues/2027

### Added

- Added a LoadingIndicator widget https://github.com/Textualize/textual/pull/2018
- Added Tabs Widget https://github.com/Textualize/textual/pull/2020

### Changed

- Breaking change: Renamed Widget.action and App.action to Widget.run_action and App.run_action
- Added `shift`, `meta` and `control` arguments to `Pilot.click`.

## [0.14.0] - 2023-03-09

### Changed

- Breaking change: There is now only `post_message` to post events, which is non-async, `post_message_no_wait` was dropped. https://github.com/Textualize/textual/pull/1940
- Breaking change: The Timer class now has just one method to stop it, `Timer.stop` which is non sync https://github.com/Textualize/textual/pull/1940
- Breaking change: Messages don't require a `sender` in their constructor https://github.com/Textualize/textual/pull/1940
- Many messages have grown a `control` property which returns the control they relate to. https://github.com/Textualize/textual/pull/1940
- Updated styling to make it clear DataTable grows horizontally https://github.com/Textualize/textual/pull/1946
- Changed the `Checkbox` character due to issues with Windows Terminal and Windows 10 https://github.com/Textualize/textual/issues/1934
- Changed the `RadioButton` character due to issues with Windows Terminal and Windows 10 and 11 https://github.com/Textualize/textual/issues/1934
- Changed the `Markdown` initial bullet character due to issues with Windows Terminal and Windows 10 and 11 https://github.com/Textualize/textual/issues/1982
- The underscore `_` is no longer a special alias for the method `pilot.press`

### Added

- Added `data_table` attribute to DataTable events https://github.com/Textualize/textual/pull/1940
- Added `list_view` attribute to `ListView` events https://github.com/Textualize/textual/pull/1940
- Added `radio_set` attribute to `RadioSet` events https://github.com/Textualize/textual/pull/1940
- Added `switch` attribute to `Switch` events https://github.com/Textualize/textual/pull/1940
- Added `hover` and `click` methods to `Pilot` https://github.com/Textualize/textual/pull/1966
- Breaking change: Added `toggle_button` attribute to RadioButton and Checkbox events, replaces `input` https://github.com/Textualize/textual/pull/1940
- A percentage alpha can now be applied to a border https://github.com/Textualize/textual/issues/1863
- Added `Color.multiply_alpha`.
- Added `ContentSwitcher` https://github.com/Textualize/textual/issues/1945

### Fixed

- Fixed bug that prevented pilot from pressing some keys https://github.com/Textualize/textual/issues/1815
- DataTable race condition that caused crash https://github.com/Textualize/textual/pull/1962
- Fixed scrollbar getting "stuck" to cursor when cursor leaves window during drag https://github.com/Textualize/textual/pull/1968 https://github.com/Textualize/textual/pull/2003
- DataTable crash when enter pressed when table is empty https://github.com/Textualize/textual/pull/1973

## [0.13.0] - 2023-03-02

### Added

- Added `Checkbox` https://github.com/Textualize/textual/pull/1872
- Added `RadioButton` https://github.com/Textualize/textual/pull/1872
- Added `RadioSet` https://github.com/Textualize/textual/pull/1872

### Changed

- Widget scrolling methods (such as `Widget.scroll_home` and `Widget.scroll_end`) now perform the scroll after the next refresh https://github.com/Textualize/textual/issues/1774
- Buttons no longer accept arbitrary renderables https://github.com/Textualize/textual/issues/1870

### Fixed

- Scrolling with cursor keys now moves just one cell https://github.com/Textualize/textual/issues/1897
- Fix exceptions in watch methods being hidden on startup https://github.com/Textualize/textual/issues/1886
- Fixed scrollbar size miscalculation https://github.com/Textualize/textual/pull/1910
- Fixed slow exit on some terminals https://github.com/Textualize/textual/issues/1920

## [0.12.1] - 2023-02-25

### Fixed

- Fix for batch update glitch https://github.com/Textualize/textual/pull/1880

## [0.12.0] - 2023-02-24

### Added

- Added `App.batch_update` https://github.com/Textualize/textual/pull/1832
- Added horizontal rule to Markdown https://github.com/Textualize/textual/pull/1832
- Added `Widget.disabled` https://github.com/Textualize/textual/pull/1785
- Added `DOMNode.notify_style_update` to replace `messages.StylesUpdated` message https://github.com/Textualize/textual/pull/1861
- Added `DataTable.show_row_labels` reactive to show and hide row labels https://github.com/Textualize/textual/pull/1868
- Added `DataTable.RowLabelSelected` event, which is emitted when a row label is clicked https://github.com/Textualize/textual/pull/1868
- Added `MessagePump.prevent` context manager to temporarily suppress a given message type https://github.com/Textualize/textual/pull/1866

### Changed

- Scrolling by page now adds to current position.
- Markdown lists have been polished: a selection of bullets, better alignment of numbers, style tweaks https://github.com/Textualize/textual/pull/1832
- Added alternative method of composing Widgets https://github.com/Textualize/textual/pull/1847
- Added `label` parameter to `DataTable.add_row` https://github.com/Textualize/textual/pull/1868
- Breaking change: Some `DataTable` component classes were renamed - see PR for details https://github.com/Textualize/textual/pull/1868

### Removed

- Removed `screen.visible_widgets` and `screen.widgets`
- Removed `StylesUpdate` message. https://github.com/Textualize/textual/pull/1861

### Fixed

- Numbers in a descendant-combined selector no longer cause an error https://github.com/Textualize/textual/issues/1836
- Fixed superfluous scrolling when focusing a docked widget https://github.com/Textualize/textual/issues/1816
- Fixes walk_children which was returning more than one screen https://github.com/Textualize/textual/issues/1846
- Fixed issue with watchers fired for detached nodes https://github.com/Textualize/textual/issues/1846

## [0.11.1] - 2023-02-17

### Fixed

- DataTable fix issue where offset cache was not being used https://github.com/Textualize/textual/pull/1810
- DataTable scrollbars resize correctly when header is toggled https://github.com/Textualize/textual/pull/1803
- DataTable location mapping cleared when clear called https://github.com/Textualize/textual/pull/1809

## [0.11.0] - 2023-02-15

### Added

- Added `TreeNode.expand_all` https://github.com/Textualize/textual/issues/1430
- Added `TreeNode.collapse_all` https://github.com/Textualize/textual/issues/1430
- Added `TreeNode.toggle_all` https://github.com/Textualize/textual/issues/1430
- Added the coroutines `Animator.wait_until_complete` and `pilot.wait_for_scheduled_animations` that allow waiting for all current and scheduled animations https://github.com/Textualize/textual/issues/1658
- Added the method `Animator.is_being_animated` that checks if an attribute of an object is being animated or is scheduled for animation
- Added more keyboard actions and related bindings to `Input` https://github.com/Textualize/textual/pull/1676
- Added App.scroll_sensitivity_x and App.scroll_sensitivity_y to adjust how many lines the scroll wheel moves the scroll position https://github.com/Textualize/textual/issues/928
- Added Shift+scroll wheel and ctrl+scroll wheel to scroll horizontally
- Added `Tree.action_toggle_node` to toggle a node without selecting, and bound it to <kbd>Space</kbd> https://github.com/Textualize/textual/issues/1433
- Added `Tree.reset` to fully reset a `Tree` https://github.com/Textualize/textual/issues/1437
- Added `DataTable.sort` to sort rows https://github.com/Textualize/textual/pull/1638
- Added `DataTable.get_cell` to retrieve a cell by column/row keys https://github.com/Textualize/textual/pull/1638
- Added `DataTable.get_cell_at` to retrieve a cell by coordinate https://github.com/Textualize/textual/pull/1638
- Added `DataTable.update_cell` to update a cell by column/row keys https://github.com/Textualize/textual/pull/1638
- Added `DataTable.update_cell_at` to update a cell at a coordinate  https://github.com/Textualize/textual/pull/1638
- Added `DataTable.ordered_rows` property to retrieve `Row`s as they're currently ordered https://github.com/Textualize/textual/pull/1638
- Added `DataTable.ordered_columns` property to retrieve `Column`s as they're currently ordered https://github.com/Textualize/textual/pull/1638
- Added `DataTable.coordinate_to_cell_key` to find the key for the cell at a coordinate https://github.com/Textualize/textual/pull/1638
- Added `DataTable.is_valid_coordinate` https://github.com/Textualize/textual/pull/1638
- Added `DataTable.is_valid_row_index` https://github.com/Textualize/textual/pull/1638
- Added `DataTable.is_valid_column_index` https://github.com/Textualize/textual/pull/1638
- Added attributes to events emitted from `DataTable` indicating row/column/cell keys https://github.com/Textualize/textual/pull/1638
- Added `DataTable.get_row` to retrieve the values from a row by key https://github.com/Textualize/textual/pull/1786
- Added `DataTable.get_row_at` to retrieve the values from a row by index https://github.com/Textualize/textual/pull/1786
- Added `DataTable.get_column` to retrieve the values from a column by key https://github.com/Textualize/textual/pull/1786
- Added `DataTable.get_column_at` to retrieve the values from a column by index https://github.com/Textualize/textual/pull/1786
- Added `DataTable.HeaderSelected` which is posted when header label clicked https://github.com/Textualize/textual/pull/1788
- Added `DOMNode.watch` and `DOMNode.is_attached` methods  https://github.com/Textualize/textual/pull/1750
- Added `DOMNode.css_tree` which is a renderable that shows the DOM and CSS https://github.com/Textualize/textual/pull/1778
- Added `DOMNode.children_view` which is a view on to a nodes children list, use for querying https://github.com/Textualize/textual/pull/1778
- Added `Markdown` and `MarkdownViewer` widgets.
- Added `--screenshot` option to `textual run`

### Changed

- Breaking change: `TreeNode` can no longer be imported from `textual.widgets`; it is now available via `from textual.widgets.tree import TreeNode`. https://github.com/Textualize/textual/pull/1637
- `Tree` now shows a (subdued) cursor for a highlighted node when focus has moved elsewhere https://github.com/Textualize/textual/issues/1471
- `DataTable.add_row` now accepts `key` argument to uniquely identify the row https://github.com/Textualize/textual/pull/1638
- `DataTable.add_column` now accepts `key` argument to uniquely identify the column https://github.com/Textualize/textual/pull/1638
- `DataTable.add_row` and `DataTable.add_column` now return lists of keys identifying the added rows/columns https://github.com/Textualize/textual/pull/1638
- Breaking change: `DataTable.get_cell_value` renamed to `DataTable.get_value_at` https://github.com/Textualize/textual/pull/1638
- `DataTable.row_count` is now a property https://github.com/Textualize/textual/pull/1638
- Breaking change: `DataTable.cursor_cell` renamed to `DataTable.cursor_coordinate` https://github.com/Textualize/textual/pull/1638
  - The method `validate_cursor_cell` was renamed to `validate_cursor_coordinate`.
  - The method `watch_cursor_cell` was renamed to `watch_cursor_coordinate`.
- Breaking change: `DataTable.hover_cell` renamed to `DataTable.hover_coordinate` https://github.com/Textualize/textual/pull/1638
  - The method `validate_hover_cell` was renamed to `validate_hover_coordinate`.
- Breaking change: `DataTable.data` structure changed, and will be made private in upcoming release https://github.com/Textualize/textual/pull/1638
- Breaking change: `DataTable.refresh_cell` was renamed to `DataTable.refresh_coordinate` https://github.com/Textualize/textual/pull/1638
- Breaking change: `DataTable.get_row_height` now takes a `RowKey` argument instead of a row index https://github.com/Textualize/textual/pull/1638
- Breaking change: `DataTable.data` renamed to `DataTable._data` (it's now private) https://github.com/Textualize/textual/pull/1786
- The `_filter` module was made public (now called `filter`) https://github.com/Textualize/textual/pull/1638
- Breaking change: renamed `Checkbox` to `Switch` https://github.com/Textualize/textual/issues/1746
- `App.install_screen` name is no longer optional https://github.com/Textualize/textual/pull/1778
- `App.query` now only includes the current screen https://github.com/Textualize/textual/pull/1778
- `DOMNode.tree` now displays simple DOM structure only https://github.com/Textualize/textual/pull/1778
- `App.install_screen` now returns None rather than AwaitMount https://github.com/Textualize/textual/pull/1778
- `DOMNode.children` is now a simple sequence, the NodesList is exposed as `DOMNode._nodes` https://github.com/Textualize/textual/pull/1778
- `DataTable` cursor can now enter fixed columns https://github.com/Textualize/textual/pull/1799

### Fixed

- Fixed stuck screen  https://github.com/Textualize/textual/issues/1632
- Fixed programmatic style changes not refreshing children layouts when parent widget did not change size https://github.com/Textualize/textual/issues/1607
- Fixed relative units in `grid-rows` and `grid-columns` being computed with respect to the wrong dimension https://github.com/Textualize/textual/issues/1406
- Fixed bug with animations that were triggered back to back, where the second one wouldn't start https://github.com/Textualize/textual/issues/1372
- Fixed bug with animations that were scheduled where all but the first would be skipped https://github.com/Textualize/textual/issues/1372
- Programmatically setting `overflow_x`/`overflow_y` refreshes the layout correctly https://github.com/Textualize/textual/issues/1616
- Fixed double-paste into `Input` https://github.com/Textualize/textual/issues/1657
- Added a workaround for an apparent Windows Terminal paste issue https://github.com/Textualize/textual/issues/1661
- Fixed issue with renderable width calculation https://github.com/Textualize/textual/issues/1685
- Fixed issue with app not processing Paste event https://github.com/Textualize/textual/issues/1666
- Fixed glitch with view position with auto width inputs https://github.com/Textualize/textual/issues/1693
- Fixed `DataTable` "selected" events containing wrong coordinates when mouse was used https://github.com/Textualize/textual/issues/1723

### Removed

- Methods `MessagePump.emit` and `MessagePump.emit_no_wait` https://github.com/Textualize/textual/pull/1738
- Removed `reactive.watch` in favor of DOMNode.watch.

## [0.10.1] - 2023-01-20

### Added

- Added Strip.text property https://github.com/Textualize/textual/issues/1620

### Fixed

- Fixed `textual diagnose` crash on older supported Python versions. https://github.com/Textualize/textual/issues/1622

### Changed

- The default filename for screenshots uses a datetime format similar to ISO8601, but with reserved characters replaced by underscores https://github.com/Textualize/textual/pull/1518


## [0.10.0] - 2023-01-19

### Added

- Added `TreeNode.parent` -- a read-only property for accessing a node's parent https://github.com/Textualize/textual/issues/1397
- Added public `TreeNode` label access via `TreeNode.label` https://github.com/Textualize/textual/issues/1396
- Added read-only public access to the children of a `TreeNode` via `TreeNode.children` https://github.com/Textualize/textual/issues/1398
- Added `Tree.get_node_by_id` to allow getting a node by its ID https://github.com/Textualize/textual/pull/1535
- Added a `Tree.NodeHighlighted` message, giving a `on_tree_node_highlighted` event handler https://github.com/Textualize/textual/issues/1400
- Added a `inherit_component_classes` subclassing parameter to control whether component classes are inherited from base classes https://github.com/Textualize/textual/issues/1399
- Added `diagnose` as a `textual` command https://github.com/Textualize/textual/issues/1542
- Added `row` and `column` cursors to `DataTable` https://github.com/Textualize/textual/pull/1547
- Added an optional parameter `selector` to the methods `Screen.focus_next` and `Screen.focus_previous` that enable using a CSS selector to narrow down which widgets can get focus https://github.com/Textualize/textual/issues/1196

### Changed

- `MouseScrollUp` and `MouseScrollDown` now inherit from `MouseEvent` and have attached modifier keys. https://github.com/Textualize/textual/pull/1458
- Fail-fast and print pretty tracebacks for Widget compose errors https://github.com/Textualize/textual/pull/1505
- Added Widget._refresh_scroll to avoid expensive layout when scrolling https://github.com/Textualize/textual/pull/1524
- `events.Paste` now bubbles https://github.com/Textualize/textual/issues/1434
- Improved error message when style flag `none` is mixed with other flags (e.g., when setting `text-style`) https://github.com/Textualize/textual/issues/1420
- Clock color in the `Header` widget now matches the header color https://github.com/Textualize/textual/issues/1459
- Programmatic calls to scroll now optionally scroll even if overflow styling says otherwise (introduces a new `force` parameter to all the `scroll_*` methods) https://github.com/Textualize/textual/issues/1201
- `COMPONENT_CLASSES` are now inherited from base classes https://github.com/Textualize/textual/issues/1399
- Watch methods may now take no parameters
- Added `compute` parameter to reactive
- A `TypeError` raised during `compose` now carries the full traceback
- Removed base class `NodeMessage` from which all node-related `Tree` events inherited

### Fixed

- The styles `scrollbar-background-active` and `scrollbar-color-hover` are no longer ignored https://github.com/Textualize/textual/pull/1480
- The widget `Placeholder` can now have its width set to `auto` https://github.com/Textualize/textual/pull/1508
- Behavior of widget `Input` when rendering after programmatic value change and related scenarios https://github.com/Textualize/textual/issues/1477 https://github.com/Textualize/textual/issues/1443
- `DataTable.show_cursor` now correctly allows cursor toggling https://github.com/Textualize/textual/pull/1547
- Fixed cursor not being visible on `DataTable` mount when `fixed_columns` were used https://github.com/Textualize/textual/pull/1547
- Fixed `DataTable` cursors not resetting to origin on `clear()` https://github.com/Textualize/textual/pull/1601
- Fixed TextLog wrapping issue https://github.com/Textualize/textual/issues/1554
- Fixed issue with TextLog not writing anything before layout https://github.com/Textualize/textual/issues/1498
- Fixed an exception when populating a child class of `ListView` purely from `compose` https://github.com/Textualize/textual/issues/1588
- Fixed freeze in tests https://github.com/Textualize/textual/issues/1608
- Fixed minus not displaying as symbol https://github.com/Textualize/textual/issues/1482

## [0.9.1] - 2022-12-30

### Added

- Added textual._win_sleep for Python on Windows < 3.11 https://github.com/Textualize/textual/pull/1457

## [0.9.0] - 2022-12-30

### Added

- Added textual.strip.Strip primitive
- Added textual._cache.FIFOCache
- Added an option to clear columns in DataTable.clear() https://github.com/Textualize/textual/pull/1427

### Changed

- Widget.render_line now returns a Strip
- Fix for slow updates on Windows
- Bumped Rich dependency

## [0.8.2] - 2022-12-28

### Fixed

- Fixed issue with TextLog.clear() https://github.com/Textualize/textual/issues/1447

## [0.8.1] - 2022-12-25

### Fixed

- Fix for overflowing tree issue https://github.com/Textualize/textual/issues/1425

## [0.8.0] - 2022-12-22

### Fixed

- Fixed issues with nested auto dimensions https://github.com/Textualize/textual/issues/1402
- Fixed watch method incorrectly running on first set when value hasn't changed and init=False https://github.com/Textualize/textual/pull/1367
- `App.dark` can now be set from `App.on_load` without an error being raised  https://github.com/Textualize/textual/issues/1369
- Fixed setting `visibility` changes needing a `refresh` https://github.com/Textualize/textual/issues/1355

### Added

- Added `textual.actions.SkipAction` exception which can be raised from an action to allow parents to process bindings.
- Added `textual keys` preview.
- Added ability to bind to a character in addition to key name. i.e. you can bind to "." or "full_stop".
- Added TextLog.shrink attribute to allow renderable to reduce in size to fit width.

### Changed

- Deprecated `PRIORITY_BINDINGS` class variable.
- Renamed `char` to `character` on Key event.
- Renamed `key_name` to `name` on Key event.
- Queries/`walk_children` no longer includes self in results by default https://github.com/Textualize/textual/pull/1416

## [0.7.0] - 2022-12-17

### Added

- Added `PRIORITY_BINDINGS` class variable, which can be used to control if a widget's bindings have priority by default. https://github.com/Textualize/textual/issues/1343

### Changed

- Renamed the `Binding` argument `universal` to `priority`. https://github.com/Textualize/textual/issues/1343
- When looking for bindings that have priority, they are now looked from `App` downwards. https://github.com/Textualize/textual/issues/1343
- `BINDINGS` on an `App`-derived class have priority by default. https://github.com/Textualize/textual/issues/1343
- `BINDINGS` on a `Screen`-derived class have priority by default. https://github.com/Textualize/textual/issues/1343
- Added a message parameter to Widget.exit

### Fixed

- Fixed validator not running on first reactive set https://github.com/Textualize/textual/pull/1359
- Ensure only printable characters are used as key_display https://github.com/Textualize/textual/pull/1361


## [0.6.0] - 2022-12-11

https://textual.textualize.io/blog/2022/12/11/version-060

### Added

- Added "inherited bindings" -- BINDINGS classvar will be merged with base classes, unless inherit_bindings is set to False
- Added `Tree` widget which replaces `TreeControl`.
- Added widget `Placeholder` https://github.com/Textualize/textual/issues/1200.
- Added `ListView` and `ListItem` widgets https://github.com/Textualize/textual/pull/1143

### Changed

- Rebuilt `DirectoryTree` with new `Tree` control.
- Empty containers with a dimension set to `"auto"` will now collapse instead of filling up the available space.
- Container widgets now have default height of `1fr`.
- The default `width` of a `Label` is now `auto`.

### Fixed

- Type selectors can now contain numbers https://github.com/Textualize/textual/issues/1253
- Fixed visibility not affecting children https://github.com/Textualize/textual/issues/1313
- Fixed issue with auto width/height and relative children https://github.com/Textualize/textual/issues/1319
- Fixed issue with offset applied to containers https://github.com/Textualize/textual/issues/1256
- Fixed default CSS retrieval for widgets with no `DEFAULT_CSS` that inherited from widgets with `DEFAULT_CSS` https://github.com/Textualize/textual/issues/1335
- Fixed merging of `BINDINGS` when binding inheritance is set to `None` https://github.com/Textualize/textual/issues/1351

## [0.5.0] - 2022-11-20

### Added

- Add get_child_by_id and get_widget_by_id, remove get_child https://github.com/Textualize/textual/pull/1146
- Add easing parameter to Widget.scroll_* methods https://github.com/Textualize/textual/pull/1144
- Added Widget.call_later which invokes a callback on idle.
- `DOMNode.ancestors` no longer includes `self`.
- Added `DOMNode.ancestors_with_self`, which retains the old behaviour of
  `DOMNode.ancestors`.
- Improved the speed of `DOMQuery.remove`.
- Added DataTable.clear
- Added low-level `textual.walk` methods.
- It is now possible to `await` a `Widget.remove`.
  https://github.com/Textualize/textual/issues/1094
- It is now possible to `await` a `DOMQuery.remove`. Note that this changes
  the return value of `DOMQuery.remove`, which used to return `self`.
  https://github.com/Textualize/textual/issues/1094
- Added Pilot.wait_for_animation
- Added `Widget.move_child` https://github.com/Textualize/textual/issues/1121
- Added a `Label` widget https://github.com/Textualize/textual/issues/1190
- Support lazy-instantiated Screens (callables in App.SCREENS) https://github.com/Textualize/textual/pull/1185
- Display of keys in footer has more sensible defaults https://github.com/Textualize/textual/pull/1213
- Add App.get_key_display, allowing custom key_display App-wide https://github.com/Textualize/textual/pull/1213

### Changed

- Watchers are now called immediately when setting the attribute if they are synchronous. https://github.com/Textualize/textual/pull/1145
- Widget.call_later has been renamed to Widget.call_after_refresh.
- Button variant values are now checked at runtime. https://github.com/Textualize/textual/issues/1189
- Added caching of some properties in Styles object

### Fixed

- Fixed DataTable row not updating after add https://github.com/Textualize/textual/issues/1026
- Fixed issues with animation. Now objects of different types may be animated.
- Fixed containers with transparent background not showing borders https://github.com/Textualize/textual/issues/1175
- Fixed auto-width in horizontal containers https://github.com/Textualize/textual/pull/1155
- Fixed Input cursor invisible when placeholder empty https://github.com/Textualize/textual/pull/1202
- Fixed deadlock when removing widgets from the App https://github.com/Textualize/textual/pull/1219

## [0.4.0] - 2022-11-08

https://textual.textualize.io/blog/2022/11/08/version-040/#version-040

### Changed

- Dropped support for mounting "named" and "anonymous" widgets via
  `App.mount` and `Widget.mount`. Both methods now simply take one or more
  widgets as positional arguments.
- `DOMNode.query_one` now raises a `TooManyMatches` exception if there is
  more than one matching node.
  https://github.com/Textualize/textual/issues/1096
- `App.mount` and `Widget.mount` have new `before` and `after` parameters https://github.com/Textualize/textual/issues/778

### Added

- Added `init` param to reactive.watch
- `CSS_PATH` can now be a list of CSS files https://github.com/Textualize/textual/pull/1079
- Added `DOMQuery.only_one` https://github.com/Textualize/textual/issues/1096
- Writes to stdout are now done in a thread, for smoother animation. https://github.com/Textualize/textual/pull/1104

## [0.3.0] - 2022-10-31

### Fixed

- Fixed issue where scrollbars weren't being unmounted
- Fixed fr units for horizontal and vertical layouts https://github.com/Textualize/textual/pull/1067
- Fixed `textual run` breaking sys.argv https://github.com/Textualize/textual/issues/1064
- Fixed footer not updating styles when toggling dark mode
- Fixed how the app title in a `Header` is centred https://github.com/Textualize/textual/issues/1060
- Fixed the swapping of button variants https://github.com/Textualize/textual/issues/1048
- Fixed reserved characters in screenshots https://github.com/Textualize/textual/issues/993
- Fixed issue with TextLog max_lines https://github.com/Textualize/textual/issues/1058

### Changed

- DOMQuery now raises InvalidQueryFormat in response to invalid query strings, rather than cryptic CSS error
- Dropped quit_after, screenshot, and screenshot_title from App.run, which can all be done via auto_pilot
- Widgets are now closed in reversed DOM order
- Input widget justify hardcoded to left to prevent text-align interference
- Changed `textual run` so that it patches `argv` in more situations
- DOM classes and IDs are now always treated fully case-sensitive https://github.com/Textualize/textual/issues/1047

### Added

- Added Unmount event
- Added App.run_async method
- Added App.run_test context manager
- Added auto_pilot to App.run and App.run_async
- Added Widget._get_virtual_dom to get scrollbars
- Added size parameter to run and run_async
- Added always_update to reactive
- Returned an awaitable from push_screen, switch_screen, and install_screen https://github.com/Textualize/textual/pull/1061

## [0.2.1] - 2022-10-23

### Changed

- Updated meta data for PyPI

## [0.2.0] - 2022-10-23

### Added

- CSS support
- Too numerous to mention
## [0.1.18] - 2022-04-30

### Changed

- Bump typing extensions

## [0.1.17] - 2022-03-10

### Changed

- Bumped Rich dependency

## [0.1.16] - 2022-03-10

### Fixed

- Fixed escape key hanging on Windows

## [0.1.15] - 2022-01-31

### Added

- Added Windows Driver

## [0.1.14] - 2022-01-09

### Changed

- Updated Rich dependency to 11.X

## [0.1.13] - 2022-01-01

### Fixed

- Fixed spurious characters when exiting app
- Fixed increasing delay when exiting

## [0.1.12] - 2021-09-20

### Added

- Added geometry.Spacing

### Fixed

- Fixed calculation of virtual size in scroll views

## [0.1.11] - 2021-09-12

### Changed

- Changed message handlers to use prefix handle\_
- Renamed messages to drop the Message suffix
- Events now bubble by default
- Refactor of layout

### Added

- Added App.measure
- Added auto_width to Vertical Layout, WindowView, an ScrollView
- Added big_table.py example
- Added easing.py example

## [0.1.10] - 2021-08-25

### Added

- Added keyboard control of tree control
- Added Widget.gutter to calculate space between renderable and outside edge
- Added margin, padding, and border attributes to Widget

### Changed

- Callbacks may be async or non-async.
- Event handler event argument is optional.
- Fixed exception in clock example https://github.com/willmcgugan/textual/issues/52
- Added Message.wait() which waits for a message to be processed
- Key events are now sent to widgets first, before processing bindings

## [0.1.9] - 2021-08-06

### Added

- Added hover over and mouse click to activate keys in footer
- Added verbosity argument to Widget.log

### Changed

- Simplified events. Remove Startup event (use Mount)
- Changed geometry.Point to geometry.Offset and geometry.Dimensions to geometry.Size

## [0.1.8] - 2021-07-17

### Fixed

- Fixed exiting mouse mode
- Fixed slow animation

### Added

- New log system

## [0.1.7] - 2021-07-14

### Changed

- Added functionality to calculator example.
- Scrollview now shows scrollbars automatically
- New handler system for messages that doesn't require inheritance
- Improved traceback handling

[0.47.1]: https://github.com/Textualize/textual/compare/v0.47.0...v0.47.1
[0.47.0]: https://github.com/Textualize/textual/compare/v0.46.0...v0.47.0
[0.46.0]: https://github.com/Textualize/textual/compare/v0.45.1...v0.46.0
[0.45.1]: https://github.com/Textualize/textual/compare/v0.45.0...v0.45.1
[0.45.0]: https://github.com/Textualize/textual/compare/v0.44.1...v0.45.0
[0.44.1]: https://github.com/Textualize/textual/compare/v0.44.0...v0.44.1
[0.44.0]: https://github.com/Textualize/textual/compare/v0.43.2...v0.44.0
[0.43.2]: https://github.com/Textualize/textual/compare/v0.43.1...v0.43.2
[0.43.1]: https://github.com/Textualize/textual/compare/v0.43.0...v0.43.1
[0.43.0]: https://github.com/Textualize/textual/compare/v0.42.0...v0.43.0
[0.42.0]: https://github.com/Textualize/textual/compare/v0.41.0...v0.42.0
[0.41.0]: https://github.com/Textualize/textual/compare/v0.40.0...v0.41.0
[0.40.0]: https://github.com/Textualize/textual/compare/v0.39.0...v0.40.0
[0.39.0]: https://github.com/Textualize/textual/compare/v0.38.1...v0.39.0
[0.38.1]: https://github.com/Textualize/textual/compare/v0.38.0...v0.38.1
[0.38.0]: https://github.com/Textualize/textual/compare/v0.37.1...v0.38.0
[0.37.1]: https://github.com/Textualize/textual/compare/v0.37.0...v0.37.1
[0.37.0]: https://github.com/Textualize/textual/compare/v0.36.0...v0.37.0
[0.36.0]: https://github.com/Textualize/textual/compare/v0.35.1...v0.36.0
[0.35.1]: https://github.com/Textualize/textual/compare/v0.35.0...v0.35.1
[0.35.0]: https://github.com/Textualize/textual/compare/v0.34.0...v0.35.0
[0.34.0]: https://github.com/Textualize/textual/compare/v0.33.0...v0.34.0
[0.33.0]: https://github.com/Textualize/textual/compare/v0.32.0...v0.33.0
[0.32.0]: https://github.com/Textualize/textual/compare/v0.31.0...v0.32.0
[0.31.0]: https://github.com/Textualize/textual/compare/v0.30.0...v0.31.0
[0.30.0]: https://github.com/Textualize/textual/compare/v0.29.0...v0.30.0
[0.29.0]: https://github.com/Textualize/textual/compare/v0.28.1...v0.29.0
[0.28.1]: https://github.com/Textualize/textual/compare/v0.28.0...v0.28.1
[0.28.0]: https://github.com/Textualize/textual/compare/v0.27.0...v0.28.0
[0.27.0]: https://github.com/Textualize/textual/compare/v0.26.0...v0.27.0
[0.26.0]: https://github.com/Textualize/textual/compare/v0.25.0...v0.26.0
[0.25.0]: https://github.com/Textualize/textual/compare/v0.24.1...v0.25.0
[0.24.1]: https://github.com/Textualize/textual/compare/v0.24.0...v0.24.1
[0.24.0]: https://github.com/Textualize/textual/compare/v0.23.0...v0.24.0
[0.23.0]: https://github.com/Textualize/textual/compare/v0.22.3...v0.23.0
[0.22.3]: https://github.com/Textualize/textual/compare/v0.22.2...v0.22.3
[0.22.2]: https://github.com/Textualize/textual/compare/v0.22.1...v0.22.2
[0.22.1]: https://github.com/Textualize/textual/compare/v0.22.0...v0.22.1
[0.22.0]: https://github.com/Textualize/textual/compare/v0.21.0...v0.22.0
[0.21.0]: https://github.com/Textualize/textual/compare/v0.20.1...v0.21.0
[0.20.1]: https://github.com/Textualize/textual/compare/v0.20.0...v0.20.1
[0.20.0]: https://github.com/Textualize/textual/compare/v0.19.1...v0.20.0
[0.19.1]: https://github.com/Textualize/textual/compare/v0.19.0...v0.19.1
[0.19.0]: https://github.com/Textualize/textual/compare/v0.18.0...v0.19.0
[0.18.0]: https://github.com/Textualize/textual/compare/v0.17.4...v0.18.0
[0.17.3]: https://github.com/Textualize/textual/compare/v0.17.2...v0.17.3
[0.17.2]: https://github.com/Textualize/textual/compare/v0.17.1...v0.17.2
[0.17.1]: https://github.com/Textualize/textual/compare/v0.17.0...v0.17.1
[0.17.0]: https://github.com/Textualize/textual/compare/v0.16.0...v0.17.0
[0.16.0]: https://github.com/Textualize/textual/compare/v0.15.1...v0.16.0
[0.15.1]: https://github.com/Textualize/textual/compare/v0.15.0...v0.15.1
[0.15.0]: https://github.com/Textualize/textual/compare/v0.14.0...v0.15.0
[0.14.0]: https://github.com/Textualize/textual/compare/v0.13.0...v0.14.0
[0.13.0]: https://github.com/Textualize/textual/compare/v0.12.1...v0.13.0
[0.12.1]: https://github.com/Textualize/textual/compare/v0.12.0...v0.12.1
[0.12.0]: https://github.com/Textualize/textual/compare/v0.11.1...v0.12.0
[0.11.1]: https://github.com/Textualize/textual/compare/v0.11.0...v0.11.1
[0.11.0]: https://github.com/Textualize/textual/compare/v0.10.1...v0.11.0
[0.10.1]: https://github.com/Textualize/textual/compare/v0.10.0...v0.10.1
[0.10.0]: https://github.com/Textualize/textual/compare/v0.9.1...v0.10.0
[0.9.1]: https://github.com/Textualize/textual/compare/v0.9.0...v0.9.1
[0.9.0]: https://github.com/Textualize/textual/compare/v0.8.2...v0.9.0
[0.8.2]: https://github.com/Textualize/textual/compare/v0.8.1...v0.8.2
[0.8.1]: https://github.com/Textualize/textual/compare/v0.8.0...v0.8.1
[0.8.0]: https://github.com/Textualize/textual/compare/v0.7.0...v0.8.0
[0.7.0]: https://github.com/Textualize/textual/compare/v0.6.0...v0.7.0
[0.6.0]: https://github.com/Textualize/textual/compare/v0.5.0...v0.6.0
[0.5.0]: https://github.com/Textualize/textual/compare/v0.4.0...v0.5.0
[0.4.0]: https://github.com/Textualize/textual/compare/v0.3.0...v0.4.0
[0.3.0]: https://github.com/Textualize/textual/compare/v0.2.1...v0.3.0
[0.2.1]: https://github.com/Textualize/textual/compare/v0.2.0...v0.2.1
[0.2.0]: https://github.com/Textualize/textual/compare/v0.1.18...v0.2.0
[0.1.18]: https://github.com/Textualize/textual/compare/v0.1.17...v0.1.18
[0.1.17]: https://github.com/Textualize/textual/compare/v0.1.16...v0.1.17
[0.1.16]: https://github.com/Textualize/textual/compare/v0.1.15...v0.1.16
[0.1.15]: https://github.com/Textualize/textual/compare/v0.1.14...v0.1.15
[0.1.14]: https://github.com/Textualize/textual/compare/v0.1.13...v0.1.14
[0.1.13]: https://github.com/Textualize/textual/compare/v0.1.12...v0.1.13
[0.1.12]: https://github.com/Textualize/textual/compare/v0.1.11...v0.1.12
[0.1.11]: https://github.com/Textualize/textual/compare/v0.1.10...v0.1.11
[0.1.10]: https://github.com/Textualize/textual/compare/v0.1.9...v0.1.10
[0.1.9]: https://github.com/Textualize/textual/compare/v0.1.8...v0.1.9
[0.1.8]: https://github.com/Textualize/textual/compare/v0.1.7...v0.1.8
[0.1.7]: https://github.com/Textualize/textual/releases/tag/v0.1.7<|MERGE_RESOLUTION|>--- conflicted
+++ resolved
@@ -7,7 +7,6 @@
 
 ## Unreleased
 
-<<<<<<< HEAD
 ### Changed
 
 - Breaking change: keyboard navigation in `RadioSet`, `ListView`, `OptionList`, and `SelectionList`, no longer allows highlighting disabled items https://github.com/Textualize/textual/issues/3881
@@ -15,11 +14,10 @@
 ### Added
 
 - Added auxiliary module `textual.widget_navigation` https://github.com/Textualize/textual/pull/3912
-=======
+
 ### Fixed
 
 - Parameter `animate` from `DataTable.move_cursor` was being ignored https://github.com/Textualize/textual/issues/3840
->>>>>>> 5cd5aa9b
 
 ## [0.47.1] - 2023-01-05
 
