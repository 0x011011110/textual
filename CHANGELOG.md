# Change Log

All notable changes to this project will be documented in this file.

The format is based on [Keep a Changelog](http://keepachangelog.com/)
and this project adheres to [Semantic Versioning](http://semver.org/).

<<<<<<< HEAD
## Unreleased
=======
## [Unreleased]

### Fixed

- Fixed `VERTICAL_BREAKPOINTS` doesn't work https://github.com/Textualize/textual/pull/5785

## [3.2.0] - 2025-05-02
>>>>>>> 2f38af75

### Fixed

- Fixed `OptionList` causing excessive redrawing https://github.com/Textualize/textual/pull/5766
<<<<<<< HEAD
- Fixed `Button` allowing text selection https://github.com/Textualize/textual/pull/5770
=======
- Log messages could be written to stdout when there was no app, which could happen when using run_async or threads. Now they will be suppressed, unless the env var `TEXTUAL_DEBUG` is set https://github.com/Textualize/textual/pull/5782

### Added

- Added `:first-child` and `:last-child` pseudo classes https://github.com/Textualize/textual/pull/5776
- Added `toggle_class` parameter to reactives https://github.com/Textualize/textual/pull/5778
- Added `compact` parameter and reactive to `Button`, `Input`, `ToggleButton`, `RadioSet`, `OptionList`, `TextArea` https://github.com/Textualize/textual/pull/5778
- Added `HORIZONTAL_BREAKPOINTS` and `VERTICAL_BREAKPOINTS` to `App` and `Screen` https://github.com/Textualize/textual/pull/5779

### Changed

- `RadioSet` now has a default width of `1fr` https://github.com/Textualize/textual/pull/5778
>>>>>>> 2f38af75

## [3.1.1] - 2025-04-22

### Fixed

- Fixed issue with tint filter https://github.com/Textualize/textual/pull/5757
- Fixed a crash when setting keymap before app mount https://github.com/Textualize/textual/issues/5742

## [3.1.0] - 2025-04-12

### Fixed

- Fixed markup escaping edge cases https://github.com/Textualize/textual/pull/5697
- Fixed incorrect auto height in Collapsible https://github.com/Textualize/textual/pull/5703
- Fixed issue with keymaps and single-letter keys https://github.com/Textualize/textual/pull/5726
- Fixed `OptionList` size after removing or clearing options https://github.com/Textualize/textual/issues/5728
- Fixed footer / key panel not updating when keymaps are applied https://github.com/Textualize/textual/pull/5724
- Fixed alignment not being applied when there are min and max limits on dimensions https://github.com/Textualize/textual/pull/5732
- Fixed issues with OptionList scrollbar not updating https://github.com/Textualize/textual/pull/5736
- Fixed allow_focus method not overriding `can_focus()` https://github.com/Textualize/textual/pull/5737
- Fixed overlap of Input / TextArea selection with arbitrary text selection https://github.com/Textualize/textual/pull/5739

### Changed

- Collapsible title now accepts str, Text, or Content https://github.com/Textualize/textual/pull/5697
- Rich Text objects will be converted to Content in OptionList and other widgets https://github.com/Textualize/textual/pull/5712
- Textual will always convert dim attributes to RGB by default https://github.com/Textualize/textual/pull/5715
- Notifications will now use content markup (previously they used Console markup) https://github.com/Textualize/textual/pull/5719

### Added

- Added `TEXTUAL_DIM_FACTOR` env var to set the opacity of the 'dim' ANSI attribute https://github.com/Textualize/textual/pull/5715
- `notify()` now accepts a `markup` parameter to disable rendering the message as markup https://github.com/Textualize/textual/pull/5719
- Added `Screen.text_selection_started_signal` https://github.com/Textualize/textual/pull/5739
- Added `App.clear_selection()` helper method to clear arbitrary text selection of active screen https://github.com/Textualize/textual/pull/5739

## [3.0.1] - 2025-04-01

### Fixed

- Fixed issue with modal dialog not refreshing

## [3.0.0] - 2025-03-27

### Changed

- Breaking change: `App.query` and friends will now always query the default (first) screen, not necessarily the active screen.
- Content now has a default argument of an empty string, so `Content()` is equivalent to `Content("")`
- Assigned names to Textual-specific threads: `textual-input`, `textual-output`. These should become visible in monitoring tools (ps, top, htop) as of Python 3.14. https://github.com/Textualize/textual/pull/5654
- Tabs now accept Content or Textual markup https://github.com/Textualize/textual/pull/5657
- Buttons will now use Textual markup rather than console markup
- tree-sitter languages are now loaded lazily, improving cold-start time https://github.com/Textualize/textual/pull/563

### Fixed

- Static and Label now accept Content objects, satisfying type checkers https://github.com/Textualize/textual/pull/5618
- Fixed click selection not being disabled when allow_select was set to false https://github.com/Textualize/textual/issues/5627
- Fixed crash on clicking line API border https://github.com/Textualize/textual/pull/5641
- Fixed Select.selection now correctly returns None if Select.BLANK is selected instead of an AssertionError
- Fixed additional spaces after text-wrapping https://github.com/Textualize/textual/pull/5657
- Added missing `scroll_end` parameter to the `Log.write_line` method https://github.com/Textualize/textual/pull/5672
- Restored support for blink https://github.com/Textualize/textual/pull/5675
- Fixed scrolling breaking on DataTable with `overflow: hidden` https://github.com/Textualize/textual/pull/5681

### Added

- Added Widget.preflight_checks to perform some debug checks after a widget is instantiated, to catch common errors. https://github.com/Textualize/textual/pull/5588
- Added text-padding style https://github.com/Textualize/textual/pull/5657
- Added `Content.first_line` property https://github.com/Textualize/textual/pull/5657
- Added `Content.from_text` constructor https://github.com/Textualize/textual/pull/5657
- Added `Content.empty` constructor https://github.com/Textualize/textual/pull/5657
- Added `Content.pad` method https://github.com/Textualize/textual/pull/5657
- Added `Style.has_transparent_foreground` property https://github.com/Textualize/textual/pull/5657


## [2.1.2] - 2025-02-26

### Fixed

- Fixed command palette fuzzy search bailing too early https://github.com/Textualize/textual/pull/5579

## [2.1.1] - 2025-02-22

### Fixed

- Fixed `Link` binding to open the link https://github.com/Textualize/textual/issues/5564
- Fixed IndexError in OptionList https://github.com/Textualize/textual/pull/5574
- Fixed issue with clear_panes breaking tabbed content https://github.com/Textualize/textual/pull/5573

## Changed

- The user can now interrupt a scroll to end by grabbing the scrollbar or scrolling in any other way. Press ++end++ or scroll to the end to restore default behavior. This is more intuitive that it may sound.

## [2.1.0] - 2025-02-19

### Fixed

- Fixed smooth scrolling broken on iTerm over SSH https://github.com/Textualize/textual/pull/5551
- Fixed height of auto container which contains auto height children https://github.com/Textualize/textual/pull/5552
- Fixed `Content.from_markup` not stripping control codes https://github.com/Textualize/textual/pull/5557
- Fixed `delta_x` and `delta_y` in mouse events when smooth scrolling is enabled https://github.com/Textualize/textual/pull/5556
- Fixed flipped title colors in panel border https://github.com/Textualize/textual/issues/5548
- Fixed detection of smooth scrolling https://github.com/Textualize/textual/pull/5558

### Added

- Added `pointer_x`, `pointer_y`, `pointer_screen_x`, and `pointer_screen_y` attributes to mouse events https://github.com/Textualize/textual/pull/5556

### Changed

- Animating the scrollbar while dragging is disabled if smooth scrolling is available https://github.com/Textualize/textual/pull/5558
- Renamed `TerminalSupportsInBandWindowResize` to `InBandWindowResize` https://github.com/Textualize/textual/pull/5558

## [2.0.4] - 2025-02-17

### Fixed

- Fixed smooth scrolling breaking mouse support in VSCode (and probably others) https://github.com/Textualize/textual/pull/5549

## [2.0.3] - 2025-02-16

### Fixed

- Fixed traceback from OptionList in Command Palette https://github.com/Textualize/textual/pull/5544

## [2.0.2] - 2025-02-16

### Fixed

- Fixed OptionList.add_options exhausting iterator https://github.com/Textualize/textual/pull/5540
- Fixed screen not refreshing after pop https://github.com/Textualize/textual/pull/5543

## [2.0.1] - 2025-02-16

### Fixed

- Fixed escape tags in Textual markup https://github.com/Textualize/textual/pull/5536

## [2.0.0] - 2025-02-16

### Added

- Added `Select.type_to_search` which allows you to type to move the cursor to a matching option https://github.com/Textualize/textual/pull/5403
- Added `from_app_focus` to `Focus` event to indicate if a widget is being focused because the app itself has regained focus or not https://github.com/Textualize/textual/pull/5379
- Added `Blurred` message to `Input` widget (matching `Submitted` and `Changed`) to make it easier to synchronize with `validate_on` parameter when set to 'blur'.
- Added `Offset.transpose` https://github.com/Textualize/textual/pull/5409
- Added `screen--selection` component class to define style for selection https://github.com/Textualize/textual/pull/5409
- Added `Widget.select_container` property https://github.com/Textualize/textual/pull/5409
- Added `Widget.select_all` https://github.com/Textualize/textual/pull/5409
- Added `Region.bottom_right_inclusive` https://github.com/Textualize/textual/pull/5409
- Added double click to select, triple click to select all in container https://github.com/Textualize/textual/pull/5409
- Added arbitrary text selection https://github.com/Textualize/textual/pull/5409
- Added Widget.ALLOW_SELECT classvar for a per-widget switch to disable text selection https://github.com/Textualize/textual/pull/5409
- Added Widget.allow_select method for programmatic control of text selection https://github.com/Textualize/textual/pull/5409
- Added App.ALLOW_SELECT for a global switch to disable text selection https://github.com/Textualize/textual/pull/5409
- Added `DOMNode.query_ancestor` https://github.com/Textualize/textual/pull/5409
- Added selection to Log widget https://github.com/Textualize/textual/pull/5467
- Added `text-wrap` and `text-overflow` CSS values https://github.com/Textualize/textual/pull/5485
- Added Textual markup to replace Rich markup https://github.com/Textualize/textual/pull/5485
- Added `Content.from_markup` https://github.com/Textualize/textual/pull/5485

### Fixed

- Fixed `Pilot.click` not working with `times` parameter https://github.com/Textualize/textual/pull/5398
- Fixed select refocusing itself too late https://github.com/Textualize/textual/pull/5420
- Fixed layout of the keys in the help panel when a key has a tooltip but no description https://github.com/Textualize/textual/issues/5436
- The content of an `Input` will now only be automatically selected when the widget is focused by the user, not when the app itself has regained focus (similar to web browsers). https://github.com/Textualize/textual/pull/5379
- Updated `TextArea` and `Input` behavior when there is a selection and the user presses left or right https://github.com/Textualize/textual/pull/5400
- Footer can now be scrolled horizontally without holding `shift` https://github.com/Textualize/textual/pull/5404
- Modified _on_blur method in `Input` to post a `Blurred` message
- Fixed Log widget not refreshing on resize https://github.com/Textualize/textual/pull/5460
- Fixed special case with calculating the height of a container where all children have dynamic heights https://github.com/Textualize/textual/pull/5463
- Fixed scrollbars ignoring background opacity https://github.com/Textualize/textual/issues/5458
- Fixed `Header` icon showing command palette tooltip when disabled https://github.com/Textualize/textual/pull/5427

### Changed

- Breaking change: OptionList no longer supports `Separator`, a separator may be specified with `None`
- Implemented smooth (pixel perfect) scrolling on supported terminals. Set `TEXTUAL_SMOOTH_SCROLL=0` to disable.

### Removed

- Breaking change: Removed `wrap` argument from OptionList (use CSS `text-wrap: nowrap; text-overflow: ellipsis`)
- Breaking change: Removed `tooltip` argument from OptionList. Use `tooltip` attribute or `with_tooltip(...)` method.

## [1.0.0] - 2024-12-12

### Added

- Added `App.clipboard` https://github.com/Textualize/textual/pull/5352
- Added standard cut/copy/paste (ctrl+x, ctrl+c, ctrl+v) bindings to Input / TextArea https://github.com/Textualize/textual/pull/5352 & https://github.com/Textualize/textual/pull/5374
- Added `system` boolean to Binding, which hides the binding from the help panel https://github.com/Textualize/textual/pull/5352
- Added support for double/triple/etc clicks via `chain` attribute on `Click` events https://github.com/Textualize/textual/pull/5369
- Added `times` parameter to `Pilot.click` method, for simulating rapid clicks https://github.com/Textualize/textual/pull/5369
- Text can now be select using mouse or keyboard in the Input widget https://github.com/Textualize/textual/pull/5340

### Changed

- Breaking change: Change default quit key to `ctrl+q` https://github.com/Textualize/textual/pull/5352
- The command palette will now select the top item automatically https://github.com/Textualize/textual/pull/5361
- `ctrl+shift+k` now deletes the current line in `TextArea`, and `ctrl+x` will cut
the selection if there is one, otherwise it will cut the current line https://github.com/Textualize/textual/pull/5374
- Implemented a better matching algorithm for the command palette https://github.com/Textualize/textual/pull/5365

### Fixed

- Fixed issue with alignment in auto containers https://github.com/Textualize/textual/pull/5360

## [0.89.1] - 2024-12-05

### Fixed

- Fixed alignment of docked widgets https://github.com/Textualize/textual/pull/5347

## [0.89.0] - 2024-12-05

## Added

- Added "tab" border style https://github.com/Textualize/textual/pull/5335
- Added support for XML syntax highlighting https://github.com/Textualize/textual/pull/5320
- Added `TextArea.update_highlight_query` https://github.com/Textualize/textual/pull/5320
- `Input` widget now supports text selection via mouse and keyboard https://github.com/Textualize/textual/pull/5340
- Added new keybinds (hold shift) for text selection in `Input` https://github.com/Textualize/textual/pull/5340
- Added `Input.selection` reactive attribute for reading and updating the current selection https://github.com/Textualize/textual/pull/5340
- Added `Input.select_on_focus` (default `True`) to enable/disable selecting all text in an `Input` on focus https://github.com/Textualize/textual/pull/5340
- Added methods `Input.replace`, `Input.insert`, `Input.delete`, `Input.delete_selection` for editing text https://github.com/Textualize/textual/pull/5340
- Added `Input.selected_text` property for getting the currently selected text https://github.com/Textualize/textual/pull/5340
- `Input` can now be scrolled independently of cursor position (hold shift and scroll with the mouse wheel in supported environments) https://github.com/Textualize/textual/pull/5340

## Changed

- Breaking change: Removed `Input` reactive attributes `view_position`, `cursor_position` (now exists as a property which proxies to the `Input.selection` reactive attribute), https://github.com/Textualize/textual/pull/5340
- `Input.restrict` now checked on all edit operations (rather than just on `insert`) https://github.com/Textualize/textual/pull/5340

## Fixed

- Fixed Select not scrolling highlight in to view when clicked https://github.com/Textualize/textual/issues/5255
- Upgraded tree-sitter to 0.23+ (`syntax` extras) https://github.com/Textualize/textual/pull/5320
- Some syntax highlighting changes due to tree-sitter updates https://github.com/Textualize/textual/pull/5320
- Breaking change: `Document.query_syntax_tree` signature changed https://github.com/Textualize/textual/pull/5320
- Breaking change: `TextArea.register_language` signature changed https://github.com/Textualize/textual/pull/5320
- Breaking change: `SyntaxAwareDocument.language_name` property removed https://github.com/Textualize/textual/pull/5320
- Breaking change: Kotlin syntax highlighting removed from `TextArea` https://github.com/Textualize/textual/pull/5320
- Fixed selection list wrapping https://github.com/Textualize/textual/pull/5331
- Fixed CSS encoding issue on Windows https://github.com/Textualize/textual/pull/5324

## [0.88.1] - 2024-11-30

### Fixed

- Fixed excessive rendering of the OptionList https://github.com/Textualize/textual/pull/5311
- Fixed rendering glitches in Select https://github.com/Textualize/textual/pull/5311

## [0.88.0] - 2024-11-29

### Fixed

- Fixed infinite loop in `Widget.anchor` https://github.com/Textualize/textual/pull/5290
- Restores the ability to supply console markup to command list https://github.com/Textualize/textual/pull/5294
- Fixed delayed App Resize event https://github.com/Textualize/textual/pull/5296
- Fixed `ListView` not updating its index or highlighting after removing items https://github.com/Textualize/textual/issues/5114
- Fixed ListView focus styling rule being too broad https://github.com/Textualize/textual/pull/5304
- Fixed issue with auto-generated tab IDs https://github.com/Textualize/textual/pull/5298

### Changed

- `ListView.pop` now returns `AwaitComplete` rather than `AwaitRemove` https://github.com/Textualize/textual/pull/5135
- `ListView.remove_items` now returns `AwaitComplete` rather than `AwaitRemove` https://github.com/Textualize/textual/pull/5135


## [0.87.1] - 2024-11-24

## Fixed

- Fixed offset not being applied to grid layout https://github.com/Textualize/textual/pull/5281
- Fixed Select overlay set to auto width https://github.com/Textualize/textual/pull/5282

## [0.87.0] - 2024-11-24

### Added

- Added Styles.has_any_rules https://github.com/Textualize/textual/pull/5264
- Added `position` CSS rule. https://github.com/Textualize/textual/pull/5278
- Added `Widget.set_scroll` https://github.com/Textualize/textual/pull/5278
- Added `Select.selection` https://github.com/Textualize/textual/pull/5278

### Fixed

- Fixed offset applied to docked widgets https://github.com/Textualize/textual/pull/5264
- Fixed loading widgets responding to input https://github.com/Textualize/textual/pull/5267

## [0.86.3] - 2024-11-19

### Changed

- Updated the tutorial (text and code) https://github.com/Textualize/textual/pull/5257

### Fixed

- Fixed a glitch with the scrollbar that occurs when you hold `a` to add stopwatches in the tutorial app https://github.com/Textualize/textual/pull/5257


## [0.86.2] - 2024-11-18

### Fixed

- Fixed visibility glitch for widgets with an offset https://github.com/Textualize/textual/pull/5253
- Fixed theme variables being unavailable in code until refresh_css was called https://github.com/Textualize/textual/pull/5254


## [0.86.1] - 2024-11-16

### Fixed

- Tweaks to demo

## [0.86.0] - 2024-11-16

### Fixed

- Fixed duplicated key displays in the help panel https://github.com/Textualize/textual/issues/5037
- Fixed `TextArea` mouse selection with tab characters https://github.com/Textualize/textual/issues/5212
- Fixed `Tabs` not updating the highlighting after removing a tab https://github.com/Textualize/textual/issues/5218

### Added

- Added `App.theme` reactive attribute https://github.com/Textualize/textual/pull/5087
- Added various starter themes https://github.com/Textualize/textual/pull/5087
- Added "Change theme" command to command palette https://github.com/Textualize/textual/pull/5087
- Added `variant` parameter to `Label` widget for quick access to common styles https://github.com/Textualize/textual/pull/5087
- Added `App.get_theme` which returns a theme by name https://github.com/Textualize/textual/pull/5087
- Added `App.register_theme` and `App.unregister_theme` https://github.com/Textualize/textual/pull/5087
- Added `App.theme_changed_signal` https://github.com/Textualize/textual/pull/5087
- Added `App.available_themes` property which returns a mapping of theme names to `Theme` instances https://github.com/Textualize/textual/pull/5087
- Added `App.current_theme` property which returns the currently active theme object https://github.com/Textualize/textual/pull/5087
- Added `App.get_theme_variable_defaults` which returns a mapping of theme variables to their default values https://github.com/Textualize/textual/pull/5087
- Added `App.search` which allows bringing up a fuzzy search list of commands on-demand https://github.com/Textualize/textual/pull/5087
- Added `App.search_themes` which allows bringing up a fuzzy search list of themes on-demand https://github.com/Textualize/textual/pull/5087
- Added `textual.theme.ThemeProvider`, a command palette provider which returns all registered themes https://github.com/Textualize/textual/pull/5087
- Added several new built-in CSS variables https://github.com/Textualize/textual/pull/5087
- Added support for in-band terminal resize protocol https://github.com/Textualize/textual/pull/5217
- Added TEXTUAL_THEME environment var, which should be a comma separated list of desired themes https://github.com/Textualize/textual/pull/5238
- Added `Widget.is_scrolling` https://github.com/Textualize/textual/pull/5238
- Added `Tree.add_json` https://github.com/Textualize/textual/pull/5238

### Changed

- `Driver.process_event` is now `Driver.process_message` https://github.com/Textualize/textual/pull/5217
- `Driver.send_event` is now `Driver.send_message` https://github.com/Textualize/textual/pull/5217
- Added `can_focus` and `can_focus_children` parameters to scrollable container types. https://github.com/Textualize/textual/pull/5226
- Added `textual.lazy.Reveal` https://github.com/Textualize/textual/pull/5226
- Added `Screen.action_blur` https://github.com/Textualize/textual/pull/5226
- `Click` events can now be used with the on decorator to match the originally clicked widget https://github.com/Textualize/textual/pull/5238
- Breaking change: Removed `App.dark` reactive attribute https://github.com/Textualize/textual/pull/5087
- Breaking change: To improve consistency, several changes have been made to default widget CSS and the CSS variables which ship with Textual. On upgrading, your app will likely look different. All of these changes can be overidden with your own CSS. https://github.com/Textualize/textual/pull/5087

### Removed

- Removed `App.HOVER_EFFECTS_SCROLL_PAUSE` https://github.com/Textualize/textual/pull/5238

## [0.85.2] - 2024-11-02

- Fixed broken focus-within https://github.com/Textualize/textual/pull/5190

## [0.85.1] - 2024-10-26

### Fixed

- Fixed encoding issue when saving files such as screenshots on Windows https://github.com/Textualize/textual/pull/5182

## [0.85.0] - 2024-10-25

### Changed

- Grid will now size children to the maximum height of a row https://github.com/Textualize/textual/pull/5113
- Markdown links will be opened with `App.open_url` automatically https://github.com/Textualize/textual/pull/5113
- The universal selector (`*`) will now not match widgets with the class `-textual-system` (scrollbars, notifications etc) https://github.com/Textualize/textual/pull/5113
- Renamed `Screen.can_view` and `Widget.can_view` to `Screen.can_view_entire` and `Widget.can_view_entire` https://github.com/Textualize/textual/pull/5174

### Added

- Added Link widget https://github.com/Textualize/textual/pull/5113
- Added `open_links` to `Markdown` and `MarkdownViewer` widgets https://github.com/Textualize/textual/pull/5113
- Added `App.DEFAULT_MODE` https://github.com/Textualize/textual/pull/5113
- Added `Containers.HorizontalGroup` and `Containers.VerticalGroup` https://github.com/Textualize/textual/pull/5113
- Added `$`, `£`, `€`, `(`, `)` symbols to Digits https://github.com/Textualize/textual/pull/5113
- Added `Button.action` parameter to invoke action when clicked https://github.com/Textualize/textual/pull/5113
- Added `immediate` parameter to scroll methods https://github.com/Textualize/textual/pull/5164
- Added `textual._loop.loop_from_index` https://github.com/Textualize/textual/pull/5164
- Added `min_color` and `max_color` to Sparklines constructor, which take precedence over CSS https://github.com/Textualize/textual/pull/5174
- Added new demo `python -m textual`, not *quite* finished but better than the old one https://github.com/Textualize/textual/pull/5174
- Added `Screen.can_view_partial` and `Widget.can_view_partial` https://github.com/Textualize/textual/pull/5174
- Added `App.is_web` property to indicate if the app is running via a web browser https://github.com/Textualize/textual/pull/5128
- `Enter` and `Leave` events can now be used with the `on` decorator https://github.com/Textualize/textual/pull/5159

### Fixed

- Fixed glitchy ListView https://github.com/Textualize/textual/issues/5163

## [0.84.0] - 2024-10-22

### Fixed

- Fixed `RadioSet` not being scrollable https://github.com/Textualize/textual/issues/5100
- Fixed infinite loop in TextArea https://github.com/Textualize/textual/pull/5154

### Added

- Added `background-tint` CSS rule https://github.com/Textualize/textual/pull/5117
- Added `:first-of-type`, `:last-of-type`, `:odd`, and `:even` pseudo classes https://github.com/Textualize/textual/pull/5139

## [0.83.0] - 2024-10-10

### Added

- Added support for A-F to Digits widget https://github.com/Textualize/textual/pull/5094
- Added `Region.constrain` https://github.com/Textualize/textual/pull/5097

### Changed

- `Screen.ALLOW_IN_MAXIMIZED_VIEW` will now default to `App.ALLOW_IN_MAXIMIZED_VIEW` https://github.com/Textualize/textual/pull/5088
- Widgets matching `.-textual-system` will now be included in the maximize view by default https://github.com/Textualize/textual/pull/5088
- Digits are now thin by default, style with text-style: bold to get bold digits https://github.com/Textualize/textual/pull/5094
- Made `Widget.absolute_offset` public https://github.com/Textualize/textual/pull/5097
- Tooltips are now displayed directly below the mouse cursor https://github.com/Textualize/textual/pull/5097
- `Region.inflect` will now assume that margins overlap https://github.com/Textualize/textual/pull/5097
- `Pilot.click` and friends will now accept a widget, in addition to a selector https://github.com/Textualize/textual/pull/5095

## [0.82.0] - 2024-10-03

### Fixed

- Fixed issue with screen not updating when auto_refresh was enabled https://github.com/Textualize/textual/pull/5063
- Fixed issues regarding loading indicator https://github.com/Textualize/textual/pull/5079
- Fixed issues with inspecting the lazy loaded widgets module https://github.com/Textualize/textual/pull/5080

### Added

- Added `DOMNode.is_on_screen` property https://github.com/Textualize/textual/pull/5063
- Added support for keymaps (user configurable key bindings) https://github.com/Textualize/textual/pull/5038
- Added descriptions to bindings for all internal widgets, and updated casing to be consistent https://github.com/Textualize/textual/pull/5062

### Changed

- Breaking change: `Widget.set_loading` no longer return an awaitable https://github.com/Textualize/textual/pull/5079

## [0.81.0] - 2024-09-25

### Added

- Added `x_axis` and `y_axis` parameters to `Widget.scroll_to_region` https://github.com/Textualize/textual/pull/5047
- Added `Tree.move_cursor_to_line` https://github.com/Textualize/textual/pull/5052
- Added `Screen.pop_until_active` https://github.com/Textualize/textual/pull/5069

### Changed

- Tree will no longer scroll the X axis when moving the cursor https://github.com/Textualize/textual/pull/5047
- DirectoryTree will no longer select the first node https://github.com/Textualize/textual/pull/5052

### Fixed

- Fixed widgets occasionally not getting Resize events https://github.com/Textualize/textual/pull/5048
- Fixed tree regression https://github.com/Textualize/textual/pull/5052
- Fixed glitch with single line inline widget https://github.com/Textualize/textual/pull/5054

## [0.80.1] - 2024-09-24

### Fixed

- Fixed crash when exiting the app prematurely https://github.com/Textualize/textual/pull/5039
- Fixed exception constructing TextArea outside of App https://github.com/Textualize/textual/pull/5045

## [0.80.0] - 2024-09-23

### Added

- Added `MaskedInput` widget https://github.com/Textualize/textual/pull/4783
- Input validation for floats and integers accept embedded underscores, e.g., "1_234_567" is valid. https://github.com/Textualize/textual/pull/4784
- Support for `"none"` value added to `dock`, `hatch` and `split` styles https://github.com/Textualize/textual/pull/4982
- Support for `"none"` added to box and border style properties (e.g `widget.style.border = "none"`) https://github.com/Textualize/textual/pull/4982
- Docstrings added to most style properties https://github.com/Textualize/textual/pull/4982
- Added `ansi_color` switch to App to permit ANSI (themed) colors https://github.com/Textualize/textual/pull/5000
- Added `:ansi` pseudo class https://github.com/Textualize/textual/pull/5000
- Added `-ansi-scrollbar` style to widgets https://github.com/Textualize/textual/pull/5000
- Added `App.INLINE_PADDING` to define the number of spaces above inline apps https://github.com/Textualize/textual/pull/5000
- Added `nocolor` psuedoclass when NO_COLOR env var is set- `BINDING_GROUP_TITLE` now defaults to `None` https://github.com/Textualize/textual/pull/5023
- Added `TreeNode.siblings`, `TreeNode.next_sibling`, `TreeNode.previous_sibling`, `TreeNode.is_collapsed` https://github.com/Textualize/textual/pull/5023
- Added additional bindings to Tree widget https://github.com/Textualize/textual/pull/5023
- Added `Tree.center_scroll` https://github.com/Textualize/textual/pull/5023
- Added `Tree.unselect` https://github.com/Textualize/textual/pull/5023


### Changed

- Input validation for integers no longer accepts scientific notation like '1.5e2'; must be castable to int. https://github.com/Textualize/textual/pull/4784
- Default `scrollbar-size-vertical` changed to `2` in inline styles to match Widget default CSS (unlikely to affect users) https://github.com/Textualize/textual/pull/4982
- Removed border-right from `Toast` https://github.com/Textualize/textual/pull/4984
- Some fixes in `RichLog` result in slightly different semantics, see docstrings for details https://github.com/Textualize/textual/pull/4978
- Changed how scrollbars are rendered (will have no visual effect, but will break snapshot tests) https://github.com/Textualize/textual/pull/5000
- Added `enabled` switch to filters (mostly used internally) https://github.com/Textualize/textual/pull/5000
- `BINDING_GROUP_TITLE` now defaults to `None` https://github.com/Textualize/textual/pull/5023
- Breaking change: Changed how scrollbars are rendered so they work in ansi mode (will break snapshots) https://github.com/Textualize/textual/pull/5023

### Fixed

- Input validation of floats no longer accepts NaN (not a number). https://github.com/Textualize/textual/pull/4784
- Fixed issues with screenshots by simplifying segments only for snapshot tests https://github.com/Textualize/textual/issues/4929
- Fixed `RichLog.write` not respecting `width` parameter https://github.com/Textualize/textual/pull/4978
- Fixed `RichLog` writing at wrong width when `write` occurs before width is known (e.g. in `compose` or `on_mount`) https://github.com/Textualize/textual/pull/4978
- Fixed `RichLog.write` incorrectly shrinking width to `RichLog.min_width` when `shrink=True` (now shrinks to fit content area instead) https://github.com/Textualize/textual/pull/4978
- Fixed flicker when setting `dark` reactive on startup https://github.com/Textualize/textual/pull/4989
- Fixed command palette not sorting search results by their match score https://github.com/Textualize/textual/pull/4994
- Fixed `DataTable` cached height issue on re-populating the table when using auto-height rows https://github.com/Textualize/textual/pull/4992
- Fixed inline app output being cleared when `inline_no_clear=True` https://github.com/Textualize/textual/issues/5019

## [0.79.1] - 2024-08-31

### Fixed

- Fixed broken updates when non active screen changes https://github.com/Textualize/textual/pull/4957

## [0.79.0] - 2024-08-30

### Added

- Added `DOMNode.check_consume_key` https://github.com/Textualize/textual/pull/4940
- Added `App.ESCAPE_TO_MINIMIZE`, `App.screen_to_minimize`, and `Screen.ESCAPE_TO_MINIMIZE` https://github.com/Textualize/textual/pull/4951
- Added `DOMNode.query_exactly_one` https://github.com/Textualize/textual/pull/4950
- Added `SelectorSet.is_simple` https://github.com/Textualize/textual/pull/4950

### Changed

- KeyPanel will show multiple keys if bound to the same action https://github.com/Textualize/textual/pull/4940
- Breaking change: `DOMNode.query_one` will not `raise TooManyMatches` https://github.com/Textualize/textual/pull/4950

## [0.78.0] - 2024-08-27

### Added

- Added Maximize and Minimize system commands. https://github.com/Textualize/textual/pull/4931
- Added `Screen.maximize`, `Screen.minimize`, `Screen.action_maximize`, `Screen.action_minimize`, `Widget.is_maximized`, `Widget.allow_maximize`. https://github.com/Textualize/textual/pull/4931
- Added `Widget.ALLOW_MAXIMIZE`, `Screen.ALLOW_IN_MAXIMIZED_VIEW` classvars https://github.com/Textualize/textual/pull/4931

## [0.77.0] - 2024-08-22

### Added

- Added `tooltip` to Binding https://github.com/Textualize/textual/pull/4859
- Added a link to the command palette to the Footer (set `show_command_palette=False` to disable) https://github.com/Textualize/textual/pull/4867
- Added `TOOLTIP_DELAY` to App to customize time until a tooltip is displayed
- Added "Show keys" option to system commands to show a summary of key bindings. https://github.com/Textualize/textual/pull/4876
- Added "split" CSS style, currently undocumented, and may change. https://github.com/Textualize/textual/pull/4876
- Added `Region.get_spacing_between` https://github.com/Textualize/textual/pull/4876
- Added `App.COMMAND_PALETTE_KEY` to change default command palette key binding https://github.com/Textualize/textual/pull/4867
- Added `App.get_key_display` https://github.com/Textualize/textual/pull/4890
- Added `DOMNode.BINDING_GROUP` https://github.com/Textualize/textual/pull/4906
- Added `DOMNode.HELP` classvar which contains Markdown help to be shown in the help panel https://github.com/Textualize/textual/pull/4915
- Added `App.get_system_commands` https://github.com/Textualize/textual/pull/4920
- Added "Save Screenshot" system command https://github.com/Textualize/textual/pull/4922

### Changed

- Removed caps_lock and num_lock modifiers https://github.com/Textualize/textual/pull/4861
- Keys such as escape and space are now displayed in lower case in footer https://github.com/Textualize/textual/pull/4876
- Changed default command palette binding to `ctrl+p` https://github.com/Textualize/textual/pull/4867
- Removed `ctrl_to_caret` and `upper_case_keys` from Footer. These can be implemented in `App.get_key_display`.
- Renamed `SystemCommands` to `SystemCommandsProvider` https://github.com/Textualize/textual/pull/4920
- Breaking change: Removed `ClassicFooter` widget (please use new `Footer` widget) https://github.com/Textualize/textual/pull/4921
- Breaking change: `App.get_key_display` now requires `textual.binding.Binding` instead of `str`.
- Disallowed `Screen` instances in `App.SCREENS` and `App.MODES`

### Fixed

- Fix crash when `validate_on` value isn't a set https://github.com/Textualize/textual/pull/4868
- Fix `Input.cursor_blink` having no effect on the blink cycle after mounting https://github.com/Textualize/textual/pull/4869
- Fixed scrolling by page not taking scrollbar in to account https://github.com/Textualize/textual/pull/4916
- Fixed `App.MODES` being the same for all instances -- per-instance modes now exist internally

## [0.76.0]

### Changed

- Input cursor will no longer jump to the end on focus https://github.com/Textualize/textual/pull/4773
- Removed `Size.cip_size`, which was a clone of `crop_size`
- Widgets with auto dimensions will now grow if there is a scrollbar https://github.com/Textualize/textual/pull/4844
- Don't do automatic refresh when widget is not visible https://github.com/Textualize/textual/pull/4847
- Renamed `DOMNode._automatic_refresh` to `DOMNode.automatic_refresh` to allow for customization https://github.com/Textualize/textual/pull/4847

### Fixed

- Input cursor blink effect will now restart correctly when any action is performed on the input https://github.com/Textualize/textual/pull/4773
- Fixed bindings on same key not updating description https://github.com/Textualize/textual/pull/4850

### Added

- Textual will use the `ESCDELAY` env var when detecting escape keys https://github.com/Textualize/textual/pull/4848

## [0.75.1] - 2024-08-02

### Fixed

- Fixed issue with Enter events causing unresponsive UI https://github.com/Textualize/textual/pull/4833


## [0.75.0] - 2024-08-01

### Added

- Added `App.open_url` to open URLs in the web browser. When running via the WebDriver, the URL will be opened in the browser that is controlling the app https://github.com/Textualize/textual/pull/4819
- Added `Widget.is_mouse_over` https://github.com/Textualize/textual/pull/4818
- Added `node` attribute to `events.Enter` and `events.Leave` https://github.com/Textualize/textual/pull/4818

### Changed

- `events.Enter` and `events.Leave` events now bubble. https://github.com/Textualize/textual/pull/4818
- Renamed `Widget.mouse_over` to `Widget.mouse_hover` https://github.com/Textualize/textual/pull/4818

### Fixed

- Fixed issue with `mutate_reactive` and data binding https://github.com/Textualize/textual/pull/4828

## [0.74.0] - 2024-07-25

### Fixed

- Fixed issues in Kitty terminal after exiting app https://github.com/Textualize/textual/issues/4779
- Fixed exception when removing Selects https://github.com/Textualize/textual/pull/4786
- Fixed issue with non-clickable Footer keys https://github.com/Textualize/textual/pull/4798
- Fixed issue with recompose not working from Mount handler https://github.com/Textualize/textual/pull/4802

### Changed

- Calling `Screen.dismiss` with no arguments will invoke the screen callback with `None` (previously the callback wasn't invoke at all). https://github.com/Textualize/textual/pull/4795

## [0.73.0] - 2024-07-18

### Added

- Added `TextArea.line_number_start` reactive attribute https://github.com/Textualize/textual/pull/4471
- Added `TextArea.matching_bracket_location` property https://github.com/Textualize/textual/pull/4764
- Added `DOMNode.mutate_reactive` https://github.com/Textualize/textual/pull/4731
- Added "quality" parameter to `textual.color.Gradient` https://github.com/Textualize/textual/pull/4739
- Added `textual.color.Gradient.get_rich_color` https://github.com/Textualize/textual/pull/4739
- `Widget.remove_children` now accepts an iterable if widgets in addition to a selector https://github.com/Textualize/textual/issues/4735
- Raise `ValueError` with improved error message when number of cells inserted using `DataTable.add_row` doesn't match the number of columns in the table https://github.com/Textualize/textual/pull/4742
- Add `Tree.move_cursor` to programmatically move the cursor without selecting the node https://github.com/Textualize/textual/pull/4753
- Added `Footer` component style handling of padding for the key/description https://github.com/Textualize/textual/pull/4651
- `StringKey` is now exported from `data_table` https://github.com/Textualize/textual/pull/4760
- `TreeNode.add` and `TreeNode.add_leaf` now accepts `before` and `after` arguments to position a new node https://github.com/Textualize/textual/pull/4772
- Added a `gradient` parameter to the `ProgressBar` widget https://github.com/Textualize/textual/pull/4774

### Fixed

- Fixed issue with `Tabs` where disabled tabs could still be activated by clicking the underline https://github.com/Textualize/textual/issues/4701
- Fixed scroll_visible with margin https://github.com/Textualize/textual/pull/4719
- Fixed programmatically disabling button stuck in hover state https://github.com/Textualize/textual/pull/4724
- Fixed `DataTable` poor performance on startup and focus change when rows contain multi-line content https://github.com/Textualize/textual/pull/4748
- Fixed `Tree` and `DirectoryTree` horizontal scrolling off-by-2 https://github.com/Textualize/textual/pull/4744
- Fixed text-opacity in component styles https://github.com/Textualize/textual/pull/4747
- Ensure `Tree.select_node` sends `NodeSelected` message https://github.com/Textualize/textual/pull/4753
- Fixed message handlers not working when message types are assigned as the value of class vars https://github.com/Textualize/textual/pull/3940
- Fixed `CommandPalette` not focusing the input when opened when `App.AUTO_FOCUS` doesn't match the input https://github.com/Textualize/textual/pull/4763
- `SelectionList.SelectionToggled` will now be sent for each option when a bulk toggle is performed (e.g. `toggle_all`). Previously no messages were sent at all. https://github.com/Textualize/textual/pull/4759
- Fixed focus styles not being updated on blur https://github.com/Textualize/textual/pull/4771

### Changed

- "Discover" hits in the command palette are no longer sorted alphabetically https://github.com/Textualize/textual/pull/4720
- `TreeNodeSelected` messages are now posted before `TreeNodeExpanded` messages
when an expandable node is selected https://github.com/Textualize/textual/pull/4753
- `Markdown.LinkClicked.href` is now automatically unquoted https://github.com/Textualize/textual/pull/4749
- The mouse cursor hover effect of `Tree` and `DirectoryTree` will no longer linger after the mouse leaves the widget https://github.com/Textualize/textual/pull/4766


## [0.72.0] - 2024-07-09

### Changed

- More predictable DOM removals. https://github.com/Textualize/textual/pull/4708

### Fixed

- Fixed clicking separator in OptionList moving cursor https://github.com/Textualize/textual/issues/4710
- Fixed scrolling issue in OptionList https://github.com/Textualize/textual/pull/4709

## [0.71.0] - 2024-06-29

### Changed

- Snapshot tests will normalize SVG output so that changes with no visual impact don't break snapshots, but this release will break most of them.
- Breaking change: `App.push_screen` now returns an Awaitable rather than a screen. https://github.com/Textualize/textual/pull/4672
- Breaking change: `Screen.dismiss` now returns an Awaitable rather than a bool. https://github.com/Textualize/textual/pull/4672

### Fixed

- Fixed grid + keyline when the grid has auto dimensions https://github.com/Textualize/textual/pull/4680
- Fixed mouse code leakage https://github.com/Textualize/textual/pull/4681
- Fixed link inside markdown table not posting a `Markdown.LinkClicked` message https://github.com/Textualize/textual/issues/4683
- Fixed issue with mouse movements on non-active screen https://github.com/Textualize/textual/pull/4688

## [0.70.0] - 2024-06-19

### Fixed

- Fixed erroneous mouse 'ButtonDown' reporting for mouse movement when any-event mode is enabled in xterm. https://github.com/Textualize/textual/pull/3647

## [0.69.0] - 2024-06-16

### Added

- Added `App.simulate_key` https://github.com/Textualize/textual/pull/4657

### Fixed

- Fixed issue with pop_screen launched from an action https://github.com/Textualize/textual/pull/4657

### Changed

- `App.check_bindings` is now private
- `App.action_check_bindings` is now `App.action_simulate_key`

## [0.68.0] - 2024-06-14

### Added

- Added `ContentSwitcher.add_content`

### Fixed

- Improved handling of non-tty input https://github.com/Textualize/textual/pull/4647

## [0.67.1] - 2024-06-12

### Changed

- Reverts Vim keys in DataTable, provides alternatives https://github.com/Textualize/textual/pull/4638

## [0.67.0] - 2024-06-11

### Added

- Added support for Kitty's key protocol https://github.com/Textualize/textual/pull/4631
- `ctrl+pageup`/`ctrl+pagedown` will scroll page left/right in DataTable https://github.com/Textualize/textual/pull/4633
- `g`/`G` will scroll to the top/bottom of the DataTable https://github.com/Textualize/textual/pull/4633
- Added simple `hjkl` key bindings to move the cursor in DataTable https://github.com/Textualize/textual/pull/4633

### Changed

- `home` and `end` now works horizontally instead of vertically in DataTable https://github.com/Textualize/textual/pull/4633
- `Tree` and `DirectoryTree` nodes now have a bigger click target, spanning the full line https://github.com/Textualize/textual/pull/4636

### Fixed

- Fixed pageup/pagedown behavior in DataTable https://github.com/Textualize/textual/pull/4633
- Added `App.CLOSE_TIMEOUT` https://github.com/Textualize/textual/pull/4635
- Fixed deadlock on shutdown https://github.com/Textualize/textual/pull/4635

## [0.66.0] - 2024-06-08

### Changed

- `get_content_height` will now return 0 if the renderable is Falsey https://github.com/Textualize/textual/pull/4617
- Buttons may not be pressed within their "active_effect_duration" to prevent inadvertent activations https://github.com/Textualize/textual/pull/4621
- `Screen.dismiss` is now a noop if the screen isn't active. Previously it would raise a `ScreenStackError`, now it returns `False`. https://github.com/Textualize/textual/pull/4621
- Increased window for escape processing to 100ms https://github.com/Textualize/textual/pull/4625
- Tooltips are now hidden when any key is pressed https://github.com/Textualize/textual/pull/4625

### Added

- Added `Screen.is_active`
- Added `icon` reactive to Header widget https://github.com/Textualize/textual/pull/4627
- Added `time_format` reactive to Header widget https://github.com/Textualize/textual/pull/4627
- Added `tooltip` parameter to input widgets https://github.com/Textualize/textual/pull/4625

## [0.65.2] - 2024-06-06

### Fixed

- Fixed issue with notifications and screen switches https://github.com/Textualize/textual/pull/4615

### Added

- Added textual.rlock.RLock https://github.com/Textualize/textual/pull/4615

## [0.65.1] - 2024-06-05

### Fixed

- Fixed hot reloading with hatch rule https://github.com/Textualize/textual/pull/4606
- Fixed hatch style parsing https://github.com/Textualize/textual/pull/4606

## [0.65.0] - 2024-06-05

### Added

- Added Command Palette Opened, Closed, and OptionHighlighted events https://github.com/Textualize/textual/pull/4600
- Added hatch style https://github.com/Textualize/textual/pull/4603

### Fixed

- Fixed DataTable cursor flicker on scroll https://github.com/Textualize/textual/pull/4598

### Changes

- TabbedContent will automatically make tabs active when a widget in a pane is focused https://github.com/Textualize/textual/issues/4593

## [0.64.0] - 2024-06-03

### Fixed

- Fix traceback on exit https://github.com/Textualize/textual/pull/4575
- Fixed `Markdown.goto_anchor` no longer scrolling the heading into view https://github.com/Textualize/textual/pull/4583
- Fixed Footer flicker on initial focus https://github.com/Textualize/textual/issues/4573

## [0.63.6] - 2024-05-29

### Fixed

- Fixed issue with bindings not refreshing https://github.com/Textualize/textual/pull/4571

## [0.63.5] - 2024-05-28

### Fixed

- Fixed data table disappearing from tabs https://github.com/Textualize/textual/pull/4567

### Added

- Added `Styles.is_auto_width` and `Style.is_auto_height`

## [0.63.4] - 2024-05-26

### Added

- Added `immediate` switch to `Signal.publish`

### Fixed

- Fixed freeze in recompose from bindings https://github.com/Textualize/textual/pull/4558

## [0.63.3] - 2024-05-24

### Fixed

- Fixed `Footer` grid size https://github.com/Textualize/textual/pull/4545
- Fixed bindings not updated on auto focus https://github.com/Textualize/textual/pull/4551

### Changed

- Attempting to mount on a non-mounted widget now raises a MountError https://github.com/Textualize/textual/pull/4547

## [0.63.2] - 2024-05-23

### Fixed

- Fixed issue with namespaces in links https://github.com/Textualize/textual/pull/4546

## [0.63.1] - 2024-05-22

### Fixed

- Fixed display of multiple bindings https://github.com/Textualize/textual/pull/4543

## [0.63.0] - 2024-05-22

### Fixed

- Fixed actions in links https://github.com/Textualize/textual/pull/4540

### Changed

- Breaking change: New Footer (likely a drop in replacement, unless you have customized styles) https://github.com/Textualize/textual/pull/4537
- Stylistic changes to Markdown (simpler headers, less margin, etc) https://github.com/Textualize/textual/pull/4541

## [0.62.0] - 2024-05-20

### Added

- Added `start` and `end` properties to Markdown Navigator
- Added `Widget.anchor`, `Widget.clear_anchor`, and `Widget.is_anchored` https://github.com/Textualize/textual/pull/4530

## [0.61.1] - 2024-05-19

### Fixed

- Fixed auto grid columns ignoring gutter https://github.com/Textualize/textual/issues/4522

## [0.61.0] - 2024-05-18

### Added

- Added `App.get_default_screen` https://github.com/Textualize/textual/pull/4520
- Added dynamic binding via `DOMNode.check_action` https://github.com/Textualize/textual/pull/4516
- Added `"focused"` action namespace so you can bind a key to an action on the focused widget https://github.com/Textualize/textual/pull/4516
- Added "focused" to allowed action namespaces https://github.com/Textualize/textual/pull/4516

### Changed

- Breaking change: Actions (as used in bindings) will no longer check the app if they are unhandled. This was undocumented anyway, and not that useful. https://github.com/Textualize/textual/pull/4516
- Breaking change: Renamed `App.namespace_bindings` to `active_bindings`


## [0.60.1] - 2024-05-15

### Fixed

- Dependency issue

## [0.60.0] - 2024-05-14

### Fixed

- Fixed auto width not working for option lists https://github.com/Textualize/textual/pull/4507

### Added

- Added `DOMNode.query_children` https://github.com/Textualize/textual/pull/4508

## [0.59.0] - 2024-05-11

### Fixed

- Fixed `SelectionList` issues after removing an option https://github.com/Textualize/textual/pull/4464
- Fixed `ListView` bugs with the initial index https://github.com/Textualize/textual/pull/4452
- Fixed `Select` not closing https://github.com/Textualize/textual/pull/4499
- Fixed setting `loading=False` removing all child loading indicators https://github.com/Textualize/textual/pull/4499

### Changed

- When displaying a message using `App.exit()`, the console no longer highlights things such as numbers.

### Added

- Added `message_signal` to MessagePump, to listen to events sent to another widget. https://github.com/Textualize/textual/pull/4487
- Added `Widget.suppress_click` https://github.com/Textualize/textual/pull/4499

## [0.58.1] - 2024-05-01

### Fixed

- Fixed issue with Markdown mounting content lazily https://github.com/Textualize/textual/pull/4466
- Fixed intermittent issue with scrolling to focus https://github.com/Textualize/textual/commit/567caf8acb196260adf6a0a6250e3ff5093056d0
- Fixed issue with scrolling to center https://github.com/Textualize/textual/pull/4469


## [0.58.0] - 2024-04-25

### Fixed

- Fixed `TextArea` to end mouse selection only if currently selecting https://github.com/Textualize/textual/pull/4436
- Fixed issue with scroll_to_widget https://github.com/Textualize/textual/pull/4446
- Fixed issue with margins https://github.com/Textualize/textual/pull/4441

### Changed

- Added argument to signal callbacks https://github.com/Textualize/textual/pull/4438

## [0.57.1] - 2024-04-20

### Fixed

- Fixed an off-by-one error in the line number of the `Document.end` property https://github.com/Textualize/textual/issues/4426
- Fixed setting scrollbar colors not updating the scrollbar https://github.com/Textualize/textual/pull/4433
- Fixed flushing in inline mode https://github.com/Textualize/textual/pull/4435

### Added

- Added `Offset.clamp` and `Size.clamp_offset` https://github.com/Textualize/textual/pull/4435


## [0.57.0] - 2024-04-19

### Fixed

- Fixed `Integer` validator missing failure description when not a number https://github.com/Textualize/textual/issues/4413
- Fixed a crash in `DataTable` if you clicked a link in the border https://github.com/Textualize/textual/issues/4410
- Fixed issue with cursor position https://github.com/Textualize/textual/pull/4429

### Added

- Added `App.copy_to_clipboard` https://github.com/Textualize/textual/pull/4416

## [0.56.4] - 2024-04-09

### Fixed

- Disabled terminal synchronization in inline mode as it breaks on some terminals

## [0.56.3] - 2024-04-08

### Fixed

- Fixed inline mode not updating https://github.com/Textualize/textual/issues/4403

## [0.56.2] - 2024-04-07

### Fixed

- Fixed inline mode not clearing with multiple screen

## [0.56.1] - 2024-04-07

### Fixed

- Fixed flicker when non-current screen updates https://github.com/Textualize/textual/pull/4401

### Changed

- Removed additional line at the end of an inline app https://github.com/Textualize/textual/pull/4401

## [0.56.0] - 2024-04-06

### Added

- Added `Size.with_width` and `Size.with_height` https://github.com/Textualize/textual/pull/4393

### Fixed

- Fixed issue with inline mode and multiple screens https://github.com/Textualize/textual/pull/4393
- Fixed issue with priority bindings https://github.com/Textualize/textual/pull/4395

### Changed

- self.prevent can be used in a widget constructor to prevent messages on mount https://github.com/Textualize/textual/pull/4392


## [0.55.1] - 2024-04-2

### Fixed

- Fixed mouse escape sequences being generated with `mouse=False`

## [0.55.0] - 2024-04-1

### Fixed

- Fix priority bindings not appearing in footer when key clashes with focused widget https://github.com/Textualize/textual/pull/4342
- Reverted auto-width change https://github.com/Textualize/textual/pull/4369

### Changed

- Exceptions inside `Widget.compose` or workers weren't bubbling up in tests https://github.com/Textualize/textual/issues/4282
- Fixed `DataTable` scrolling issues by changing `max-height` back to 100% https://github.com/Textualize/textual/issues/4286
- Fixed `Button` not rendering correctly with console markup https://github.com/Textualize/textual/issues/4328

### Added

- Added `Document.start` and `end` location properties for convenience https://github.com/Textualize/textual/pull/4267
- Added support for JavaScript, Golang, Rust, Bash, Java and Kotlin to `TextArea` https://github.com/Textualize/textual/pull/4350
- Added `inline` parameter to `run` and `run_async` to run app inline (under the prompt). https://github.com/Textualize/textual/pull/4343
- Added `mouse` parameter to disable mouse support https://github.com/Textualize/textual/pull/4343

## [0.54.0] - 2024-03-26

### Fixed

- Fixed a crash in `TextArea` when undoing an edit to a selection the selection was made backwards https://github.com/Textualize/textual/issues/4301
- Fixed issue with flickering scrollbars https://github.com/Textualize/textual/pull/4315
- Fixed issue where narrow TextArea would repeatedly wrap due to scrollbar appearing/disappearing https://github.com/Textualize/textual/pull/4334
- Fix progress bar ETA not updating when setting `total` reactive https://github.com/Textualize/textual/pull/4316

### Changed

- ProgressBar won't show ETA until there is at least one second of samples https://github.com/Textualize/textual/pull/4316
- `Input` waits until an edit has been made, after entry to the widget, before offering a suggestion https://github.com/Textualize/textual/pull/4335

## [0.53.1] - 2024-03-18

### Fixed

- Fixed issue with data binding https://github.com/Textualize/textual/pull/4308

## [0.53.0] - 2024-03-18

### Added

- Mapping of ANSI colors to hex codes configurable via `App.ansi_theme_dark` and `App.ansi_theme_light` https://github.com/Textualize/textual/pull/4192
- `Pilot.resize_terminal` to resize the terminal in testing https://github.com/Textualize/textual/issues/4212
- Added `sort_children` method https://github.com/Textualize/textual/pull/4244
- Support for pseudo-classes in nested TCSS https://github.com/Textualize/textual/issues/4039

### Fixed

- Fixed `TextArea.code_editor` missing recently added attributes https://github.com/Textualize/textual/pull/4172
- Fixed `Sparkline` not working with data in a `deque` https://github.com/Textualize/textual/issues/3899
- Tooltips are now cleared when the related widget is no longer under them https://github.com/Textualize/textual/issues/3045
- Simplified tree-sitter highlight queries for HTML, which also seems to fix segfault issue https://github.com/Textualize/textual/pull/4195
- Fixed `DirectoryTree.path` no longer reacting to new values https://github.com/Textualize/textual/issues/4208
- Fixed content size cache with Pretty widget https://github.com/Textualize/textual/pull/4211
- Fixed `grid-gutter` interaction with Pretty widget https://github.com/Textualize/textual/pull/4219
- Fixed `TextArea` styling issue on alternate screens https://github.com/Textualize/textual/pull/4220
- Fixed writing to invisible `RichLog` https://github.com/Textualize/textual/pull/4223
- Fixed `RichLog.min_width` not being used https://github.com/Textualize/textual/pull/4223
- Rename `CollapsibleTitle.action_toggle` to `action_toggle_collapsible` to fix clash with `DOMNode.action_toggle` https://github.com/Textualize/textual/pull/4221
- Markdown component classes weren't refreshed when watching for CSS https://github.com/Textualize/textual/issues/3464
- Rename `Switch.action_toggle` to `action_toggle_switch` to fix clash with `DOMNode.action_toggle` https://github.com/Textualize/textual/issues/4262
- Fixed `OptionList.OptionHighlighted` leaking out of `Select` https://github.com/Textualize/textual/issues/4224
- Fixed `Tab` enable/disable messages leaking into `TabbedContent` https://github.com/Textualize/textual/issues/4233
- Fixed a style leak from `TabbedContent` https://github.com/Textualize/textual/issues/4232
- Fixed active hidden scrollbars not releasing the mouse https://github.com/Textualize/textual/issues/4274
- Fixed the mouse not being released when hiding a `TextArea` while mouse selection is happening https://github.com/Textualize/textual/issues/4292
- Fix mouse scrolling not working when mouse cursor is over a disabled child widget https://github.com/Textualize/textual/issues/4242

### Changed

- Clicking a non focusable widget focus ancestors https://github.com/Textualize/textual/pull/4236
- BREAKING: widget class names must start with a capital letter or an underscore `_` https://github.com/Textualize/textual/pull/4252
- BREAKING: for many widgets, messages are now sent when programmatic changes that mirror user input are made https://github.com/Textualize/textual/pull/4256
  - Changed `Collapsible`
  - Changed `Markdown`
  - Changed `Select`
  - Changed `SelectionList`
  - Changed `TabbedContent`
  - Changed `Tabs`
  - Changed `TextArea`
  - Changed `Tree`
- Improved ETA calculation for ProgressBar https://github.com/Textualize/textual/pull/4271
- BREAKING: `AppFocus` and `AppBlur` are now posted when the terminal window gains or loses focus, if the terminal supports this https://github.com/Textualize/textual/pull/4265
  - When the terminal window loses focus, the currently-focused widget will also lose focus.
  - When the terminal window regains focus, the previously-focused widget will regain focus.
- TextArea binding for <kbd>ctrl</kbd>+<kbd>k</kbd> will now delete the line if the line is empty https://github.com/Textualize/textual/issues/4277
- The active tab (in `Tabs`) / tab pane (in `TabbedContent`) can now be unset https://github.com/Textualize/textual/issues/4241

## [0.52.1] - 2024-02-20

### Fixed

- Fixed the check for animation level in `LoadingIndicator` https://github.com/Textualize/textual/issues/4188

## [0.52.0] - 2024-02-19

### Changed

- Textual now writes to stderr rather than stdout https://github.com/Textualize/textual/pull/4177

### Added

- Added an `asyncio` lock attribute `Widget.lock` to be used to synchronize widget state https://github.com/Textualize/textual/issues/4134
- Added support for environment variable `TEXTUAL_ANIMATIONS` to control what animations Textual displays https://github.com/Textualize/textual/pull/4062
- Add attribute `App.animation_level` to control whether animations on that app run or not https://github.com/Textualize/textual/pull/4062
- Added support for a `TEXTUAL_SCREENSHOT_LOCATION` environment variable to specify the location of an automated screenshot https://github.com/Textualize/textual/pull/4181/
- Added support for a `TEXTUAL_SCREENSHOT_FILENAME` environment variable to specify the filename of an automated screenshot https://github.com/Textualize/textual/pull/4181/
- Added an `asyncio` lock attribute `Widget.lock` to be used to synchronize widget state https://github.com/Textualize/textual/issues/4134
- `Widget.remove_children` now accepts a CSS selector to specify which children to remove https://github.com/Textualize/textual/pull/4183
- `Widget.batch` combines widget locking and app update batching https://github.com/Textualize/textual/pull/4183

## [0.51.0] - 2024-02-15

### Added

- TextArea now has `read_only` mode https://github.com/Textualize/textual/pull/4151
- Add some syntax highlighting to TextArea default theme https://github.com/Textualize/textual/pull/4149
- Add undo and redo to TextArea https://github.com/Textualize/textual/pull/4124
- Added support for command palette command discoverability https://github.com/Textualize/textual/pull/4154

### Fixed

- Fixed out-of-view `Tab` not being scrolled into view when `Tabs.active` is assigned https://github.com/Textualize/textual/issues/4150
- Fixed `TabbedContent.TabActivate` not being posted when `TabbedContent.active` is assigned https://github.com/Textualize/textual/issues/4150

### Changed

- Breaking change: Renamed `TextArea.tab_behaviour` to `TextArea.tab_behavior` https://github.com/Textualize/textual/pull/4124
- `TextArea.theme` now defaults to `"css"` instead of None, and is no longer optional https://github.com/Textualize/textual/pull/4157

### Fixed

- Improve support for selector lists in nested TCSS https://github.com/Textualize/textual/issues/3969
- Improve support for rule declarations after nested TCSS rule sets https://github.com/Textualize/textual/issues/3999

## [0.50.1] - 2024-02-09

### Fixed

- Fixed tint applied to ANSI colors https://github.com/Textualize/textual/pull/4142

## [0.50.0] - 2024-02-08

### Fixed

- Fixed issue with ANSI colors not being converted to truecolor https://github.com/Textualize/textual/pull/4138
- Fixed duplicate watch methods being attached to DOM nodes https://github.com/Textualize/textual/pull/4030
- Fixed using `watch` to create additional watchers would trigger other watch methods https://github.com/Textualize/textual/issues/3878

### Added

- Added support for configuring dark and light themes for code in `Markdown` https://github.com/Textualize/textual/issues/3997

## [0.49.0] - 2024-02-07

### Fixed

- Fixed scrolling in long `OptionList` by adding max height of 100% https://github.com/Textualize/textual/issues/4021
- Fixed `DirectoryTree.clear_node` not clearing the node specified https://github.com/Textualize/textual/issues/4122

### Changed

- `DirectoryTree.reload` and `DirectoryTree.reload_node` now preserve state when reloading https://github.com/Textualize/textual/issues/4056
- Fixed a crash in the TextArea when performing a backward replace https://github.com/Textualize/textual/pull/4126
- Fixed selection not updating correctly when pasting while there's a non-zero selection https://github.com/Textualize/textual/pull/4126
- Breaking change: `TextArea` will not use `Escape` to shift focus if the `tab_behaviour` is the default https://github.com/Textualize/textual/issues/4110
- `TextArea` cursor will now be invisible before first focus https://github.com/Textualize/textual/pull/4128
- Fix toggling `TextArea.cursor_blink` reactive when widget does not have focus https://github.com/Textualize/textual/pull/4128

### Added

- Added DOMQuery.set https://github.com/Textualize/textual/pull/4075
- Added DOMNode.set_reactive https://github.com/Textualize/textual/pull/4075
- Added DOMNode.data_bind https://github.com/Textualize/textual/pull/4075
- Added DOMNode.action_toggle https://github.com/Textualize/textual/pull/4075
- Added Worker.cancelled_event https://github.com/Textualize/textual/pull/4075
- `Tree` (and `DirectoryTree`) grew an attribute `lock` that can be used for synchronization across coroutines https://github.com/Textualize/textual/issues/4056


## [0.48.2] - 2024-02-02

### Fixed

- Fixed a hang in the Linux driver when connected to a pipe https://github.com/Textualize/textual/issues/4104
- Fixed broken `OptionList` `Option.id` mappings https://github.com/Textualize/textual/issues/4101

### Changed

- Breaking change: keyboard navigation in `RadioSet`, `ListView`, `OptionList`, and `SelectionList`, no longer allows highlighting disabled items https://github.com/Textualize/textual/issues/3881

## [0.48.1] - 2024-02-01

### Fixed

- `TextArea` uses CSS theme by default instead of `monokai` https://github.com/Textualize/textual/pull/4091

## [0.48.0] - 2024-02-01

### Changed

- Breaking change: Significant changes to `TextArea.__init__` default values/behaviour https://github.com/Textualize/textual/pull/3933
  - `soft_wrap=True` - soft wrapping is now enabled by default.
  - `show_line_numbers=False` - line numbers are now disabled by default.
  - `tab_behaviour="focus"` - pressing the tab key now switches focus instead of indenting by default.
- Breaking change: `TextArea` default theme changed to CSS, and default styling changed https://github.com/Textualize/textual/pull/4074
- Breaking change: `DOMNode.has_pseudo_class` now accepts a single name only https://github.com/Textualize/textual/pull/3970
- Made `textual.cache` (formerly `textual._cache`) public https://github.com/Textualize/textual/pull/3976
- `Tab.label` can now be used to change the label of a tab https://github.com/Textualize/textual/pull/3979
- Changed the default notification timeout from 3 to 5 seconds https://github.com/Textualize/textual/pull/4059
- Prior scroll animations are now cancelled on new scrolls https://github.com/Textualize/textual/pull/4081

### Added

- Added `DOMNode.has_pseudo_classes` https://github.com/Textualize/textual/pull/3970
- Added `Widget.allow_focus` and `Widget.allow_focus_children` https://github.com/Textualize/textual/pull/3989
- Added `TextArea.soft_wrap` reactive attribute added https://github.com/Textualize/textual/pull/3933
- Added `TextArea.tab_behaviour` reactive attribute added https://github.com/Textualize/textual/pull/3933
- Added `TextArea.code_editor` classmethod/alternative constructor https://github.com/Textualize/textual/pull/3933
- Added `TextArea.wrapped_document` attribute which can convert between wrapped visual coordinates and locations https://github.com/Textualize/textual/pull/3933
- Added `show_line_numbers` to `TextArea.__init__` https://github.com/Textualize/textual/pull/3933
- Added component classes allowing `TextArea` to be styled using CSS https://github.com/Textualize/textual/pull/4074
- Added `Query.blur` and `Query.focus` https://github.com/Textualize/textual/pull/4012
- Added `MessagePump.message_queue_size` https://github.com/Textualize/textual/pull/4012
- Added `TabbedContent.active_pane` https://github.com/Textualize/textual/pull/4012
- Added `App.suspend` https://github.com/Textualize/textual/pull/4064
- Added `App.action_suspend_process` https://github.com/Textualize/textual/pull/4064


### Fixed

- Parameter `animate` from `DataTable.move_cursor` was being ignored https://github.com/Textualize/textual/issues/3840
- Fixed a crash if `DirectoryTree.show_root` was set before the DOM was fully available https://github.com/Textualize/textual/issues/2363
- Live reloading of TCSS wouldn't apply CSS changes to screens under the top screen of the stack https://github.com/Textualize/textual/issues/3931
- `SelectionList` option IDs are usable as soon as the widget is instantiated https://github.com/Textualize/textual/issues/3903
- Fix issue with `Strip.crop` when crop window start aligned with strip end https://github.com/Textualize/textual/pull/3998
- Fixed Strip.crop_extend https://github.com/Textualize/textual/pull/4011
- Fix for percentage dimensions https://github.com/Textualize/textual/pull/4037
- Fixed a crash if the `TextArea` language was set but tree-sitter language binaries were not installed https://github.com/Textualize/textual/issues/4045
- Ensuring `TextArea.SelectionChanged` message only sends when the updated selection is different https://github.com/Textualize/textual/pull/3933
- Fixed declaration after nested rule set causing a parse error https://github.com/Textualize/textual/pull/4012
- ID and class validation was too lenient https://github.com/Textualize/textual/issues/3954
- Fixed CSS watcher crash if file becomes unreadable (even temporarily) https://github.com/Textualize/textual/pull/4079
- Fixed display of keys when used in conjunction with other keys https://github.com/Textualize/textual/pull/3050
- Fixed double detection of <kbd>Escape</kbd> on Windows https://github.com/Textualize/textual/issues/4038


## [0.47.1] - 2024-01-05

### Fixed

- Fixed nested specificity https://github.com/Textualize/textual/pull/3963

## [0.47.0] - 2024-01-04

### Fixed

- `Widget.move_child` would break if `before`/`after` is set to the index of the widget in `child` https://github.com/Textualize/textual/issues/1743
- Fixed auto width text not processing markup https://github.com/Textualize/textual/issues/3918
- Fixed `Tree.clear` not retaining the root's expanded state https://github.com/Textualize/textual/issues/3557

### Changed

- Breaking change: `Widget.move_child` parameters `before` and `after` are now keyword-only https://github.com/Textualize/textual/pull/3896
- Style tweak to toasts https://github.com/Textualize/textual/pull/3955

### Added

- Added textual.lazy https://github.com/Textualize/textual/pull/3936
- Added App.push_screen_wait https://github.com/Textualize/textual/pull/3955
- Added nesting of CSS https://github.com/Textualize/textual/pull/3946

## [0.46.0] - 2023-12-17

### Fixed

- Disabled radio buttons could be selected with the keyboard https://github.com/Textualize/textual/issues/3839
- Fixed zero width scrollbars causing content to disappear https://github.com/Textualize/textual/issues/3886

### Changed

- The tabs within a `TabbedContent` now prefix their IDs to stop any clash with their associated `TabPane` https://github.com/Textualize/textual/pull/3815
- Breaking change: `tab` is no longer a `@on` decorator selector for `TabbedContent.TabActivated` -- use `pane` instead https://github.com/Textualize/textual/pull/3815

### Added

- Added `Collapsible.title` reactive attribute https://github.com/Textualize/textual/pull/3830
- Added a `pane` attribute to `TabbedContent.TabActivated` https://github.com/Textualize/textual/pull/3815
- Added caching of rules attributes and `cache` parameter to Stylesheet.apply https://github.com/Textualize/textual/pull/3880

## [0.45.1] - 2023-12-12

### Fixed

- Fixed issues where styles wouldn't update if changed in mount. https://github.com/Textualize/textual/pull/3860

## [0.45.0] - 2023-12-12

### Fixed

- Fixed `DataTable.update_cell` not raising an error with an invalid column key https://github.com/Textualize/textual/issues/3335
- Fixed `Input` showing suggestions when not focused https://github.com/Textualize/textual/pull/3808
- Fixed loading indicator not covering scrollbars https://github.com/Textualize/textual/pull/3816

### Removed

- Removed renderables/align.py which was no longer used.

### Changed

- Dropped ALLOW_CHILDREN flag introduced in 0.43.0 https://github.com/Textualize/textual/pull/3814
- Widgets with an auto height in an auto height container will now expand if they have no siblings https://github.com/Textualize/textual/pull/3814
- Breaking change: Removed `limit_rules` from Stylesheet.apply https://github.com/Textualize/textual/pull/3844

### Added

- Added `get_loading_widget` to Widget and App customize the loading widget. https://github.com/Textualize/textual/pull/3816
- Added messages `Collapsible.Expanded` and `Collapsible.Collapsed` that inherit from `Collapsible.Toggled`. https://github.com/Textualize/textual/issues/3824

## [0.44.1] - 2023-12-4

### Fixed

- Fixed slow scrolling when there are many widgets https://github.com/Textualize/textual/pull/3801

## [0.44.0] - 2023-12-1

### Changed

- Breaking change: Dropped 3.7 support https://github.com/Textualize/textual/pull/3766
- Breaking changes https://github.com/Textualize/textual/issues/1530
 - `link-hover-background` renamed to `link-background-hover`
 - `link-hover-color` renamed to `link-color-hover`
 - `link-hover-style` renamed to `link-style-hover`
- `Tree` now forces a scroll when `scroll_to_node` is called https://github.com/Textualize/textual/pull/3786
- Brought rxvt's use of shift-numpad keys in line with most other terminals https://github.com/Textualize/textual/pull/3769

### Added

- Added support for Ctrl+Fn and Ctrl+Shift+Fn keys in urxvt https://github.com/Textualize/textual/pull/3737
- Friendly error messages when trying to mount non-widgets https://github.com/Textualize/textual/pull/3780
- Added `Select.from_values` class method that can be used to initialize a Select control with an iterator of values https://github.com/Textualize/textual/pull/3743

### Fixed

- Fixed NoWidget when mouse goes outside window https://github.com/Textualize/textual/pull/3790
- Removed spurious print statements from press_keys https://github.com/Textualize/textual/issues/3785

## [0.43.2] - 2023-11-29

### Fixed

- Fixed NoWidget error https://github.com/Textualize/textual/pull/3779

## [0.43.1] - 2023-11-29

### Fixed

- Fixed clicking on scrollbar moves TextArea cursor https://github.com/Textualize/textual/issues/3763

## [0.43.0] - 2023-11-28

### Fixed

- Fixed mouse targeting issue in `TextArea` when tabs were not fully expanded https://github.com/Textualize/textual/pull/3725
- Fixed `Select` not updating after changing the `prompt` reactive https://github.com/Textualize/textual/issues/2983
- Fixed flicker when updating Markdown https://github.com/Textualize/textual/pull/3757

### Added

- Added experimental Canvas class https://github.com/Textualize/textual/pull/3669/
- Added `keyline` rule https://github.com/Textualize/textual/pull/3669/
- Widgets can now have an ALLOW_CHILDREN (bool) classvar to disallow adding children to a widget https://github.com/Textualize/textual/pull/3758
- Added the ability to set the `label` property of a `Checkbox` https://github.com/Textualize/textual/pull/3765
- Added the ability to set the `label` property of a `RadioButton` https://github.com/Textualize/textual/pull/3765
- Added support for various modified edit and navigation keys in urxvt https://github.com/Textualize/textual/pull/3739
- Added app focus/blur for textual-web https://github.com/Textualize/textual/pull/3767

### Changed

- Method `MarkdownTableOfContents.set_table_of_contents` renamed to `MarkdownTableOfContents.rebuild_table_of_contents` https://github.com/Textualize/textual/pull/3730
- Exception `Tree.UnknownNodeID` moved out of `Tree`, import from `textual.widgets.tree` https://github.com/Textualize/textual/pull/3730
- Exception `TreeNode.RemoveRootError` moved out of `TreeNode`, import from `textual.widgets.tree` https://github.com/Textualize/textual/pull/3730
- Optimized startup time https://github.com/Textualize/textual/pull/3753
- App.COMMANDS or Screen.COMMANDS can now accept a callable which returns a command palette provider https://github.com/Textualize/textual/pull/3756

## [0.42.0] - 2023-11-22

### Fixed

- Duplicate CSS errors when parsing CSS from a screen https://github.com/Textualize/textual/issues/3581
- Added missing `blur` pseudo class https://github.com/Textualize/textual/issues/3439
- Fixed visual glitched characters on Windows due to Python limitation https://github.com/Textualize/textual/issues/2548
- Fixed `ScrollableContainer` to receive focus https://github.com/Textualize/textual/pull/3632
- Fixed app-level queries causing a crash when the command palette is active https://github.com/Textualize/textual/issues/3633
- Fixed outline not rendering correctly in some scenarios (e.g. on Button widgets) https://github.com/Textualize/textual/issues/3628
- Fixed live-reloading of screen CSS https://github.com/Textualize/textual/issues/3454
- `Select.value` could be in an invalid state https://github.com/Textualize/textual/issues/3612
- Off-by-one in CSS error reporting https://github.com/Textualize/textual/issues/3625
- Loading indicators and app notifications overlapped in the wrong order https://github.com/Textualize/textual/issues/3677
- Widgets being loaded are disabled and have their scrolling explicitly disabled too https://github.com/Textualize/textual/issues/3677
- Method render on a widget could be called before mounting said widget https://github.com/Textualize/textual/issues/2914

### Added

- Exceptions to `textual.widgets.select` https://github.com/Textualize/textual/pull/3614
  - `InvalidSelectValueError` for when setting a `Select` to an invalid value
  - `EmptySelectError` when creating/setting a `Select` to have no options when `allow_blank` is `False`
- `Select` methods https://github.com/Textualize/textual/pull/3614
  - `clear`
  - `is_blank`
- Constant `Select.BLANK` to flag an empty selection https://github.com/Textualize/textual/pull/3614
- Added `restrict`, `type`, `max_length`, and `valid_empty` to Input https://github.com/Textualize/textual/pull/3657
- Added `Pilot.mouse_down` to simulate `MouseDown` events https://github.com/Textualize/textual/pull/3495
- Added `Pilot.mouse_up` to simulate `MouseUp` events https://github.com/Textualize/textual/pull/3495
- Added `Widget.is_mounted` property https://github.com/Textualize/textual/pull/3709
- Added `TreeNode.refresh` https://github.com/Textualize/textual/pull/3639

### Changed

- CSS error reporting will no longer provide links to the files in question https://github.com/Textualize/textual/pull/3582
- inline CSS error reporting will report widget/class variable where the CSS was read from https://github.com/Textualize/textual/pull/3582
- Breaking change: `Tree.refresh_line` has now become an internal https://github.com/Textualize/textual/pull/3639
- Breaking change: Setting `Select.value` to `None` no longer clears the selection (See `Select.BLANK` and `Select.clear`) https://github.com/Textualize/textual/pull/3614
- Breaking change: `Button` no longer inherits from `Static`, now it inherits directly from `Widget` https://github.com/Textualize/textual/issues/3603
- Rich markup in markdown headings is now escaped when building the TOC https://github.com/Textualize/textual/issues/3689
- Mechanics behind mouse clicks. See [this](https://github.com/Textualize/textual/pull/3495#issue-1934915047) for more details. https://github.com/Textualize/textual/pull/3495
- Breaking change: max/min-width/height now includes padding and border. https://github.com/Textualize/textual/pull/3712

## [0.41.0] - 2023-10-31

### Fixed

- Fixed `Input.cursor_blink` reactive not changing blink state after `Input` was mounted https://github.com/Textualize/textual/pull/3498
- Fixed `Tabs.active` attribute value not being re-assigned after removing a tab or clearing https://github.com/Textualize/textual/pull/3498
- Fixed `DirectoryTree` race-condition crash when changing path https://github.com/Textualize/textual/pull/3498
- Fixed issue with `LRUCache.discard` https://github.com/Textualize/textual/issues/3537
- Fixed `DataTable` not scrolling to rows that were just added https://github.com/Textualize/textual/pull/3552
- Fixed cache bug with `DataTable.update_cell` https://github.com/Textualize/textual/pull/3551
- Fixed CSS errors being repeated https://github.com/Textualize/textual/pull/3566
- Fix issue with chunky highlights on buttons https://github.com/Textualize/textual/pull/3571
- Fixed `OptionList` event leakage from `CommandPalette` to `App`.
- Fixed crash in `LoadingIndicator` https://github.com/Textualize/textual/pull/3498
- Fixed crash when `Tabs` appeared as a descendant of `TabbedContent` in the DOM https://github.com/Textualize/textual/pull/3602
- Fixed the command palette cancelling other workers https://github.com/Textualize/textual/issues/3615

### Added

- Add Document `get_index_from_location` / `get_location_from_index` https://github.com/Textualize/textual/pull/3410
- Add setter for `TextArea.text` https://github.com/Textualize/textual/discussions/3525
- Added `key` argument to the `DataTable.sort()` method, allowing the table to be sorted using a custom function (or other callable) https://github.com/Textualize/textual/pull/3090
- Added `initial` to all css rules, which restores default (i.e. value from DEFAULT_CSS) https://github.com/Textualize/textual/pull/3566
- Added HorizontalPad to pad.py https://github.com/Textualize/textual/pull/3571
- Added `AwaitComplete` class, to be used for optionally awaitable return values https://github.com/Textualize/textual/pull/3498

### Changed

- Breaking change: `Button.ACTIVE_EFFECT_DURATION` classvar converted to `Button.active_effect_duration` attribute https://github.com/Textualize/textual/pull/3498
- Breaking change: `Input.blink_timer` made private (renamed to `Input._blink_timer`) https://github.com/Textualize/textual/pull/3498
- Breaking change: `Input.cursor_blink` reactive updated to not run on mount (now `init=False`) https://github.com/Textualize/textual/pull/3498
- Breaking change: `AwaitTabbedContent` class removed https://github.com/Textualize/textual/pull/3498
- Breaking change: `Tabs.remove_tab` now returns an `AwaitComplete` instead of an `AwaitRemove` https://github.com/Textualize/textual/pull/3498
- Breaking change: `Tabs.clear` now returns an `AwaitComplete` instead of an `AwaitRemove` https://github.com/Textualize/textual/pull/3498
- `TabbedContent.add_pane` now returns an `AwaitComplete` instead of an `AwaitTabbedContent` https://github.com/Textualize/textual/pull/3498
- `TabbedContent.remove_pane` now returns an `AwaitComplete` instead of an `AwaitTabbedContent` https://github.com/Textualize/textual/pull/3498
- `TabbedContent.clear_pane` now returns an `AwaitComplete` instead of an `AwaitTabbedContent` https://github.com/Textualize/textual/pull/3498
- `Tabs.add_tab` now returns an `AwaitComplete` instead of an `AwaitMount` https://github.com/Textualize/textual/pull/3498
- `DirectoryTree.reload` now returns an `AwaitComplete`, which may be awaited to ensure the node has finished being processed by the internal queue https://github.com/Textualize/textual/pull/3498
- `Tabs.remove_tab` now returns an `AwaitComplete`, which may be awaited to ensure the tab is unmounted and internal state is updated https://github.com/Textualize/textual/pull/3498
- `App.switch_mode` now returns an `AwaitMount`, which may be awaited to ensure the screen is mounted https://github.com/Textualize/textual/pull/3498
- Buttons will now display multiple lines, and have auto height https://github.com/Textualize/textual/pull/3539
- DataTable now has a max-height of 100vh rather than 100%, which doesn't work with auto
- Breaking change: empty rules now result in an error https://github.com/Textualize/textual/pull/3566
- Improved startup time by caching CSS parsing https://github.com/Textualize/textual/pull/3575
- Workers are now created/run in a thread-safe way https://github.com/Textualize/textual/pull/3586

## [0.40.0] - 2023-10-11

### Added

- Added `loading` reactive property to widgets https://github.com/Textualize/textual/pull/3509

## [0.39.0] - 2023-10-10

### Fixed

- `Pilot.click`/`Pilot.hover` can't use `Screen` as a selector https://github.com/Textualize/textual/issues/3395
- App exception when a `Tree` is initialized/mounted with `disabled=True` https://github.com/Textualize/textual/issues/3407
- Fixed `print` locations not being correctly reported in `textual console` https://github.com/Textualize/textual/issues/3237
- Fix location of IME and emoji popups https://github.com/Textualize/textual/pull/3408
- Fixed application freeze when pasting an emoji into an application on Windows https://github.com/Textualize/textual/issues/3178
- Fixed duplicate option ID handling in the `OptionList` https://github.com/Textualize/textual/issues/3455
- Fix crash when removing and updating DataTable cell at same time https://github.com/Textualize/textual/pull/3487
- Fixed fractional styles to allow integer values https://github.com/Textualize/textual/issues/3414
- Stop eating stdout/stderr in headless mode - print works again in tests https://github.com/Textualize/textual/pull/3486

### Added

- `OutOfBounds` exception to be raised by `Pilot` https://github.com/Textualize/textual/pull/3360
- `TextArea.cursor_screen_offset` property for getting the screen-relative position of the cursor https://github.com/Textualize/textual/pull/3408
- `Input.cursor_screen_offset` property for getting the screen-relative position of the cursor https://github.com/Textualize/textual/pull/3408
- Reactive `cell_padding` (and respective parameter) to define horizontal cell padding in data table columns https://github.com/Textualize/textual/issues/3435
- Added `Input.clear` method https://github.com/Textualize/textual/pull/3430
- Added `TextArea.SelectionChanged` and `TextArea.Changed` messages https://github.com/Textualize/textual/pull/3442
- Added `wait_for_dismiss` parameter to `App.push_screen` https://github.com/Textualize/textual/pull/3477
- Allow scrollbar-size to be set to 0 to achieve scrollable containers with no visible scrollbars https://github.com/Textualize/textual/pull/3488

### Changed

- Breaking change: tree-sitter and tree-sitter-languages dependencies moved to `syntax` extra https://github.com/Textualize/textual/pull/3398
- `Pilot.click`/`Pilot.hover` now raises `OutOfBounds` when clicking outside visible screen https://github.com/Textualize/textual/pull/3360
- `Pilot.click`/`Pilot.hover` now return a Boolean indicating whether the click/hover landed on the widget that matches the selector https://github.com/Textualize/textual/pull/3360
- Added a delay to when the `No Matches` message appears in the command palette, thus removing a flicker https://github.com/Textualize/textual/pull/3399
- Timer callbacks are now typed more loosely https://github.com/Textualize/textual/issues/3434

## [0.38.1] - 2023-09-21

### Fixed

- Hotfix - added missing highlight files in build distribution https://github.com/Textualize/textual/pull/3370

## [0.38.0] - 2023-09-21

### Added

- Added a TextArea https://github.com/Textualize/textual/pull/2931
- Added :dark and :light pseudo classes

### Fixed

- Fixed `DataTable` not updating component styles on hot-reloading https://github.com/Textualize/textual/issues/3312

### Changed

- Breaking change: CSS in DEFAULT_CSS is now automatically scoped to the widget (set SCOPED_CSS=False) to disable
- Breaking change: Changed `Markdown.goto_anchor` to return a boolean (if the anchor was found) instead of `None` https://github.com/Textualize/textual/pull/3334

## [0.37.1] - 2023-09-16

### Fixed

- Fixed the command palette crashing with a `TimeoutError` in any Python before 3.11 https://github.com/Textualize/textual/issues/3320
- Fixed `Input` event leakage from `CommandPalette` to `App`.

## [0.37.0] - 2023-09-15

### Added

- Added the command palette https://github.com/Textualize/textual/pull/3058
- `Input` is now validated when focus moves out of it https://github.com/Textualize/textual/pull/3193
- Attribute `Input.validate_on` (and `__init__` parameter of the same name) to customise when validation occurs https://github.com/Textualize/textual/pull/3193
- Screen-specific (sub-)title attributes https://github.com/Textualize/textual/pull/3199:
  - `Screen.TITLE`
  - `Screen.SUB_TITLE`
  - `Screen.title`
  - `Screen.sub_title`
- Properties `Header.screen_title` and `Header.screen_sub_title` https://github.com/Textualize/textual/pull/3199
- Added `DirectoryTree.DirectorySelected` message https://github.com/Textualize/textual/issues/3200
- Added `widgets.Collapsible` contributed by Sunyoung Yoo https://github.com/Textualize/textual/pull/2989

### Fixed

- Fixed a crash when removing an option from an `OptionList` while the mouse is hovering over the last option https://github.com/Textualize/textual/issues/3270
- Fixed a crash in `MarkdownViewer` when clicking on a link that contains an anchor https://github.com/Textualize/textual/issues/3094
- Fixed wrong message pump in pop_screen https://github.com/Textualize/textual/pull/3315

### Changed

- Widget.notify and App.notify are now thread-safe https://github.com/Textualize/textual/pull/3275
- Breaking change: Widget.notify and App.notify now return None https://github.com/Textualize/textual/pull/3275
- App.unnotify is now private (renamed to App._unnotify) https://github.com/Textualize/textual/pull/3275
- `Markdown.load` will now attempt to scroll to a related heading if an anchor is provided https://github.com/Textualize/textual/pull/3244
- `ProgressBar` explicitly supports being set back to its indeterminate state https://github.com/Textualize/textual/pull/3286

## [0.36.0] - 2023-09-05

### Added

- TCSS styles `layer` and `layers` can be strings https://github.com/Textualize/textual/pull/3169
- `App.return_code` for the app return code https://github.com/Textualize/textual/pull/3202
- Added `animate` switch to `Tree.scroll_to_line` and `Tree.scroll_to_node` https://github.com/Textualize/textual/pull/3210
- Added `Rule` widget https://github.com/Textualize/textual/pull/3209
- Added App.current_mode to get the current mode https://github.com/Textualize/textual/pull/3233

### Changed

- Reactive callbacks are now scheduled on the message pump of the reactable that is watching instead of the owner of reactive attribute https://github.com/Textualize/textual/pull/3065
- Callbacks scheduled with `call_next` will now have the same prevented messages as when the callback was scheduled https://github.com/Textualize/textual/pull/3065
- Added `cursor_type` to the `DataTable` constructor.
- Fixed `push_screen` not updating Screen.CSS styles https://github.com/Textualize/textual/issues/3217
- `DataTable.add_row` accepts `height=None` to automatically compute optimal height for a row https://github.com/Textualize/textual/pull/3213

### Fixed

- Fixed flicker when calling pop_screen multiple times https://github.com/Textualize/textual/issues/3126
- Fixed setting styles.layout not updating https://github.com/Textualize/textual/issues/3047
- Fixed flicker when scrolling tree up or down a line https://github.com/Textualize/textual/issues/3206

## [0.35.1]

### Fixed

- Fixed flash of 80x24 interface in textual-web

## [0.35.0]

### Added

- Ability to enable/disable tabs via the reactive `disabled` in tab panes https://github.com/Textualize/textual/pull/3152
- Textual-web driver support for Windows

### Fixed

- Could not hide/show/disable/enable tabs in nested `TabbedContent` https://github.com/Textualize/textual/pull/3150

## [0.34.0] - 2023-08-22

### Added

- Methods `TabbedContent.disable_tab` and `TabbedContent.enable_tab` https://github.com/Textualize/textual/pull/3112
- Methods `Tabs.disable` and `Tabs.enable` https://github.com/Textualize/textual/pull/3112
- Messages `Tab.Disabled`, `Tab.Enabled`, `Tabs.TabDisabled` and `Tabs.Enabled` https://github.com/Textualize/textual/pull/3112
- Methods `TabbedContent.hide_tab` and `TabbedContent.show_tab` https://github.com/Textualize/textual/pull/3112
- Methods `Tabs.hide` and `Tabs.show` https://github.com/Textualize/textual/pull/3112
- Messages `Tabs.TabHidden` and `Tabs.TabShown` https://github.com/Textualize/textual/pull/3112
- Added `ListView.extend` method to append multiple items https://github.com/Textualize/textual/pull/3012

### Changed

- grid-columns and grid-rows now accept an `auto` token to detect the optimal size https://github.com/Textualize/textual/pull/3107
- LoadingIndicator now has a minimum height of 1 line.

### Fixed

- Fixed auto height container with default grid-rows https://github.com/Textualize/textual/issues/1597
- Fixed `page_up` and `page_down` bug in `DataTable` when `show_header = False` https://github.com/Textualize/textual/pull/3093
- Fixed issue with visible children inside invisible container when moving focus https://github.com/Textualize/textual/issues/3053

## [0.33.0] - 2023-08-15

### Fixed

- Fixed unintuitive sizing behaviour of TabbedContent https://github.com/Textualize/textual/issues/2411
- Fixed relative units not always expanding auto containers https://github.com/Textualize/textual/pull/3059
- Fixed background refresh https://github.com/Textualize/textual/issues/3055
- Fixed `SelectionList.clear_options` https://github.com/Textualize/textual/pull/3075
- `MouseMove` events bubble up from widgets. `App` and `Screen` receive `MouseMove` events even if there's no Widget under the cursor. https://github.com/Textualize/textual/issues/2905
- Fixed click on double-width char https://github.com/Textualize/textual/issues/2968

### Changed

- Breaking change: `DOMNode.visible` now takes into account full DOM to report whether a node is visible or not.

### Removed

- Property `Widget.focusable_children` https://github.com/Textualize/textual/pull/3070

### Added

- Added an interface for replacing prompt of an individual option in an `OptionList` https://github.com/Textualize/textual/issues/2603
- Added `DirectoryTree.reload_node` method https://github.com/Textualize/textual/issues/2757
- Added widgets.Digit https://github.com/Textualize/textual/pull/3073
- Added `BORDER_TITLE` and `BORDER_SUBTITLE` classvars to Widget https://github.com/Textualize/textual/pull/3097

### Changed

- DescendantBlur and DescendantFocus can now be used with @on decorator

## [0.32.0] - 2023-08-03

### Added

- Added widgets.Log
- Added Widget.is_vertical_scroll_end, Widget.is_horizontal_scroll_end, Widget.is_vertical_scrollbar_grabbed, Widget.is_horizontal_scrollbar_grabbed

### Changed

- Breaking change: Renamed TextLog to RichLog

## [0.31.0] - 2023-08-01

### Added

- Added App.begin_capture_print, App.end_capture_print, Widget.begin_capture_print, Widget.end_capture_print https://github.com/Textualize/textual/issues/2952
- Added the ability to run async methods as thread workers https://github.com/Textualize/textual/pull/2938
- Added `App.stop_animation` https://github.com/Textualize/textual/issues/2786
- Added `Widget.stop_animation` https://github.com/Textualize/textual/issues/2786

### Changed

- Breaking change: Creating a thread worker now requires that a `thread=True` keyword argument is passed https://github.com/Textualize/textual/pull/2938
- Breaking change: `Markdown.load` no longer captures all errors and returns a `bool`, errors now propagate https://github.com/Textualize/textual/issues/2956
- Breaking change: the default style of a `DataTable` now has `max-height: 100%` https://github.com/Textualize/textual/issues/2959

### Fixed

- Fixed a crash when a `SelectionList` had a prompt wider than itself https://github.com/Textualize/textual/issues/2900
- Fixed a bug where `Click` events were bubbling up from `Switch` widgets https://github.com/Textualize/textual/issues/2366
- Fixed a crash when using empty CSS variables https://github.com/Textualize/textual/issues/1849
- Fixed issue with tabs in TextLog https://github.com/Textualize/textual/issues/3007
- Fixed a bug with `DataTable` hover highlighting https://github.com/Textualize/textual/issues/2909

## [0.30.0] - 2023-07-17

### Added

- Added `DataTable.remove_column` method https://github.com/Textualize/textual/pull/2899
- Added notifications https://github.com/Textualize/textual/pull/2866
- Added `on_complete` callback to scroll methods https://github.com/Textualize/textual/pull/2903

### Fixed

- Fixed CancelledError issue with timer https://github.com/Textualize/textual/issues/2854
- Fixed Toggle Buttons issue with not being clickable/hoverable https://github.com/Textualize/textual/pull/2930


## [0.29.0] - 2023-07-03

### Changed

- Factored dev tools (`textual` command) in to external lib (`textual-dev`).

### Added

- Updated `DataTable.get_cell` type hints to accept string keys https://github.com/Textualize/textual/issues/2586
- Added `DataTable.get_cell_coordinate` method
- Added `DataTable.get_row_index` method https://github.com/Textualize/textual/issues/2587
- Added `DataTable.get_column_index` method
- Added can-focus pseudo-class to target widgets that may receive focus
- Make `Markdown.update` optionally awaitable https://github.com/Textualize/textual/pull/2838
- Added `default` parameter to `DataTable.add_column` for populating existing rows https://github.com/Textualize/textual/pull/2836
- Added can-focus pseudo-class to target widgets that may receive focus

### Fixed

- Fixed crash when columns were added to populated `DataTable` https://github.com/Textualize/textual/pull/2836
- Fixed issues with opacity on Screens https://github.com/Textualize/textual/issues/2616
- Fixed style problem with selected selections in a non-focused selection list https://github.com/Textualize/textual/issues/2768
- Fixed sys.stdout and sys.stderr being None https://github.com/Textualize/textual/issues/2879

## [0.28.1] - 2023-06-20

### Fixed

- Fixed indented code blocks not showing up in `Markdown` https://github.com/Textualize/textual/issues/2781
- Fixed inline code blocks in lists showing out of order in `Markdown` https://github.com/Textualize/textual/issues/2676
- Fixed list items in a `Markdown` being added to the focus chain https://github.com/Textualize/textual/issues/2380
- Fixed `Tabs` posting unnecessary messages when removing non-active tabs https://github.com/Textualize/textual/issues/2807
- call_after_refresh will preserve the sender within the callback https://github.com/Textualize/textual/pull/2806

### Added

- Added a method of allowing third party code to handle unhandled tokens in `Markdown` https://github.com/Textualize/textual/pull/2803
- Added `MarkdownBlock` as an exported symbol in `textual.widgets.markdown` https://github.com/Textualize/textual/pull/2803

### Changed

- Tooltips are now inherited, so will work with compound widgets


## [0.28.0] - 2023-06-19

### Added

- The devtools console now confirms when CSS files have been successfully loaded after a previous error https://github.com/Textualize/textual/pull/2716
- Class variable `CSS` to screens https://github.com/Textualize/textual/issues/2137
- Class variable `CSS_PATH` to screens https://github.com/Textualize/textual/issues/2137
- Added `cursor_foreground_priority` and `cursor_background_priority` to `DataTable` https://github.com/Textualize/textual/pull/2736
- Added Region.center
- Added `center` parameter to `Widget.scroll_to_region`
- Added `origin_visible` parameter to `Widget.scroll_to_region`
- Added `origin_visible` parameter to `Widget.scroll_to_center`
- Added `TabbedContent.tab_count` https://github.com/Textualize/textual/pull/2751
- Added `TabbedContent.add_pane` https://github.com/Textualize/textual/pull/2751
- Added `TabbedContent.remove_pane` https://github.com/Textualize/textual/pull/2751
- Added `TabbedContent.clear_panes` https://github.com/Textualize/textual/pull/2751
- Added `TabbedContent.Cleared` https://github.com/Textualize/textual/pull/2751

### Fixed

- Fixed setting `TreeNode.label` on an existing `Tree` node not immediately refreshing https://github.com/Textualize/textual/pull/2713
- Correctly implement `__eq__` protocol in DataTable https://github.com/Textualize/textual/pull/2705
- Fixed exceptions in Pilot tests being silently ignored https://github.com/Textualize/textual/pull/2754
- Fixed issue where internal data of `OptionList` could be invalid for short window after `clear_options` https://github.com/Textualize/textual/pull/2754
- Fixed `Tooltip` causing a `query_one` on a lone `Static` to fail https://github.com/Textualize/textual/issues/2723
- Nested widgets wouldn't lose focus when parent is disabled https://github.com/Textualize/textual/issues/2772
- Fixed the `Tabs` `Underline` highlight getting "lost" in some extreme situations https://github.com/Textualize/textual/pull/2751

### Changed

- Breaking change: The `@on` decorator will now match a message class and any child classes https://github.com/Textualize/textual/pull/2746
- Breaking change: Styles update to checkbox, radiobutton, OptionList, Select, SelectionList, Switch https://github.com/Textualize/textual/pull/2777
- `Tabs.add_tab` is now optionally awaitable https://github.com/Textualize/textual/pull/2778
- `Tabs.add_tab` now takes `before` and `after` arguments to position a new tab https://github.com/Textualize/textual/pull/2778
- `Tabs.remove_tab` is now optionally awaitable https://github.com/Textualize/textual/pull/2778
- Breaking change: `Tabs.clear` has been changed from returning `self` to being optionally awaitable https://github.com/Textualize/textual/pull/2778

## [0.27.0] - 2023-06-01

### Fixed

- Fixed zero division error https://github.com/Textualize/textual/issues/2673
- Fix `scroll_to_center` when there were nested layers out of view (Compositor full_map not populated fully) https://github.com/Textualize/textual/pull/2684
- Fix crash when `Select` widget value attribute was set in `compose` https://github.com/Textualize/textual/pull/2690
- Issue with computing progress in workers https://github.com/Textualize/textual/pull/2686
- Issues with `switch_screen` not updating the results callback appropriately https://github.com/Textualize/textual/issues/2650
- Fixed incorrect mount order https://github.com/Textualize/textual/pull/2702

### Added

- `work` decorator accepts `description` parameter to add debug string https://github.com/Textualize/textual/issues/2597
- Added `SelectionList` widget https://github.com/Textualize/textual/pull/2652
- `App.AUTO_FOCUS` to set auto focus on all screens https://github.com/Textualize/textual/issues/2594
- Option to `scroll_to_center` to ensure we don't scroll such that the top left corner of the widget is not visible https://github.com/Textualize/textual/pull/2682
- Added `Widget.tooltip` property https://github.com/Textualize/textual/pull/2670
- Added `Region.inflect` https://github.com/Textualize/textual/pull/2670
- `Suggester` API to compose with widgets for automatic suggestions https://github.com/Textualize/textual/issues/2330
- `SuggestFromList` class to let widgets get completions from a fixed set of options https://github.com/Textualize/textual/pull/2604
- `Input` has a new component class `input--suggestion` https://github.com/Textualize/textual/pull/2604
- Added `Widget.remove_children` https://github.com/Textualize/textual/pull/2657
- Added `Validator` framework and validation for `Input` https://github.com/Textualize/textual/pull/2600
- Ability to have private and public validate methods https://github.com/Textualize/textual/pull/2708
- Ability to have private compute methods https://github.com/Textualize/textual/pull/2708
- Added `message_hook` to App.run_test https://github.com/Textualize/textual/pull/2702
- Added `Sparkline` widget https://github.com/Textualize/textual/pull/2631

### Changed

- `Placeholder` now sets its color cycle per app https://github.com/Textualize/textual/issues/2590
- Footer now clears key highlight regardless of whether it's in the active screen or not https://github.com/Textualize/textual/issues/2606
- The default Widget repr no longer displays classes and pseudo-classes (to reduce noise in logs). Add them to your `__rich_repr__` method if needed. https://github.com/Textualize/textual/pull/2623
- Setting `Screen.AUTO_FOCUS` to `None` will inherit `AUTO_FOCUS` from the app instead of disabling it https://github.com/Textualize/textual/issues/2594
- Setting `Screen.AUTO_FOCUS` to `""` will disable it on the screen https://github.com/Textualize/textual/issues/2594
- Messages now have a `handler_name` class var which contains the name of the default handler method.
- `Message.control` is now a property instead of a class variable. https://github.com/Textualize/textual/issues/2528
- `Tree` and `DirectoryTree` Messages no longer accept a `tree` parameter, using `self.node.tree` instead. https://github.com/Textualize/textual/issues/2529
- Keybinding <kbd>right</kbd> in `Input` is also used to accept a suggestion if the cursor is at the end of the input https://github.com/Textualize/textual/pull/2604
- `Input.__init__` now accepts a `suggester` attribute for completion suggestions https://github.com/Textualize/textual/pull/2604
- Using `switch_screen` to switch to the currently active screen is now a no-op https://github.com/Textualize/textual/pull/2692
- Breaking change: removed `reactive.py::Reactive.var` in favor of `reactive.py::var` https://github.com/Textualize/textual/pull/2709/

### Removed

- `Placeholder.reset_color_cycle`
- Removed `Widget.reset_focus` (now called `Widget.blur`) https://github.com/Textualize/textual/issues/2642

## [0.26.0] - 2023-05-20

### Added

- Added `Widget.can_view`

### Changed

- Textual will now scroll focused widgets to center if not in view

## [0.25.0] - 2023-05-17

### Changed

- App `title` and `sub_title` attributes can be set to any type https://github.com/Textualize/textual/issues/2521
- `DirectoryTree` now loads directory contents in a worker https://github.com/Textualize/textual/issues/2456
- Only a single error will be written by default, unless in dev mode ("debug" in App.features) https://github.com/Textualize/textual/issues/2480
- Using `Widget.move_child` where the target and the child being moved are the same is now a no-op https://github.com/Textualize/textual/issues/1743
- Calling `dismiss` on a screen that is not at the top of the stack now raises an exception https://github.com/Textualize/textual/issues/2575
- `MessagePump.call_after_refresh` and `MessagePump.call_later` will now return `False` if the callback could not be scheduled. https://github.com/Textualize/textual/pull/2584

### Fixed

- Fixed `ZeroDivisionError` in `resolve_fraction_unit` https://github.com/Textualize/textual/issues/2502
- Fixed `TreeNode.expand` and `TreeNode.expand_all` not posting a `Tree.NodeExpanded` message https://github.com/Textualize/textual/issues/2535
- Fixed `TreeNode.collapse` and `TreeNode.collapse_all` not posting a `Tree.NodeCollapsed` message https://github.com/Textualize/textual/issues/2535
- Fixed `TreeNode.toggle` and `TreeNode.toggle_all` not posting a `Tree.NodeExpanded` or `Tree.NodeCollapsed` message https://github.com/Textualize/textual/issues/2535
- `footer--description` component class was being ignored https://github.com/Textualize/textual/issues/2544
- Pasting empty selection in `Input` would raise an exception https://github.com/Textualize/textual/issues/2563
- `Screen.AUTO_FOCUS` now focuses the first _focusable_ widget that matches the selector https://github.com/Textualize/textual/issues/2578
- `Screen.AUTO_FOCUS` now works on the default screen on startup https://github.com/Textualize/textual/pull/2581
- Fix for setting dark in App `__init__` https://github.com/Textualize/textual/issues/2583
- Fix issue with scrolling and docks https://github.com/Textualize/textual/issues/2525
- Fix not being able to use CSS classes with `Tab` https://github.com/Textualize/textual/pull/2589

### Added

- Class variable `AUTO_FOCUS` to screens https://github.com/Textualize/textual/issues/2457
- Added `NULL_SPACING` and `NULL_REGION` to geometry.py

## [0.24.1] - 2023-05-08

### Fixed

- Fix TypeError in code browser

## [0.24.0] - 2023-05-08

### Fixed

- Fixed crash when creating a `DirectoryTree` starting anywhere other than `.`
- Fixed line drawing in `Tree` when `Tree.show_root` is `True` https://github.com/Textualize/textual/issues/2397
- Fixed line drawing in `Tree` not marking branches as selected when first getting focus https://github.com/Textualize/textual/issues/2397

### Changed

- The DataTable cursor is now scrolled into view when the cursor coordinate is changed programmatically https://github.com/Textualize/textual/issues/2459
- run_worker exclusive parameter is now `False` by default https://github.com/Textualize/textual/pull/2470
- Added `always_update` as an optional argument for `reactive.var`
- Made Binding description default to empty string, which is equivalent to show=False https://github.com/Textualize/textual/pull/2501
- Modified Message to allow it to be used as a dataclass https://github.com/Textualize/textual/pull/2501
- Decorator `@on` accepts arbitrary `**kwargs` to apply selectors to attributes of the message https://github.com/Textualize/textual/pull/2498

### Added

- Property `control` as alias for attribute `tabs` in `Tabs` messages https://github.com/Textualize/textual/pull/2483
- Experimental: Added "overlay" rule https://github.com/Textualize/textual/pull/2501
- Experimental: Added "constrain" rule https://github.com/Textualize/textual/pull/2501
- Added textual.widgets.Select https://github.com/Textualize/textual/pull/2501
- Added Region.translate_inside https://github.com/Textualize/textual/pull/2501
- `TabbedContent` now takes kwargs `id`, `name`, `classes`, and `disabled`, upon initialization, like other widgets https://github.com/Textualize/textual/pull/2497
- Method `DataTable.move_cursor` https://github.com/Textualize/textual/issues/2472
- Added `OptionList.add_options` https://github.com/Textualize/textual/pull/2508
- Added `TreeNode.is_root` https://github.com/Textualize/textual/pull/2510
- Added `TreeNode.remove_children` https://github.com/Textualize/textual/pull/2510
- Added `TreeNode.remove` https://github.com/Textualize/textual/pull/2510
- Added classvar `Message.ALLOW_SELECTOR_MATCH` https://github.com/Textualize/textual/pull/2498
- Added `ALLOW_SELECTOR_MATCH` to all built-in messages associated with widgets https://github.com/Textualize/textual/pull/2498
- Markdown document sub-widgets now reference the container document
- Table of contents of a markdown document now references the document
- Added the `control` property to messages
  - `DirectoryTree.FileSelected`
  - `ListView`
    - `Highlighted`
    - `Selected`
  - `Markdown`
    - `TableOfContentsUpdated`
    - `TableOfContentsSelected`
    - `LinkClicked`
  - `OptionList`
    - `OptionHighlighted`
    - `OptionSelected`
  - `RadioSet.Changed`
  - `TabContent.TabActivated`
  - `Tree`
    - `NodeSelected`
    - `NodeHighlighted`
    - `NodeExpanded`
    - `NodeCollapsed`

## [0.23.0] - 2023-05-03

### Fixed

- Fixed `outline` top and bottom not handling alpha - https://github.com/Textualize/textual/issues/2371
- Fixed `!important` not applying to `align` https://github.com/Textualize/textual/issues/2420
- Fixed `!important` not applying to `border` https://github.com/Textualize/textual/issues/2420
- Fixed `!important` not applying to `content-align` https://github.com/Textualize/textual/issues/2420
- Fixed `!important` not applying to `outline` https://github.com/Textualize/textual/issues/2420
- Fixed `!important` not applying to `overflow` https://github.com/Textualize/textual/issues/2420
- Fixed `!important` not applying to `scrollbar-size` https://github.com/Textualize/textual/issues/2420
- Fixed `outline-right` not being recognised https://github.com/Textualize/textual/issues/2446
- Fixed OSError when a file system is not available https://github.com/Textualize/textual/issues/2468

### Changed

- Setting attributes with a `compute_` method will now raise an `AttributeError` https://github.com/Textualize/textual/issues/2383
- Unknown psuedo-selectors will now raise a tokenizer error (previously they were silently ignored) https://github.com/Textualize/textual/pull/2445
- Breaking change: `DirectoryTree.FileSelected.path` is now always a `Path` https://github.com/Textualize/textual/issues/2448
- Breaking change: `Directorytree.load_directory` renamed to `Directorytree._load_directory` https://github.com/Textualize/textual/issues/2448
- Unknown pseudo-selectors will now raise a tokenizer error (previously they were silently ignored) https://github.com/Textualize/textual/pull/2445

### Added

- Watch methods can now optionally be private https://github.com/Textualize/textual/issues/2382
- Added `DirectoryTree.path` reactive attribute https://github.com/Textualize/textual/issues/2448
- Added `DirectoryTree.FileSelected.node` https://github.com/Textualize/textual/pull/2463
- Added `DirectoryTree.reload` https://github.com/Textualize/textual/issues/2448
- Added textual.on decorator https://github.com/Textualize/textual/issues/2398

## [0.22.3] - 2023-04-29

### Fixed

- Fixed `textual run` on Windows https://github.com/Textualize/textual/issues/2406
- Fixed top border of button hover state

## [0.22.2] - 2023-04-29

### Added

- Added `TreeNode.tree` as a read-only public attribute https://github.com/Textualize/textual/issues/2413

### Fixed

- Fixed superfluous style updates for focus-within pseudo-selector

## [0.22.1] - 2023-04-28

### Fixed

- Fixed timer issue https://github.com/Textualize/textual/issues/2416
- Fixed `textual run` issue https://github.com/Textualize/textual/issues/2391

## [0.22.0] - 2023-04-27

### Fixed

- Fixed broken fr units when there is a min or max dimension https://github.com/Textualize/textual/issues/2378
- Fixed plain text in Markdown code blocks with no syntax being difficult to read https://github.com/Textualize/textual/issues/2400

### Added

- Added `ProgressBar` widget https://github.com/Textualize/textual/pull/2333

### Changed

- All `textual.containers` are now `1fr` in relevant dimensions by default https://github.com/Textualize/textual/pull/2386


## [0.21.0] - 2023-04-26

### Changed

- `textual run` execs apps in a new context.
- Textual console no longer parses console markup.
- Breaking change: `Container` no longer shows required scrollbars by default https://github.com/Textualize/textual/issues/2361
- Breaking change: `VerticalScroll` no longer shows a required horizontal scrollbar by default
- Breaking change: `HorizontalScroll` no longer shows a required vertical scrollbar by default
- Breaking change: Renamed `App.action_add_class_` to `App.action_add_class`
- Breaking change: Renamed `App.action_remove_class_` to `App.action_remove_class`
- Breaking change: `RadioSet` is now a single focusable widget https://github.com/Textualize/textual/pull/2372
- Breaking change: Removed `containers.Content` (use `containers.VerticalScroll` now)

### Added

- Added `-c` switch to `textual run` which runs commands in a Textual dev environment.
- Breaking change: standard keyboard scrollable navigation bindings have been moved off `Widget` and onto a new base class for scrollable containers (see also below addition) https://github.com/Textualize/textual/issues/2332
- `ScrollView` now inherits from `ScrollableContainer` rather than `Widget` https://github.com/Textualize/textual/issues/2332
- Containers no longer inherit any bindings from `Widget` https://github.com/Textualize/textual/issues/2331
- Added `ScrollableContainer`; a container class that binds the common navigation keys to scroll actions (see also above breaking change) https://github.com/Textualize/textual/issues/2332

### Fixed

- Fixed dark mode toggles in a "child" screen not updating a "parent" screen https://github.com/Textualize/textual/issues/1999
- Fixed "panel" border not exposed via CSS
- Fixed `TabbedContent.active` changes not changing the actual content https://github.com/Textualize/textual/issues/2352
- Fixed broken color on macOS Terminal https://github.com/Textualize/textual/issues/2359

## [0.20.1] - 2023-04-18

### Fix

- New fix for stuck tabs underline https://github.com/Textualize/textual/issues/2229

## [0.20.0] - 2023-04-18

### Changed

- Changed signature of Driver. Technically a breaking change, but unlikely to affect anyone.
- Breaking change: Timer.start is now private, and returns None. There was no reason to call this manually, so unlikely to affect anyone.
- A clicked tab will now be scrolled to the center of its tab container https://github.com/Textualize/textual/pull/2276
- Style updates are now done immediately rather than on_idle https://github.com/Textualize/textual/pull/2304
- `ButtonVariant` is now exported from `textual.widgets.button` https://github.com/Textualize/textual/issues/2264
- `HorizontalScroll` and `VerticalScroll` are now focusable by default https://github.com/Textualize/textual/pull/2317

### Added

- Added `DataTable.remove_row` method https://github.com/Textualize/textual/pull/2253
- option `--port` to the command `textual console` to specify which port the console should connect to https://github.com/Textualize/textual/pull/2258
- `Widget.scroll_to_center` method to scroll children to the center of container widget https://github.com/Textualize/textual/pull/2255 and https://github.com/Textualize/textual/pull/2276
- Added `TabActivated` message to `TabbedContent` https://github.com/Textualize/textual/pull/2260
- Added "panel" border style https://github.com/Textualize/textual/pull/2292
- Added `border-title-color`, `border-title-background`, `border-title-style` rules https://github.com/Textualize/textual/issues/2289
- Added `border-subtitle-color`, `border-subtitle-background`, `border-subtitle-style` rules https://github.com/Textualize/textual/issues/2289

### Fixed

- Fixed order styles are applied in DataTable - allows combining of renderable styles and component classes https://github.com/Textualize/textual/pull/2272
- Fixed key combos with up/down keys in some terminals https://github.com/Textualize/textual/pull/2280
- Fix empty ListView preventing bindings from firing https://github.com/Textualize/textual/pull/2281
- Fix `get_component_styles` returning incorrect values on first call when combined with pseudoclasses https://github.com/Textualize/textual/pull/2304
- Fixed `active_message_pump.get` sometimes resulting in a `LookupError` https://github.com/Textualize/textual/issues/2301

## [0.19.1] - 2023-04-10

### Fixed

- Fix viewport units using wrong viewport size  https://github.com/Textualize/textual/pull/2247
- Fixed layout not clearing arrangement cache https://github.com/Textualize/textual/pull/2249


## [0.19.0] - 2023-04-07

### Added

- Added support for filtering a `DirectoryTree` https://github.com/Textualize/textual/pull/2215

### Changed

- Allowed border_title and border_subtitle to accept Text objects
- Added additional line around titles
- When a container is auto, relative dimensions in children stretch the container. https://github.com/Textualize/textual/pull/2221
- DataTable page up / down now move cursor

### Fixed

- Fixed margin not being respected when width or height is "auto" https://github.com/Textualize/textual/issues/2220
- Fixed issue which prevent scroll_visible from working https://github.com/Textualize/textual/issues/2181
- Fixed missing tracebacks on Windows https://github.com/Textualize/textual/issues/2027

## [0.18.0] - 2023-04-04

### Added

- Added Worker API https://github.com/Textualize/textual/pull/2182

### Changed

- Breaking change: Markdown.update is no longer a coroutine https://github.com/Textualize/textual/pull/2182

### Fixed

- `RadioSet` is now far less likely to report `pressed_button` as `None` https://github.com/Textualize/textual/issues/2203

## [0.17.3] - 2023-04-02

### [Fixed]

- Fixed scrollable area not taking in to account dock https://github.com/Textualize/textual/issues/2188

## [0.17.2] - 2023-04-02

### [Fixed]

- Fixed bindings persistance https://github.com/Textualize/textual/issues/1613
- The `Markdown` widget now auto-increments ordered lists https://github.com/Textualize/textual/issues/2002
- Fixed modal bindings https://github.com/Textualize/textual/issues/2194
- Fix binding enter to active button https://github.com/Textualize/textual/issues/2194

### [Changed]

- tab and shift+tab are now defined on Screen.

## [0.17.1] - 2023-03-30

### Fixed

- Fix cursor not hiding on Windows https://github.com/Textualize/textual/issues/2170
- Fixed freeze when ctrl-clicking links https://github.com/Textualize/textual/issues/2167 https://github.com/Textualize/textual/issues/2073

## [0.17.0] - 2023-03-29

### Fixed

- Issue with parsing action strings whose arguments contained quoted closing parenthesis https://github.com/Textualize/textual/pull/2112
- Issues with parsing action strings with tuple arguments https://github.com/Textualize/textual/pull/2112
- Issue with watching for CSS file changes https://github.com/Textualize/textual/pull/2128
- Fix for tabs not invalidating https://github.com/Textualize/textual/issues/2125
- Fixed scrollbar layers issue https://github.com/Textualize/textual/issues/1358
- Fix for interaction between pseudo-classes and widget-level render caches https://github.com/Textualize/textual/pull/2155

### Changed

- DataTable now has height: auto by default. https://github.com/Textualize/textual/issues/2117
- Textual will now render strings within renderables (such as tables) as Console Markup by default. You can wrap your text with rich.Text() if you want the original behavior. https://github.com/Textualize/textual/issues/2120
- Some widget methods now return `self` instead of `None` https://github.com/Textualize/textual/pull/2102:
  - `Widget`: `refresh`, `focus`, `reset_focus`
  - `Button.press`
  - `DataTable`: `clear`, `refresh_coordinate`, `refresh_row`, `refresh_column`, `sort`
  - `Placehoder.cycle_variant`
  - `Switch.toggle`
  - `Tabs.clear`
  - `TextLog`: `write`, `clear`
  - `TreeNode`: `expand`, `expand_all`, `collapse`, `collapse_all`, `toggle`, `toggle_all`
  - `Tree`: `clear`, `reset`
- Screens with alpha in their background color will now blend with the background. https://github.com/Textualize/textual/pull/2139
- Added "thick" border style. https://github.com/Textualize/textual/pull/2139
- message_pump.app will now set the active app if it is not already set.
- DataTable now has max height set to 100vh

### Added

- Added auto_scroll attribute to TextLog https://github.com/Textualize/textual/pull/2127
- Added scroll_end switch to TextLog.write https://github.com/Textualize/textual/pull/2127
- Added `Widget.get_pseudo_class_state` https://github.com/Textualize/textual/pull/2155
- Added Screen.ModalScreen which prevents App from handling bindings. https://github.com/Textualize/textual/pull/2139
- Added TEXTUAL_LOG env var which should be a path that Textual will write verbose logs to (textual devtools is generally preferred) https://github.com/Textualize/textual/pull/2148
- Added textual.logging.TextualHandler logging handler
- Added Query.set_classes, DOMNode.set_classes, and `classes` setter for Widget https://github.com/Textualize/textual/issues/1081
- Added `OptionList` https://github.com/Textualize/textual/pull/2154

## [0.16.0] - 2023-03-22

### Added
- Added `parser_factory` argument to `Markdown` and `MarkdownViewer` constructors https://github.com/Textualize/textual/pull/2075
- Added `HorizontalScroll` https://github.com/Textualize/textual/issues/1957
- Added `Center` https://github.com/Textualize/textual/issues/1957
- Added `Middle` https://github.com/Textualize/textual/issues/1957
- Added `VerticalScroll` (mimicking the old behaviour of `Vertical`) https://github.com/Textualize/textual/issues/1957
- Added `Widget.border_title` and `Widget.border_subtitle` to set border (sub)title for a widget https://github.com/Textualize/textual/issues/1864
- Added CSS styles `border_title_align` and `border_subtitle_align`.
- Added `TabbedContent` widget https://github.com/Textualize/textual/pull/2059
- Added `get_child_by_type` method to widgets / app https://github.com/Textualize/textual/pull/2059
- Added `Widget.render_str` method https://github.com/Textualize/textual/pull/2059
- Added TEXTUAL_DRIVER environment variable

### Changed

- Dropped "loading-indicator--dot" component style from LoadingIndicator https://github.com/Textualize/textual/pull/2050
- Tabs widget now sends Tabs.Cleared when there is no active tab.
- Breaking change: changed default behaviour of `Vertical` (see `VerticalScroll`) https://github.com/Textualize/textual/issues/1957
- The default `overflow` style for `Horizontal` was changed to `hidden hidden` https://github.com/Textualize/textual/issues/1957
- `DirectoryTree` also accepts `pathlib.Path` objects as the path to list https://github.com/Textualize/textual/issues/1438

### Removed

- Removed `sender` attribute from messages. It's now just private (`_sender`). https://github.com/Textualize/textual/pull/2071

### Fixed

- Fixed borders not rendering correctly. https://github.com/Textualize/textual/pull/2074
- Fix for error when removing nodes. https://github.com/Textualize/textual/issues/2079

## [0.15.1] - 2023-03-14

### Fixed

- Fixed how the namespace for messages is calculated to facilitate inheriting messages https://github.com/Textualize/textual/issues/1814
- `Tab` is now correctly made available from `textual.widgets`. https://github.com/Textualize/textual/issues/2044

## [0.15.0] - 2023-03-13

### Fixed

- Fixed container not resizing when a widget is removed https://github.com/Textualize/textual/issues/2007
- Fixes issue where the horizontal scrollbar would be incorrectly enabled https://github.com/Textualize/textual/pull/2024

## [0.15.0] - 2023-03-13

### Changed

- Fixed container not resizing when a widget is removed https://github.com/Textualize/textual/issues/2007
- Fixed issue where the horizontal scrollbar would be incorrectly enabled https://github.com/Textualize/textual/pull/2024
- Fixed `Pilot.click` not correctly creating the mouse events https://github.com/Textualize/textual/issues/2022
- Fixes issue where the horizontal scrollbar would be incorrectly enabled https://github.com/Textualize/textual/pull/2024
- Fixes for tracebacks not appearing on exit https://github.com/Textualize/textual/issues/2027

### Added

- Added a LoadingIndicator widget https://github.com/Textualize/textual/pull/2018
- Added Tabs Widget https://github.com/Textualize/textual/pull/2020

### Changed

- Breaking change: Renamed Widget.action and App.action to Widget.run_action and App.run_action
- Added `shift`, `meta` and `control` arguments to `Pilot.click`.

## [0.14.0] - 2023-03-09

### Changed

- Breaking change: There is now only `post_message` to post events, which is non-async, `post_message_no_wait` was dropped. https://github.com/Textualize/textual/pull/1940
- Breaking change: The Timer class now has just one method to stop it, `Timer.stop` which is non sync https://github.com/Textualize/textual/pull/1940
- Breaking change: Messages don't require a `sender` in their constructor https://github.com/Textualize/textual/pull/1940
- Many messages have grown a `control` property which returns the control they relate to. https://github.com/Textualize/textual/pull/1940
- Updated styling to make it clear DataTable grows horizontally https://github.com/Textualize/textual/pull/1946
- Changed the `Checkbox` character due to issues with Windows Terminal and Windows 10 https://github.com/Textualize/textual/issues/1934
- Changed the `RadioButton` character due to issues with Windows Terminal and Windows 10 and 11 https://github.com/Textualize/textual/issues/1934
- Changed the `Markdown` initial bullet character due to issues with Windows Terminal and Windows 10 and 11 https://github.com/Textualize/textual/issues/1982
- The underscore `_` is no longer a special alias for the method `pilot.press`

### Added

- Added `data_table` attribute to DataTable events https://github.com/Textualize/textual/pull/1940
- Added `list_view` attribute to `ListView` events https://github.com/Textualize/textual/pull/1940
- Added `radio_set` attribute to `RadioSet` events https://github.com/Textualize/textual/pull/1940
- Added `switch` attribute to `Switch` events https://github.com/Textualize/textual/pull/1940
- Added `hover` and `click` methods to `Pilot` https://github.com/Textualize/textual/pull/1966
- Breaking change: Added `toggle_button` attribute to RadioButton and Checkbox events, replaces `input` https://github.com/Textualize/textual/pull/1940
- A percentage alpha can now be applied to a border https://github.com/Textualize/textual/issues/1863
- Added `Color.multiply_alpha`.
- Added `ContentSwitcher` https://github.com/Textualize/textual/issues/1945

### Fixed

- Fixed bug that prevented pilot from pressing some keys https://github.com/Textualize/textual/issues/1815
- DataTable race condition that caused crash https://github.com/Textualize/textual/pull/1962
- Fixed scrollbar getting "stuck" to cursor when cursor leaves window during drag https://github.com/Textualize/textual/pull/1968 https://github.com/Textualize/textual/pull/2003
- DataTable crash when enter pressed when table is empty https://github.com/Textualize/textual/pull/1973

## [0.13.0] - 2023-03-02

### Added

- Added `Checkbox` https://github.com/Textualize/textual/pull/1872
- Added `RadioButton` https://github.com/Textualize/textual/pull/1872
- Added `RadioSet` https://github.com/Textualize/textual/pull/1872

### Changed

- Widget scrolling methods (such as `Widget.scroll_home` and `Widget.scroll_end`) now perform the scroll after the next refresh https://github.com/Textualize/textual/issues/1774
- Buttons no longer accept arbitrary renderables https://github.com/Textualize/textual/issues/1870

### Fixed

- Scrolling with cursor keys now moves just one cell https://github.com/Textualize/textual/issues/1897
- Fix exceptions in watch methods being hidden on startup https://github.com/Textualize/textual/issues/1886
- Fixed scrollbar size miscalculation https://github.com/Textualize/textual/pull/1910
- Fixed slow exit on some terminals https://github.com/Textualize/textual/issues/1920

## [0.12.1] - 2023-02-25

### Fixed

- Fix for batch update glitch https://github.com/Textualize/textual/pull/1880

## [0.12.0] - 2023-02-24

### Added

- Added `App.batch_update` https://github.com/Textualize/textual/pull/1832
- Added horizontal rule to Markdown https://github.com/Textualize/textual/pull/1832
- Added `Widget.disabled` https://github.com/Textualize/textual/pull/1785
- Added `DOMNode.notify_style_update` to replace `messages.StylesUpdated` message https://github.com/Textualize/textual/pull/1861
- Added `DataTable.show_row_labels` reactive to show and hide row labels https://github.com/Textualize/textual/pull/1868
- Added `DataTable.RowLabelSelected` event, which is emitted when a row label is clicked https://github.com/Textualize/textual/pull/1868
- Added `MessagePump.prevent` context manager to temporarily suppress a given message type https://github.com/Textualize/textual/pull/1866

### Changed

- Scrolling by page now adds to current position.
- Markdown lists have been polished: a selection of bullets, better alignment of numbers, style tweaks https://github.com/Textualize/textual/pull/1832
- Added alternative method of composing Widgets https://github.com/Textualize/textual/pull/1847
- Added `label` parameter to `DataTable.add_row` https://github.com/Textualize/textual/pull/1868
- Breaking change: Some `DataTable` component classes were renamed - see PR for details https://github.com/Textualize/textual/pull/1868

### Removed

- Removed `screen.visible_widgets` and `screen.widgets`
- Removed `StylesUpdate` message. https://github.com/Textualize/textual/pull/1861

### Fixed

- Numbers in a descendant-combined selector no longer cause an error https://github.com/Textualize/textual/issues/1836
- Fixed superfluous scrolling when focusing a docked widget https://github.com/Textualize/textual/issues/1816
- Fixes walk_children which was returning more than one screen https://github.com/Textualize/textual/issues/1846
- Fixed issue with watchers fired for detached nodes https://github.com/Textualize/textual/issues/1846

## [0.11.1] - 2023-02-17

### Fixed

- DataTable fix issue where offset cache was not being used https://github.com/Textualize/textual/pull/1810
- DataTable scrollbars resize correctly when header is toggled https://github.com/Textualize/textual/pull/1803
- DataTable location mapping cleared when clear called https://github.com/Textualize/textual/pull/1809

## [0.11.0] - 2023-02-15

### Added

- Added `TreeNode.expand_all` https://github.com/Textualize/textual/issues/1430
- Added `TreeNode.collapse_all` https://github.com/Textualize/textual/issues/1430
- Added `TreeNode.toggle_all` https://github.com/Textualize/textual/issues/1430
- Added the coroutines `Animator.wait_until_complete` and `pilot.wait_for_scheduled_animations` that allow waiting for all current and scheduled animations https://github.com/Textualize/textual/issues/1658
- Added the method `Animator.is_being_animated` that checks if an attribute of an object is being animated or is scheduled for animation
- Added more keyboard actions and related bindings to `Input` https://github.com/Textualize/textual/pull/1676
- Added App.scroll_sensitivity_x and App.scroll_sensitivity_y to adjust how many lines the scroll wheel moves the scroll position https://github.com/Textualize/textual/issues/928
- Added Shift+scroll wheel and ctrl+scroll wheel to scroll horizontally
- Added `Tree.action_toggle_node` to toggle a node without selecting, and bound it to <kbd>Space</kbd> https://github.com/Textualize/textual/issues/1433
- Added `Tree.reset` to fully reset a `Tree` https://github.com/Textualize/textual/issues/1437
- Added `DataTable.sort` to sort rows https://github.com/Textualize/textual/pull/1638
- Added `DataTable.get_cell` to retrieve a cell by column/row keys https://github.com/Textualize/textual/pull/1638
- Added `DataTable.get_cell_at` to retrieve a cell by coordinate https://github.com/Textualize/textual/pull/1638
- Added `DataTable.update_cell` to update a cell by column/row keys https://github.com/Textualize/textual/pull/1638
- Added `DataTable.update_cell_at` to update a cell at a coordinate  https://github.com/Textualize/textual/pull/1638
- Added `DataTable.ordered_rows` property to retrieve `Row`s as they're currently ordered https://github.com/Textualize/textual/pull/1638
- Added `DataTable.ordered_columns` property to retrieve `Column`s as they're currently ordered https://github.com/Textualize/textual/pull/1638
- Added `DataTable.coordinate_to_cell_key` to find the key for the cell at a coordinate https://github.com/Textualize/textual/pull/1638
- Added `DataTable.is_valid_coordinate` https://github.com/Textualize/textual/pull/1638
- Added `DataTable.is_valid_row_index` https://github.com/Textualize/textual/pull/1638
- Added `DataTable.is_valid_column_index` https://github.com/Textualize/textual/pull/1638
- Added attributes to events emitted from `DataTable` indicating row/column/cell keys https://github.com/Textualize/textual/pull/1638
- Added `DataTable.get_row` to retrieve the values from a row by key https://github.com/Textualize/textual/pull/1786
- Added `DataTable.get_row_at` to retrieve the values from a row by index https://github.com/Textualize/textual/pull/1786
- Added `DataTable.get_column` to retrieve the values from a column by key https://github.com/Textualize/textual/pull/1786
- Added `DataTable.get_column_at` to retrieve the values from a column by index https://github.com/Textualize/textual/pull/1786
- Added `DataTable.HeaderSelected` which is posted when header label clicked https://github.com/Textualize/textual/pull/1788
- Added `DOMNode.watch` and `DOMNode.is_attached` methods  https://github.com/Textualize/textual/pull/1750
- Added `DOMNode.css_tree` which is a renderable that shows the DOM and CSS https://github.com/Textualize/textual/pull/1778
- Added `DOMNode.children_view` which is a view on to a nodes children list, use for querying https://github.com/Textualize/textual/pull/1778
- Added `Markdown` and `MarkdownViewer` widgets.
- Added `--screenshot` option to `textual run`

### Changed

- Breaking change: `TreeNode` can no longer be imported from `textual.widgets`; it is now available via `from textual.widgets.tree import TreeNode`. https://github.com/Textualize/textual/pull/1637
- `Tree` now shows a (subdued) cursor for a highlighted node when focus has moved elsewhere https://github.com/Textualize/textual/issues/1471
- `DataTable.add_row` now accepts `key` argument to uniquely identify the row https://github.com/Textualize/textual/pull/1638
- `DataTable.add_column` now accepts `key` argument to uniquely identify the column https://github.com/Textualize/textual/pull/1638
- `DataTable.add_row` and `DataTable.add_column` now return lists of keys identifying the added rows/columns https://github.com/Textualize/textual/pull/1638
- Breaking change: `DataTable.get_cell_value` renamed to `DataTable.get_value_at` https://github.com/Textualize/textual/pull/1638
- `DataTable.row_count` is now a property https://github.com/Textualize/textual/pull/1638
- Breaking change: `DataTable.cursor_cell` renamed to `DataTable.cursor_coordinate` https://github.com/Textualize/textual/pull/1638
  - The method `validate_cursor_cell` was renamed to `validate_cursor_coordinate`.
  - The method `watch_cursor_cell` was renamed to `watch_cursor_coordinate`.
- Breaking change: `DataTable.hover_cell` renamed to `DataTable.hover_coordinate` https://github.com/Textualize/textual/pull/1638
  - The method `validate_hover_cell` was renamed to `validate_hover_coordinate`.
- Breaking change: `DataTable.data` structure changed, and will be made private in upcoming release https://github.com/Textualize/textual/pull/1638
- Breaking change: `DataTable.refresh_cell` was renamed to `DataTable.refresh_coordinate` https://github.com/Textualize/textual/pull/1638
- Breaking change: `DataTable.get_row_height` now takes a `RowKey` argument instead of a row index https://github.com/Textualize/textual/pull/1638
- Breaking change: `DataTable.data` renamed to `DataTable._data` (it's now private) https://github.com/Textualize/textual/pull/1786
- The `_filter` module was made public (now called `filter`) https://github.com/Textualize/textual/pull/1638
- Breaking change: renamed `Checkbox` to `Switch` https://github.com/Textualize/textual/issues/1746
- `App.install_screen` name is no longer optional https://github.com/Textualize/textual/pull/1778
- `App.query` now only includes the current screen https://github.com/Textualize/textual/pull/1778
- `DOMNode.tree` now displays simple DOM structure only https://github.com/Textualize/textual/pull/1778
- `App.install_screen` now returns None rather than AwaitMount https://github.com/Textualize/textual/pull/1778
- `DOMNode.children` is now a simple sequence, the NodesList is exposed as `DOMNode._nodes` https://github.com/Textualize/textual/pull/1778
- `DataTable` cursor can now enter fixed columns https://github.com/Textualize/textual/pull/1799

### Fixed

- Fixed stuck screen  https://github.com/Textualize/textual/issues/1632
- Fixed programmatic style changes not refreshing children layouts when parent widget did not change size https://github.com/Textualize/textual/issues/1607
- Fixed relative units in `grid-rows` and `grid-columns` being computed with respect to the wrong dimension https://github.com/Textualize/textual/issues/1406
- Fixed bug with animations that were triggered back to back, where the second one wouldn't start https://github.com/Textualize/textual/issues/1372
- Fixed bug with animations that were scheduled where all but the first would be skipped https://github.com/Textualize/textual/issues/1372
- Programmatically setting `overflow_x`/`overflow_y` refreshes the layout correctly https://github.com/Textualize/textual/issues/1616
- Fixed double-paste into `Input` https://github.com/Textualize/textual/issues/1657
- Added a workaround for an apparent Windows Terminal paste issue https://github.com/Textualize/textual/issues/1661
- Fixed issue with renderable width calculation https://github.com/Textualize/textual/issues/1685
- Fixed issue with app not processing Paste event https://github.com/Textualize/textual/issues/1666
- Fixed glitch with view position with auto width inputs https://github.com/Textualize/textual/issues/1693
- Fixed `DataTable` "selected" events containing wrong coordinates when mouse was used https://github.com/Textualize/textual/issues/1723

### Removed

- Methods `MessagePump.emit` and `MessagePump.emit_no_wait` https://github.com/Textualize/textual/pull/1738
- Removed `reactive.watch` in favor of DOMNode.watch.

## [0.10.1] - 2023-01-20

### Added

- Added Strip.text property https://github.com/Textualize/textual/issues/1620

### Fixed

- Fixed `textual diagnose` crash on older supported Python versions. https://github.com/Textualize/textual/issues/1622

### Changed

- The default filename for screenshots uses a datetime format similar to ISO8601, but with reserved characters replaced by underscores https://github.com/Textualize/textual/pull/1518


## [0.10.0] - 2023-01-19

### Added

- Added `TreeNode.parent` -- a read-only property for accessing a node's parent https://github.com/Textualize/textual/issues/1397
- Added public `TreeNode` label access via `TreeNode.label` https://github.com/Textualize/textual/issues/1396
- Added read-only public access to the children of a `TreeNode` via `TreeNode.children` https://github.com/Textualize/textual/issues/1398
- Added `Tree.get_node_by_id` to allow getting a node by its ID https://github.com/Textualize/textual/pull/1535
- Added a `Tree.NodeHighlighted` message, giving a `on_tree_node_highlighted` event handler https://github.com/Textualize/textual/issues/1400
- Added a `inherit_component_classes` subclassing parameter to control whether component classes are inherited from base classes https://github.com/Textualize/textual/issues/1399
- Added `diagnose` as a `textual` command https://github.com/Textualize/textual/issues/1542
- Added `row` and `column` cursors to `DataTable` https://github.com/Textualize/textual/pull/1547
- Added an optional parameter `selector` to the methods `Screen.focus_next` and `Screen.focus_previous` that enable using a CSS selector to narrow down which widgets can get focus https://github.com/Textualize/textual/issues/1196

### Changed

- `MouseScrollUp` and `MouseScrollDown` now inherit from `MouseEvent` and have attached modifier keys. https://github.com/Textualize/textual/pull/1458
- Fail-fast and print pretty tracebacks for Widget compose errors https://github.com/Textualize/textual/pull/1505
- Added Widget._refresh_scroll to avoid expensive layout when scrolling https://github.com/Textualize/textual/pull/1524
- `events.Paste` now bubbles https://github.com/Textualize/textual/issues/1434
- Improved error message when style flag `none` is mixed with other flags (e.g., when setting `text-style`) https://github.com/Textualize/textual/issues/1420
- Clock color in the `Header` widget now matches the header color https://github.com/Textualize/textual/issues/1459
- Programmatic calls to scroll now optionally scroll even if overflow styling says otherwise (introduces a new `force` parameter to all the `scroll_*` methods) https://github.com/Textualize/textual/issues/1201
- `COMPONENT_CLASSES` are now inherited from base classes https://github.com/Textualize/textual/issues/1399
- Watch methods may now take no parameters
- Added `compute` parameter to reactive
- A `TypeError` raised during `compose` now carries the full traceback
- Removed base class `NodeMessage` from which all node-related `Tree` events inherited

### Fixed

- The styles `scrollbar-background-active` and `scrollbar-color-hover` are no longer ignored https://github.com/Textualize/textual/pull/1480
- The widget `Placeholder` can now have its width set to `auto` https://github.com/Textualize/textual/pull/1508
- Behavior of widget `Input` when rendering after programmatic value change and related scenarios https://github.com/Textualize/textual/issues/1477 https://github.com/Textualize/textual/issues/1443
- `DataTable.show_cursor` now correctly allows cursor toggling https://github.com/Textualize/textual/pull/1547
- Fixed cursor not being visible on `DataTable` mount when `fixed_columns` were used https://github.com/Textualize/textual/pull/1547
- Fixed `DataTable` cursors not resetting to origin on `clear()` https://github.com/Textualize/textual/pull/1601
- Fixed TextLog wrapping issue https://github.com/Textualize/textual/issues/1554
- Fixed issue with TextLog not writing anything before layout https://github.com/Textualize/textual/issues/1498
- Fixed an exception when populating a child class of `ListView` purely from `compose` https://github.com/Textualize/textual/issues/1588
- Fixed freeze in tests https://github.com/Textualize/textual/issues/1608
- Fixed minus not displaying as symbol https://github.com/Textualize/textual/issues/1482

## [0.9.1] - 2022-12-30

### Added

- Added textual._win_sleep for Python on Windows < 3.11 https://github.com/Textualize/textual/pull/1457

## [0.9.0] - 2022-12-30

### Added

- Added textual.strip.Strip primitive
- Added textual._cache.FIFOCache
- Added an option to clear columns in DataTable.clear() https://github.com/Textualize/textual/pull/1427

### Changed

- Widget.render_line now returns a Strip
- Fix for slow updates on Windows
- Bumped Rich dependency

## [0.8.2] - 2022-12-28

### Fixed

- Fixed issue with TextLog.clear() https://github.com/Textualize/textual/issues/1447

## [0.8.1] - 2022-12-25

### Fixed

- Fix for overflowing tree issue https://github.com/Textualize/textual/issues/1425

## [0.8.0] - 2022-12-22

### Fixed

- Fixed issues with nested auto dimensions https://github.com/Textualize/textual/issues/1402
- Fixed watch method incorrectly running on first set when value hasn't changed and init=False https://github.com/Textualize/textual/pull/1367
- `App.dark` can now be set from `App.on_load` without an error being raised  https://github.com/Textualize/textual/issues/1369
- Fixed setting `visibility` changes needing a `refresh` https://github.com/Textualize/textual/issues/1355

### Added

- Added `textual.actions.SkipAction` exception which can be raised from an action to allow parents to process bindings.
- Added `textual keys` preview.
- Added ability to bind to a character in addition to key name. i.e. you can bind to "." or "full_stop".
- Added TextLog.shrink attribute to allow renderable to reduce in size to fit width.

### Changed

- Deprecated `PRIORITY_BINDINGS` class variable.
- Renamed `char` to `character` on Key event.
- Renamed `key_name` to `name` on Key event.
- Queries/`walk_children` no longer includes self in results by default https://github.com/Textualize/textual/pull/1416

## [0.7.0] - 2022-12-17

### Added

- Added `PRIORITY_BINDINGS` class variable, which can be used to control if a widget's bindings have priority by default. https://github.com/Textualize/textual/issues/1343

### Changed

- Renamed the `Binding` argument `universal` to `priority`. https://github.com/Textualize/textual/issues/1343
- When looking for bindings that have priority, they are now looked from `App` downwards. https://github.com/Textualize/textual/issues/1343
- `BINDINGS` on an `App`-derived class have priority by default. https://github.com/Textualize/textual/issues/1343
- `BINDINGS` on a `Screen`-derived class have priority by default. https://github.com/Textualize/textual/issues/1343
- Added a message parameter to Widget.exit

### Fixed

- Fixed validator not running on first reactive set https://github.com/Textualize/textual/pull/1359
- Ensure only printable characters are used as key_display https://github.com/Textualize/textual/pull/1361


## [0.6.0] - 2022-12-11

https://textual.textualize.io/blog/2022/12/11/version-060

### Added

- Added "inherited bindings" -- BINDINGS classvar will be merged with base classes, unless inherit_bindings is set to False
- Added `Tree` widget which replaces `TreeControl`.
- Added widget `Placeholder` https://github.com/Textualize/textual/issues/1200.
- Added `ListView` and `ListItem` widgets https://github.com/Textualize/textual/pull/1143

### Changed

- Rebuilt `DirectoryTree` with new `Tree` control.
- Empty containers with a dimension set to `"auto"` will now collapse instead of filling up the available space.
- Container widgets now have default height of `1fr`.
- The default `width` of a `Label` is now `auto`.

### Fixed

- Type selectors can now contain numbers https://github.com/Textualize/textual/issues/1253
- Fixed visibility not affecting children https://github.com/Textualize/textual/issues/1313
- Fixed issue with auto width/height and relative children https://github.com/Textualize/textual/issues/1319
- Fixed issue with offset applied to containers https://github.com/Textualize/textual/issues/1256
- Fixed default CSS retrieval for widgets with no `DEFAULT_CSS` that inherited from widgets with `DEFAULT_CSS` https://github.com/Textualize/textual/issues/1335
- Fixed merging of `BINDINGS` when binding inheritance is set to `None` https://github.com/Textualize/textual/issues/1351

## [0.5.0] - 2022-11-20

### Added

- Add get_child_by_id and get_widget_by_id, remove get_child https://github.com/Textualize/textual/pull/1146
- Add easing parameter to Widget.scroll_* methods https://github.com/Textualize/textual/pull/1144
- Added Widget.call_later which invokes a callback on idle.
- `DOMNode.ancestors` no longer includes `self`.
- Added `DOMNode.ancestors_with_self`, which retains the old behaviour of
  `DOMNode.ancestors`.
- Improved the speed of `DOMQuery.remove`.
- Added DataTable.clear
- Added low-level `textual.walk` methods.
- It is now possible to `await` a `Widget.remove`.
  https://github.com/Textualize/textual/issues/1094
- It is now possible to `await` a `DOMQuery.remove`. Note that this changes
  the return value of `DOMQuery.remove`, which used to return `self`.
  https://github.com/Textualize/textual/issues/1094
- Added Pilot.wait_for_animation
- Added `Widget.move_child` https://github.com/Textualize/textual/issues/1121
- Added a `Label` widget https://github.com/Textualize/textual/issues/1190
- Support lazy-instantiated Screens (callables in App.SCREENS) https://github.com/Textualize/textual/pull/1185
- Display of keys in footer has more sensible defaults https://github.com/Textualize/textual/pull/1213
- Add App.get_key_display, allowing custom key_display App-wide https://github.com/Textualize/textual/pull/1213

### Changed

- Watchers are now called immediately when setting the attribute if they are synchronous. https://github.com/Textualize/textual/pull/1145
- Widget.call_later has been renamed to Widget.call_after_refresh.
- Button variant values are now checked at runtime. https://github.com/Textualize/textual/issues/1189
- Added caching of some properties in Styles object

### Fixed

- Fixed DataTable row not updating after add https://github.com/Textualize/textual/issues/1026
- Fixed issues with animation. Now objects of different types may be animated.
- Fixed containers with transparent background not showing borders https://github.com/Textualize/textual/issues/1175
- Fixed auto-width in horizontal containers https://github.com/Textualize/textual/pull/1155
- Fixed Input cursor invisible when placeholder empty https://github.com/Textualize/textual/pull/1202
- Fixed deadlock when removing widgets from the App https://github.com/Textualize/textual/pull/1219

## [0.4.0] - 2022-11-08

https://textual.textualize.io/blog/2022/11/08/version-040/#version-040

### Changed

- Dropped support for mounting "named" and "anonymous" widgets via
  `App.mount` and `Widget.mount`. Both methods now simply take one or more
  widgets as positional arguments.
- `DOMNode.query_one` now raises a `TooManyMatches` exception if there is
  more than one matching node.
  https://github.com/Textualize/textual/issues/1096
- `App.mount` and `Widget.mount` have new `before` and `after` parameters https://github.com/Textualize/textual/issues/778

### Added

- Added `init` param to reactive.watch
- `CSS_PATH` can now be a list of CSS files https://github.com/Textualize/textual/pull/1079
- Added `DOMQuery.only_one` https://github.com/Textualize/textual/issues/1096
- Writes to stdout are now done in a thread, for smoother animation. https://github.com/Textualize/textual/pull/1104

## [0.3.0] - 2022-10-31

### Fixed

- Fixed issue where scrollbars weren't being unmounted
- Fixed fr units for horizontal and vertical layouts https://github.com/Textualize/textual/pull/1067
- Fixed `textual run` breaking sys.argv https://github.com/Textualize/textual/issues/1064
- Fixed footer not updating styles when toggling dark mode
- Fixed how the app title in a `Header` is centred https://github.com/Textualize/textual/issues/1060
- Fixed the swapping of button variants https://github.com/Textualize/textual/issues/1048
- Fixed reserved characters in screenshots https://github.com/Textualize/textual/issues/993
- Fixed issue with TextLog max_lines https://github.com/Textualize/textual/issues/1058

### Changed

- DOMQuery now raises InvalidQueryFormat in response to invalid query strings, rather than cryptic CSS error
- Dropped quit_after, screenshot, and screenshot_title from App.run, which can all be done via auto_pilot
- Widgets are now closed in reversed DOM order
- Input widget justify hardcoded to left to prevent text-align interference
- Changed `textual run` so that it patches `argv` in more situations
- DOM classes and IDs are now always treated fully case-sensitive https://github.com/Textualize/textual/issues/1047

### Added

- Added Unmount event
- Added App.run_async method
- Added App.run_test context manager
- Added auto_pilot to App.run and App.run_async
- Added Widget._get_virtual_dom to get scrollbars
- Added size parameter to run and run_async
- Added always_update to reactive
- Returned an awaitable from push_screen, switch_screen, and install_screen https://github.com/Textualize/textual/pull/1061

## [0.2.1] - 2022-10-23

### Changed

- Updated meta data for PyPI

## [0.2.0] - 2022-10-23

### Added

- CSS support
- Too numerous to mention
## [0.1.18] - 2022-04-30

### Changed

- Bump typing extensions

## [0.1.17] - 2022-03-10

### Changed

- Bumped Rich dependency

## [0.1.16] - 2022-03-10

### Fixed

- Fixed escape key hanging on Windows

## [0.1.15] - 2022-01-31

### Added

- Added Windows Driver

## [0.1.14] - 2022-01-09

### Changed

- Updated Rich dependency to 11.X

## [0.1.13] - 2022-01-01

### Fixed

- Fixed spurious characters when exiting app
- Fixed increasing delay when exiting

## [0.1.12] - 2021-09-20

### Added

- Added geometry.Spacing

### Fixed

- Fixed calculation of virtual size in scroll views

## [0.1.11] - 2021-09-12

### Changed

- Changed message handlers to use prefix handle\_
- Renamed messages to drop the Message suffix
- Events now bubble by default
- Refactor of layout

### Added

- Added App.measure
- Added auto_width to Vertical Layout, WindowView, an ScrollView
- Added big_table.py example
- Added easing.py example

## [0.1.10] - 2021-08-25

### Added

- Added keyboard control of tree control
- Added Widget.gutter to calculate space between renderable and outside edge
- Added margin, padding, and border attributes to Widget

### Changed

- Callbacks may be async or non-async.
- Event handler event argument is optional.
- Fixed exception in clock example https://github.com/willmcgugan/textual/issues/52
- Added Message.wait() which waits for a message to be processed
- Key events are now sent to widgets first, before processing bindings

## [0.1.9] - 2021-08-06

### Added

- Added hover over and mouse click to activate keys in footer
- Added verbosity argument to Widget.log

### Changed

- Simplified events. Remove Startup event (use Mount)
- Changed geometry.Point to geometry.Offset and geometry.Dimensions to geometry.Size

## [0.1.8] - 2021-07-17

### Fixed

- Fixed exiting mouse mode
- Fixed slow animation

### Added

- New log system

## [0.1.7] - 2021-07-14

### Changed

- Added functionality to calculator example.
- Scrollview now shows scrollbars automatically
- New handler system for messages that doesn't require inheritance
- Improved traceback handling

[3.2.0]: https://github.com/Textualize/textual/compare/v3.1.1...v3.2.0
[3.1.1]: https://github.com/Textualize/textual/compare/v3.1.0...v3.1.1
[3.1.0]: https://github.com/Textualize/textual/compare/v3.0.1...v3.1.0
[3.0.1]: https://github.com/Textualize/textual/compare/v3.0.0...v3.0.1
[3.0.0]: https://github.com/Textualize/textual/compare/v2.1.2...v3.0.0
[2.1.2]: https://github.com/Textualize/textual/compare/v2.1.1...v2.1.2
[2.1.1]: https://github.com/Textualize/textual/compare/v2.1.0...v2.1.1
[2.1.0]: https://github.com/Textualize/textual/compare/v2.0.4...v2.1.0
[2.0.4]: https://github.com/Textualize/textual/compare/v2.0.3...v2.0.4
[2.0.3]: https://github.com/Textualize/textual/compare/v2.0.2...v2.0.3
[2.0.2]: https://github.com/Textualize/textual/compare/v2.0.1...v2.0.2
[2.0.1]: https://github.com/Textualize/textual/compare/v2.0.0...v2.0.1
[2.0.0]: https://github.com/Textualize/textual/compare/v1.0.0...v2.0.0
[1.0.0]: https://github.com/Textualize/textual/compare/v0.89.1...v1.0.0
[0.89.1]: https://github.com/Textualize/textual/compare/v0.89.0...v0.89.1
[0.89.0]: https://github.com/Textualize/textual/compare/v0.88.1...v0.89.0
[0.88.1]: https://github.com/Textualize/textual/compare/v0.88.0...v0.88.1
[0.88.0]: https://github.com/Textualize/textual/compare/v0.87.1...v0.88.0
[0.87.1]: https://github.com/Textualize/textual/compare/v0.87.0...v0.87.1
[0.87.0]: https://github.com/Textualize/textual/compare/v0.86.4...v0.87.0
[0.86.3]: https://github.com/Textualize/textual/compare/v0.86.2...v0.86.3
[0.86.2]: https://github.com/Textualize/textual/compare/v0.86.1...v0.86.2
[0.86.1]: https://github.com/Textualize/textual/compare/v0.86.0...v0.86.1
[0.86.0]: https://github.com/Textualize/textual/compare/v0.85.2...v0.86.0
[0.85.2]: https://github.com/Textualize/textual/compare/v0.85.1...v0.85.2
[0.85.1]: https://github.com/Textualize/textual/compare/v0.85.0...v0.85.1
[0.85.0]: https://github.com/Textualize/textual/compare/v0.84.0...v0.85.0
[0.84.0]: https://github.com/Textualize/textual/compare/v0.83.0...v0.84.0
[0.83.0]: https://github.com/Textualize/textual/compare/v0.82.0...v0.83.0
[0.82.0]: https://github.com/Textualize/textual/compare/v0.81.0...v0.82.0
[0.81.0]: https://github.com/Textualize/textual/compare/v0.80.1...v0.81.0
[0.80.1]: https://github.com/Textualize/textual/compare/v0.80.0...v0.80.1
[0.80.0]: https://github.com/Textualize/textual/compare/v0.79.0...v0.80.0
[0.79.0]: https://github.com/Textualize/textual/compare/v0.78.0...v0.79.0
[0.78.0]: https://github.com/Textualize/textual/compare/v0.77.0...v0.78.0
[0.77.0]: https://github.com/Textualize/textual/compare/v0.76.0...v0.77.0
[0.76.0]: https://github.com/Textualize/textual/compare/v0.75.1...v0.76.0
[0.75.1]: https://github.com/Textualize/textual/compare/v0.75.0...v0.75.1
[0.75.0]: https://github.com/Textualize/textual/compare/v0.74.0...v0.75.0
[0.74.0]: https://github.com/Textualize/textual/compare/v0.73.0...v0.74.0
[0.73.0]: https://github.com/Textualize/textual/compare/v0.72.0...v0.73.0
[0.72.0]: https://github.com/Textualize/textual/compare/v0.71.0...v0.72.0
[0.71.0]: https://github.com/Textualize/textual/compare/v0.70.0...v0.71.0
[0.70.0]: https://github.com/Textualize/textual/compare/v0.69.0...v0.70.0
[0.69.0]: https://github.com/Textualize/textual/compare/v0.68.0...v0.69.0
[0.68.0]: https://github.com/Textualize/textual/compare/v0.67.1...v0.68.0
[0.67.1]: https://github.com/Textualize/textual/compare/v0.67.0...v0.67.1
[0.67.0]: https://github.com/Textualize/textual/compare/v0.66.0...v0.67.0
[0.66.0]: https://github.com/Textualize/textual/compare/v0.65.2...v0.66.0
[0.65.2]: https://github.com/Textualize/textual/compare/v0.65.1...v0.65.2
[0.65.1]: https://github.com/Textualize/textual/compare/v0.65.0...v0.65.1
[0.65.0]: https://github.com/Textualize/textual/compare/v0.64.0...v0.65.0
[0.64.0]: https://github.com/Textualize/textual/compare/v0.63.6...v0.64.0
[0.63.6]: https://github.com/Textualize/textual/compare/v0.63.5...v0.63.6
[0.63.5]: https://github.com/Textualize/textual/compare/v0.63.4...v0.63.5
[0.63.4]: https://github.com/Textualize/textual/compare/v0.63.3...v0.63.4
[0.63.3]: https://github.com/Textualize/textual/compare/v0.63.2...v0.63.3
[0.63.2]: https://github.com/Textualize/textual/compare/v0.63.1...v0.63.2
[0.63.1]: https://github.com/Textualize/textual/compare/v0.63.0...v0.63.1
[0.63.0]: https://github.com/Textualize/textual/compare/v0.62.0...v0.63.0
[0.62.0]: https://github.com/Textualize/textual/compare/v0.61.1...v0.62.0
[0.61.1]: https://github.com/Textualize/textual/compare/v0.61.0...v0.61.1
[0.61.0]: https://github.com/Textualize/textual/compare/v0.60.1...v0.61.0
[0.60.1]: https://github.com/Textualize/textual/compare/v0.60.0...v0.60.1
[0.60.0]: https://github.com/Textualize/textual/compare/v0.59.0...v0.60.0
[0.59.0]: https://github.com/Textualize/textual/compare/v0.58.1...v0.59.0
[0.58.1]: https://github.com/Textualize/textual/compare/v0.58.0...v0.58.1
[0.58.0]: https://github.com/Textualize/textual/compare/v0.57.1...v0.58.0
[0.57.1]: https://github.com/Textualize/textual/compare/v0.57.0...v0.57.1
[0.57.0]: https://github.com/Textualize/textual/compare/v0.56.3...v0.57.0
[0.56.3]: https://github.com/Textualize/textual/compare/v0.56.2...v0.56.3
[0.56.2]: https://github.com/Textualize/textual/compare/v0.56.1...v0.56.2
[0.56.1]: https://github.com/Textualize/textual/compare/v0.56.0...v0.56.1
[0.56.0]: https://github.com/Textualize/textual/compare/v0.55.1...v0.56.0
[0.55.1]: https://github.com/Textualize/textual/compare/v0.55.0...v0.55.1
[0.55.0]: https://github.com/Textualize/textual/compare/v0.54.0...v0.55.0
[0.54.0]: https://github.com/Textualize/textual/compare/v0.53.1...v0.54.0
[0.53.1]: https://github.com/Textualize/textual/compare/v0.53.0...v0.53.1
[0.53.0]: https://github.com/Textualize/textual/compare/v0.52.1...v0.53.0
[0.52.1]: https://github.com/Textualize/textual/compare/v0.52.0...v0.52.1
[0.52.0]: https://github.com/Textualize/textual/compare/v0.51.0...v0.52.0
[0.51.0]: https://github.com/Textualize/textual/compare/v0.50.1...v0.51.0
[0.50.1]: https://github.com/Textualize/textual/compare/v0.50.0...v0.50.1
[0.50.0]: https://github.com/Textualize/textual/compare/v0.49.0...v0.50.0
[0.49.1]: https://github.com/Textualize/textual/compare/v0.49.0...v0.49.1
[0.49.0]: https://github.com/Textualize/textual/compare/v0.48.2...v0.49.0
[0.48.2]: https://github.com/Textualize/textual/compare/v0.48.1...v0.48.2
[0.48.1]: https://github.com/Textualize/textual/compare/v0.48.0...v0.48.1
[0.48.0]: https://github.com/Textualize/textual/compare/v0.47.1...v0.48.0
[0.47.1]: https://github.com/Textualize/textual/compare/v0.47.0...v0.47.1
[0.47.0]: https://github.com/Textualize/textual/compare/v0.46.0...v0.47.0
[0.46.0]: https://github.com/Textualize/textual/compare/v0.45.1...v0.46.0
[0.45.1]: https://github.com/Textualize/textual/compare/v0.45.0...v0.45.1
[0.45.0]: https://github.com/Textualize/textual/compare/v0.44.1...v0.45.0
[0.44.1]: https://github.com/Textualize/textual/compare/v0.44.0...v0.44.1
[0.44.0]: https://github.com/Textualize/textual/compare/v0.43.2...v0.44.0
[0.43.2]: https://github.com/Textualize/textual/compare/v0.43.1...v0.43.2
[0.43.1]: https://github.com/Textualize/textual/compare/v0.43.0...v0.43.1
[0.43.0]: https://github.com/Textualize/textual/compare/v0.42.0...v0.43.0
[0.42.0]: https://github.com/Textualize/textual/compare/v0.41.0...v0.42.0
[0.41.0]: https://github.com/Textualize/textual/compare/v0.40.0...v0.41.0
[0.40.0]: https://github.com/Textualize/textual/compare/v0.39.0...v0.40.0
[0.39.0]: https://github.com/Textualize/textual/compare/v0.38.1...v0.39.0
[0.38.1]: https://github.com/Textualize/textual/compare/v0.38.0...v0.38.1
[0.38.0]: https://github.com/Textualize/textual/compare/v0.37.1...v0.38.0
[0.37.1]: https://github.com/Textualize/textual/compare/v0.37.0...v0.37.1
[0.37.0]: https://github.com/Textualize/textual/compare/v0.36.0...v0.37.0
[0.36.0]: https://github.com/Textualize/textual/compare/v0.35.1...v0.36.0
[0.35.1]: https://github.com/Textualize/textual/compare/v0.35.0...v0.35.1
[0.35.0]: https://github.com/Textualize/textual/compare/v0.34.0...v0.35.0
[0.34.0]: https://github.com/Textualize/textual/compare/v0.33.0...v0.34.0
[0.33.0]: https://github.com/Textualize/textual/compare/v0.32.0...v0.33.0
[0.32.0]: https://github.com/Textualize/textual/compare/v0.31.0...v0.32.0
[0.31.0]: https://github.com/Textualize/textual/compare/v0.30.0...v0.31.0
[0.30.0]: https://github.com/Textualize/textual/compare/v0.29.0...v0.30.0
[0.29.0]: https://github.com/Textualize/textual/compare/v0.28.1...v0.29.0
[0.28.1]: https://github.com/Textualize/textual/compare/v0.28.0...v0.28.1
[0.28.0]: https://github.com/Textualize/textual/compare/v0.27.0...v0.28.0
[0.27.0]: https://github.com/Textualize/textual/compare/v0.26.0...v0.27.0
[0.26.0]: https://github.com/Textualize/textual/compare/v0.25.0...v0.26.0
[0.25.0]: https://github.com/Textualize/textual/compare/v0.24.1...v0.25.0
[0.24.1]: https://github.com/Textualize/textual/compare/v0.24.0...v0.24.1
[0.24.0]: https://github.com/Textualize/textual/compare/v0.23.0...v0.24.0
[0.23.0]: https://github.com/Textualize/textual/compare/v0.22.3...v0.23.0
[0.22.3]: https://github.com/Textualize/textual/compare/v0.22.2...v0.22.3
[0.22.2]: https://github.com/Textualize/textual/compare/v0.22.1...v0.22.2
[0.22.1]: https://github.com/Textualize/textual/compare/v0.22.0...v0.22.1
[0.22.0]: https://github.com/Textualize/textual/compare/v0.21.0...v0.22.0
[0.21.0]: https://github.com/Textualize/textual/compare/v0.20.1...v0.21.0
[0.20.1]: https://github.com/Textualize/textual/compare/v0.20.0...v0.20.1
[0.20.0]: https://github.com/Textualize/textual/compare/v0.19.1...v0.20.0
[0.19.1]: https://github.com/Textualize/textual/compare/v0.19.0...v0.19.1
[0.19.0]: https://github.com/Textualize/textual/compare/v0.18.0...v0.19.0
[0.18.0]: https://github.com/Textualize/textual/compare/v0.17.4...v0.18.0
[0.17.3]: https://github.com/Textualize/textual/compare/v0.17.2...v0.17.3
[0.17.2]: https://github.com/Textualize/textual/compare/v0.17.1...v0.17.2
[0.17.1]: https://github.com/Textualize/textual/compare/v0.17.0...v0.17.1
[0.17.0]: https://github.com/Textualize/textual/compare/v0.16.0...v0.17.0
[0.16.0]: https://github.com/Textualize/textual/compare/v0.15.1...v0.16.0
[0.15.1]: https://github.com/Textualize/textual/compare/v0.15.0...v0.15.1
[0.15.0]: https://github.com/Textualize/textual/compare/v0.14.0...v0.15.0
[0.14.0]: https://github.com/Textualize/textual/compare/v0.13.0...v0.14.0
[0.13.0]: https://github.com/Textualize/textual/compare/v0.12.1...v0.13.0
[0.12.1]: https://github.com/Textualize/textual/compare/v0.12.0...v0.12.1
[0.12.0]: https://github.com/Textualize/textual/compare/v0.11.1...v0.12.0
[0.11.1]: https://github.com/Textualize/textual/compare/v0.11.0...v0.11.1
[0.11.0]: https://github.com/Textualize/textual/compare/v0.10.1...v0.11.0
[0.10.1]: https://github.com/Textualize/textual/compare/v0.10.0...v0.10.1
[0.10.0]: https://github.com/Textualize/textual/compare/v0.9.1...v0.10.0
[0.9.1]: https://github.com/Textualize/textual/compare/v0.9.0...v0.9.1
[0.9.0]: https://github.com/Textualize/textual/compare/v0.8.2...v0.9.0
[0.8.2]: https://github.com/Textualize/textual/compare/v0.8.1...v0.8.2
[0.8.1]: https://github.com/Textualize/textual/compare/v0.8.0...v0.8.1
[0.8.0]: https://github.com/Textualize/textual/compare/v0.7.0...v0.8.0
[0.7.0]: https://github.com/Textualize/textual/compare/v0.6.0...v0.7.0
[0.6.0]: https://github.com/Textualize/textual/compare/v0.5.0...v0.6.0
[0.5.0]: https://github.com/Textualize/textual/compare/v0.4.0...v0.5.0
[0.4.0]: https://github.com/Textualize/textual/compare/v0.3.0...v0.4.0
[0.3.0]: https://github.com/Textualize/textual/compare/v0.2.1...v0.3.0
[0.2.1]: https://github.com/Textualize/textual/compare/v0.2.0...v0.2.1
[0.2.0]: https://github.com/Textualize/textual/compare/v0.1.18...v0.2.0
[0.1.18]: https://github.com/Textualize/textual/compare/v0.1.17...v0.1.18
[0.1.17]: https://github.com/Textualize/textual/compare/v0.1.16...v0.1.17
[0.1.16]: https://github.com/Textualize/textual/compare/v0.1.15...v0.1.16
[0.1.15]: https://github.com/Textualize/textual/compare/v0.1.14...v0.1.15
[0.1.14]: https://github.com/Textualize/textual/compare/v0.1.13...v0.1.14
[0.1.13]: https://github.com/Textualize/textual/compare/v0.1.12...v0.1.13
[0.1.12]: https://github.com/Textualize/textual/compare/v0.1.11...v0.1.12
[0.1.11]: https://github.com/Textualize/textual/compare/v0.1.10...v0.1.11
[0.1.10]: https://github.com/Textualize/textual/compare/v0.1.9...v0.1.10
[0.1.9]: https://github.com/Textualize/textual/compare/v0.1.8...v0.1.9
[0.1.8]: https://github.com/Textualize/textual/compare/v0.1.7...v0.1.8
[0.1.7]: https://github.com/Textualize/textual/releases/tag/v0.1.7<|MERGE_RESOLUTION|>--- conflicted
+++ resolved
@@ -5,24 +5,19 @@
 The format is based on [Keep a Changelog](http://keepachangelog.com/)
 and this project adheres to [Semantic Versioning](http://semver.org/).
 
-<<<<<<< HEAD
+
 ## Unreleased
-=======
-## [Unreleased]
 
 ### Fixed
 
 - Fixed `VERTICAL_BREAKPOINTS` doesn't work https://github.com/Textualize/textual/pull/5785
+- Fixed `Button` allowing text selection https://github.com/Textualize/textual/pull/5770
 
 ## [3.2.0] - 2025-05-02
->>>>>>> 2f38af75
 
 ### Fixed
 
 - Fixed `OptionList` causing excessive redrawing https://github.com/Textualize/textual/pull/5766
-<<<<<<< HEAD
-- Fixed `Button` allowing text selection https://github.com/Textualize/textual/pull/5770
-=======
 - Log messages could be written to stdout when there was no app, which could happen when using run_async or threads. Now they will be suppressed, unless the env var `TEXTUAL_DEBUG` is set https://github.com/Textualize/textual/pull/5782
 
 ### Added
@@ -35,7 +30,6 @@
 ### Changed
 
 - `RadioSet` now has a default width of `1fr` https://github.com/Textualize/textual/pull/5778
->>>>>>> 2f38af75
 
 ## [3.1.1] - 2025-04-22
 
