--- conflicted
+++ resolved
@@ -7,7 +7,6 @@
 
 ## Unreleased
 
-<<<<<<< HEAD
 ### Changed
 
 - Breaking change: standard keyboard scrollable navigation bindings have been moved off `Widget` and onto a new base class for scrollable containers (see also below addition) https://github.com/Textualize/textual/issues/2332
@@ -17,11 +16,10 @@
 ### Added
 
 - Added `ScrollableContainer`; a container class that binds the common navigation keys to scroll actions (see also above breaking change) https://github.com/Textualize/textual/issues/2332
-=======
+
 ### Fixed
 
 - Fixed dark mode toggles in a "child" screen not updating a "parent" screen https://github.com/Textualize/textual/issues/1999
->>>>>>> 60542c52
 
 ## [0.20.1] - 2023-04-18
 
