--- conflicted
+++ resolved
@@ -1,15 +1,9 @@
-<<<<<<< HEAD
 import asyncio
 import time
-=======
->>>>>>> 38f9bf31
 import sys
-import time
-from functools import partial
 
 import pytest
 
-from textual._win_sleep import sleep
 from textual.app import App
 
 pytestmark = pytest.mark.skipif(
@@ -17,13 +11,22 @@
 )
 
 
-@pytest.mark.parametrize("sleep_for", [1, 10, 1000])
-def test_win_sleep_timer_is_cancellable(sleep_for):
-    """Regression test for https://github.com/Textualize/textual/issues/2711."""
+def test_win_sleep_timer_is_cancellable():
+    """Regression test for https://github.com/Textualize/textual/issues/2711.
+
+    When we exit an app with a "long" timer, everything asyncio-related
+    should shutdown quickly. So, we create an app with a timer that triggers
+    every SLEEP_FOR seconds and we shut the app down immediately after creating
+    it. `asyncio` should be done quickly (i.e., the timer was cancelled) and
+    thus the total time this takes should be considerably lesser than the time
+    we originally set the timer for.
+    """
+
+    SLEEP_FOR = 10
 
     class WindowsIntervalBugApp(App[None]):
         def on_mount(self) -> None:
-            self.set_interval(sleep_for, lambda: None)
+            self.set_interval(SLEEP_FOR, lambda: None)
 
         def key_e(self):
             self.exit()
@@ -32,11 +35,7 @@
         async with WindowsIntervalBugApp().run_test() as pilot:
             await pilot.press("e")
 
-<<<<<<< HEAD
     start = time.perf_counter()
     asyncio.run(actual_test())
     end = time.perf_counter()
-    assert end - start < 0.1
-=======
-    assert (end - start) < 0.1
->>>>>>> 38f9bf31
+    assert end - start < 1