--- conflicted
+++ resolved
@@ -19,252 +19,132 @@
         font-weight: 700;
     }
 
-<<<<<<< HEAD
-    .terminal-3405773287-matrix {
-=======
-    .terminal-697855935-matrix {
->>>>>>> 5de3a80b
+    .terminal-2590569291-matrix {
         font-family: Fira Code, monospace;
         font-size: 20px;
         line-height: 24.4px;
         font-variant-east-asian: full-width;
     }
 
-<<<<<<< HEAD
-    .terminal-3405773287-title {
-=======
-    .terminal-697855935-title {
->>>>>>> 5de3a80b
+    .terminal-2590569291-title {
         font-size: 18px;
         font-weight: bold;
         font-family: arial;
     }
 
-<<<<<<< HEAD
-    .terminal-3405773287-r1 { fill: #ffffff }
-.terminal-3405773287-r2 { fill: #c5c8c6 }
-.terminal-3405773287-r3 { fill: #e1e1e1 }
+    .terminal-2590569291-r1 { fill: #ffffff }
+.terminal-2590569291-r2 { fill: #c5c8c6 }
+.terminal-2590569291-r3 { fill: #e0e0e0 }
     </style>
 
     <defs>
-    <clipPath id="terminal-3405773287-clip-terminal">
+    <clipPath id="terminal-2590569291-clip-terminal">
       <rect x="0" y="0" width="975.0" height="584.5999999999999" />
     </clipPath>
-    <clipPath id="terminal-3405773287-line-0">
+    <clipPath id="terminal-2590569291-line-0">
     <rect x="0" y="1.5" width="976" height="24.65"/>
             </clipPath>
-<clipPath id="terminal-3405773287-line-1">
+<clipPath id="terminal-2590569291-line-1">
     <rect x="0" y="25.9" width="976" height="24.65"/>
             </clipPath>
-<clipPath id="terminal-3405773287-line-2">
+<clipPath id="terminal-2590569291-line-2">
     <rect x="0" y="50.3" width="976" height="24.65"/>
             </clipPath>
-<clipPath id="terminal-3405773287-line-3">
+<clipPath id="terminal-2590569291-line-3">
     <rect x="0" y="74.7" width="976" height="24.65"/>
             </clipPath>
-<clipPath id="terminal-3405773287-line-4">
+<clipPath id="terminal-2590569291-line-4">
     <rect x="0" y="99.1" width="976" height="24.65"/>
             </clipPath>
-<clipPath id="terminal-3405773287-line-5">
+<clipPath id="terminal-2590569291-line-5">
     <rect x="0" y="123.5" width="976" height="24.65"/>
             </clipPath>
-<clipPath id="terminal-3405773287-line-6">
+<clipPath id="terminal-2590569291-line-6">
     <rect x="0" y="147.9" width="976" height="24.65"/>
             </clipPath>
-<clipPath id="terminal-3405773287-line-7">
+<clipPath id="terminal-2590569291-line-7">
     <rect x="0" y="172.3" width="976" height="24.65"/>
             </clipPath>
-<clipPath id="terminal-3405773287-line-8">
+<clipPath id="terminal-2590569291-line-8">
     <rect x="0" y="196.7" width="976" height="24.65"/>
             </clipPath>
-<clipPath id="terminal-3405773287-line-9">
+<clipPath id="terminal-2590569291-line-9">
     <rect x="0" y="221.1" width="976" height="24.65"/>
             </clipPath>
-<clipPath id="terminal-3405773287-line-10">
+<clipPath id="terminal-2590569291-line-10">
     <rect x="0" y="245.5" width="976" height="24.65"/>
             </clipPath>
-<clipPath id="terminal-3405773287-line-11">
+<clipPath id="terminal-2590569291-line-11">
     <rect x="0" y="269.9" width="976" height="24.65"/>
             </clipPath>
-<clipPath id="terminal-3405773287-line-12">
+<clipPath id="terminal-2590569291-line-12">
     <rect x="0" y="294.3" width="976" height="24.65"/>
             </clipPath>
-<clipPath id="terminal-3405773287-line-13">
+<clipPath id="terminal-2590569291-line-13">
     <rect x="0" y="318.7" width="976" height="24.65"/>
             </clipPath>
-<clipPath id="terminal-3405773287-line-14">
+<clipPath id="terminal-2590569291-line-14">
     <rect x="0" y="343.1" width="976" height="24.65"/>
             </clipPath>
-<clipPath id="terminal-3405773287-line-15">
+<clipPath id="terminal-2590569291-line-15">
     <rect x="0" y="367.5" width="976" height="24.65"/>
             </clipPath>
-<clipPath id="terminal-3405773287-line-16">
+<clipPath id="terminal-2590569291-line-16">
     <rect x="0" y="391.9" width="976" height="24.65"/>
             </clipPath>
-<clipPath id="terminal-3405773287-line-17">
+<clipPath id="terminal-2590569291-line-17">
     <rect x="0" y="416.3" width="976" height="24.65"/>
             </clipPath>
-<clipPath id="terminal-3405773287-line-18">
+<clipPath id="terminal-2590569291-line-18">
     <rect x="0" y="440.7" width="976" height="24.65"/>
             </clipPath>
-<clipPath id="terminal-3405773287-line-19">
+<clipPath id="terminal-2590569291-line-19">
     <rect x="0" y="465.1" width="976" height="24.65"/>
             </clipPath>
-<clipPath id="terminal-3405773287-line-20">
+<clipPath id="terminal-2590569291-line-20">
     <rect x="0" y="489.5" width="976" height="24.65"/>
             </clipPath>
-<clipPath id="terminal-3405773287-line-21">
+<clipPath id="terminal-2590569291-line-21">
     <rect x="0" y="513.9" width="976" height="24.65"/>
             </clipPath>
-<clipPath id="terminal-3405773287-line-22">
-=======
-    .terminal-697855935-r1 { fill: #ffffff }
-.terminal-697855935-r2 { fill: #c5c8c6 }
-.terminal-697855935-r3 { fill: #e0e0e0 }
-    </style>
-
-    <defs>
-    <clipPath id="terminal-697855935-clip-terminal">
-      <rect x="0" y="0" width="975.0" height="584.5999999999999" />
-    </clipPath>
-    <clipPath id="terminal-697855935-line-0">
-    <rect x="0" y="1.5" width="976" height="24.65"/>
-            </clipPath>
-<clipPath id="terminal-697855935-line-1">
-    <rect x="0" y="25.9" width="976" height="24.65"/>
-            </clipPath>
-<clipPath id="terminal-697855935-line-2">
-    <rect x="0" y="50.3" width="976" height="24.65"/>
-            </clipPath>
-<clipPath id="terminal-697855935-line-3">
-    <rect x="0" y="74.7" width="976" height="24.65"/>
-            </clipPath>
-<clipPath id="terminal-697855935-line-4">
-    <rect x="0" y="99.1" width="976" height="24.65"/>
-            </clipPath>
-<clipPath id="terminal-697855935-line-5">
-    <rect x="0" y="123.5" width="976" height="24.65"/>
-            </clipPath>
-<clipPath id="terminal-697855935-line-6">
-    <rect x="0" y="147.9" width="976" height="24.65"/>
-            </clipPath>
-<clipPath id="terminal-697855935-line-7">
-    <rect x="0" y="172.3" width="976" height="24.65"/>
-            </clipPath>
-<clipPath id="terminal-697855935-line-8">
-    <rect x="0" y="196.7" width="976" height="24.65"/>
-            </clipPath>
-<clipPath id="terminal-697855935-line-9">
-    <rect x="0" y="221.1" width="976" height="24.65"/>
-            </clipPath>
-<clipPath id="terminal-697855935-line-10">
-    <rect x="0" y="245.5" width="976" height="24.65"/>
-            </clipPath>
-<clipPath id="terminal-697855935-line-11">
-    <rect x="0" y="269.9" width="976" height="24.65"/>
-            </clipPath>
-<clipPath id="terminal-697855935-line-12">
-    <rect x="0" y="294.3" width="976" height="24.65"/>
-            </clipPath>
-<clipPath id="terminal-697855935-line-13">
-    <rect x="0" y="318.7" width="976" height="24.65"/>
-            </clipPath>
-<clipPath id="terminal-697855935-line-14">
-    <rect x="0" y="343.1" width="976" height="24.65"/>
-            </clipPath>
-<clipPath id="terminal-697855935-line-15">
-    <rect x="0" y="367.5" width="976" height="24.65"/>
-            </clipPath>
-<clipPath id="terminal-697855935-line-16">
-    <rect x="0" y="391.9" width="976" height="24.65"/>
-            </clipPath>
-<clipPath id="terminal-697855935-line-17">
-    <rect x="0" y="416.3" width="976" height="24.65"/>
-            </clipPath>
-<clipPath id="terminal-697855935-line-18">
-    <rect x="0" y="440.7" width="976" height="24.65"/>
-            </clipPath>
-<clipPath id="terminal-697855935-line-19">
-    <rect x="0" y="465.1" width="976" height="24.65"/>
-            </clipPath>
-<clipPath id="terminal-697855935-line-20">
-    <rect x="0" y="489.5" width="976" height="24.65"/>
-            </clipPath>
-<clipPath id="terminal-697855935-line-21">
-    <rect x="0" y="513.9" width="976" height="24.65"/>
-            </clipPath>
-<clipPath id="terminal-697855935-line-22">
->>>>>>> 5de3a80b
+<clipPath id="terminal-2590569291-line-22">
     <rect x="0" y="538.3" width="976" height="24.65"/>
             </clipPath>
     </defs>
 
-<<<<<<< HEAD
-    <rect fill="#292929" stroke="rgba(255,255,255,0.35)" stroke-width="1" x="1" y="1" width="992" height="633.6" rx="8"/><text class="terminal-3405773287-title" fill="#c5c8c6" text-anchor="middle" x="496" y="27">HeightApp</text>
-=======
-    <rect fill="#292929" stroke="rgba(255,255,255,0.35)" stroke-width="1" x="1" y="1" width="992" height="633.6" rx="8"/><text class="terminal-697855935-title" fill="#c5c8c6" text-anchor="middle" x="496" y="27">HeightApp</text>
->>>>>>> 5de3a80b
+    <rect fill="#292929" stroke="rgba(255,255,255,0.35)" stroke-width="1" x="1" y="1" width="992" height="633.6" rx="8"/><text class="terminal-2590569291-title" fill="#c5c8c6" text-anchor="middle" x="496" y="27">HeightApp</text>
             <g transform="translate(26,22)">
             <circle cx="0" cy="0" r="7" fill="#ff5f57"/>
             <circle cx="22" cy="0" r="7" fill="#febc2e"/>
             <circle cx="44" cy="0" r="7" fill="#28c840"/>
             </g>
         
-<<<<<<< HEAD
-    <g transform="translate(9, 41)" clip-path="url(#terminal-3405773287-clip-terminal)">
-    <rect fill="#008000" x="0" y="1.5" width="73.2" height="24.65" shape-rendering="crispEdges"/><rect fill="#008000" x="73.2" y="1.5" width="902.8" height="24.65" shape-rendering="crispEdges"/><rect fill="#008000" x="0" y="25.9" width="976" height="24.65" shape-rendering="crispEdges"/><rect fill="#008000" x="0" y="50.3" width="976" height="24.65" shape-rendering="crispEdges"/><rect fill="#008000" x="0" y="74.7" width="976" height="24.65" shape-rendering="crispEdges"/><rect fill="#008000" x="0" y="99.1" width="976" height="24.65" shape-rendering="crispEdges"/><rect fill="#008000" x="0" y="123.5" width="976" height="24.65" shape-rendering="crispEdges"/><rect fill="#008000" x="0" y="147.9" width="976" height="24.65" shape-rendering="crispEdges"/><rect fill="#008000" x="0" y="172.3" width="976" height="24.65" shape-rendering="crispEdges"/><rect fill="#008000" x="0" y="196.7" width="976" height="24.65" shape-rendering="crispEdges"/><rect fill="#008000" x="0" y="221.1" width="976" height="24.65" shape-rendering="crispEdges"/><rect fill="#008000" x="0" y="245.5" width="976" height="24.65" shape-rendering="crispEdges"/><rect fill="#008000" x="0" y="269.9" width="976" height="24.65" shape-rendering="crispEdges"/><rect fill="#1e1e1e" x="0" y="294.3" width="976" height="24.65" shape-rendering="crispEdges"/><rect fill="#1e1e1e" x="0" y="318.7" width="976" height="24.65" shape-rendering="crispEdges"/><rect fill="#1e1e1e" x="0" y="343.1" width="976" height="24.65" shape-rendering="crispEdges"/><rect fill="#1e1e1e" x="0" y="367.5" width="976" height="24.65" shape-rendering="crispEdges"/><rect fill="#1e1e1e" x="0" y="391.9" width="976" height="24.65" shape-rendering="crispEdges"/><rect fill="#1e1e1e" x="0" y="416.3" width="976" height="24.65" shape-rendering="crispEdges"/><rect fill="#1e1e1e" x="0" y="440.7" width="976" height="24.65" shape-rendering="crispEdges"/><rect fill="#1e1e1e" x="0" y="465.1" width="976" height="24.65" shape-rendering="crispEdges"/><rect fill="#1e1e1e" x="0" y="489.5" width="976" height="24.65" shape-rendering="crispEdges"/><rect fill="#1e1e1e" x="0" y="513.9" width="976" height="24.65" shape-rendering="crispEdges"/><rect fill="#1e1e1e" x="0" y="538.3" width="976" height="24.65" shape-rendering="crispEdges"/><rect fill="#1e1e1e" x="0" y="562.7" width="976" height="24.65" shape-rendering="crispEdges"/>
-    <g class="terminal-3405773287-matrix">
-    <text class="terminal-3405773287-r1" x="0" y="20" textLength="73.2" clip-path="url(#terminal-3405773287-line-0)">Widget</text><text class="terminal-3405773287-r2" x="976" y="20" textLength="12.2" clip-path="url(#terminal-3405773287-line-0)">
-</text><text class="terminal-3405773287-r2" x="976" y="44.4" textLength="12.2" clip-path="url(#terminal-3405773287-line-1)">
-</text><text class="terminal-3405773287-r2" x="976" y="68.8" textLength="12.2" clip-path="url(#terminal-3405773287-line-2)">
-</text><text class="terminal-3405773287-r2" x="976" y="93.2" textLength="12.2" clip-path="url(#terminal-3405773287-line-3)">
-</text><text class="terminal-3405773287-r2" x="976" y="117.6" textLength="12.2" clip-path="url(#terminal-3405773287-line-4)">
-</text><text class="terminal-3405773287-r2" x="976" y="142" textLength="12.2" clip-path="url(#terminal-3405773287-line-5)">
-</text><text class="terminal-3405773287-r2" x="976" y="166.4" textLength="12.2" clip-path="url(#terminal-3405773287-line-6)">
-</text><text class="terminal-3405773287-r2" x="976" y="190.8" textLength="12.2" clip-path="url(#terminal-3405773287-line-7)">
-</text><text class="terminal-3405773287-r2" x="976" y="215.2" textLength="12.2" clip-path="url(#terminal-3405773287-line-8)">
-</text><text class="terminal-3405773287-r2" x="976" y="239.6" textLength="12.2" clip-path="url(#terminal-3405773287-line-9)">
-</text><text class="terminal-3405773287-r2" x="976" y="264" textLength="12.2" clip-path="url(#terminal-3405773287-line-10)">
-</text><text class="terminal-3405773287-r2" x="976" y="288.4" textLength="12.2" clip-path="url(#terminal-3405773287-line-11)">
-</text><text class="terminal-3405773287-r2" x="976" y="312.8" textLength="12.2" clip-path="url(#terminal-3405773287-line-12)">
-</text><text class="terminal-3405773287-r2" x="976" y="337.2" textLength="12.2" clip-path="url(#terminal-3405773287-line-13)">
-</text><text class="terminal-3405773287-r2" x="976" y="361.6" textLength="12.2" clip-path="url(#terminal-3405773287-line-14)">
-</text><text class="terminal-3405773287-r2" x="976" y="386" textLength="12.2" clip-path="url(#terminal-3405773287-line-15)">
-</text><text class="terminal-3405773287-r2" x="976" y="410.4" textLength="12.2" clip-path="url(#terminal-3405773287-line-16)">
-</text><text class="terminal-3405773287-r2" x="976" y="434.8" textLength="12.2" clip-path="url(#terminal-3405773287-line-17)">
-</text><text class="terminal-3405773287-r2" x="976" y="459.2" textLength="12.2" clip-path="url(#terminal-3405773287-line-18)">
-</text><text class="terminal-3405773287-r2" x="976" y="483.6" textLength="12.2" clip-path="url(#terminal-3405773287-line-19)">
-</text><text class="terminal-3405773287-r2" x="976" y="508" textLength="12.2" clip-path="url(#terminal-3405773287-line-20)">
-</text><text class="terminal-3405773287-r2" x="976" y="532.4" textLength="12.2" clip-path="url(#terminal-3405773287-line-21)">
-</text><text class="terminal-3405773287-r2" x="976" y="556.8" textLength="12.2" clip-path="url(#terminal-3405773287-line-22)">
-=======
-    <g transform="translate(9, 41)" clip-path="url(#terminal-697855935-clip-terminal)">
+    <g transform="translate(9, 41)" clip-path="url(#terminal-2590569291-clip-terminal)">
     <rect fill="#008000" x="0" y="1.5" width="73.2" height="24.65" shape-rendering="crispEdges"/><rect fill="#008000" x="73.2" y="1.5" width="902.8" height="24.65" shape-rendering="crispEdges"/><rect fill="#008000" x="0" y="25.9" width="976" height="24.65" shape-rendering="crispEdges"/><rect fill="#008000" x="0" y="50.3" width="976" height="24.65" shape-rendering="crispEdges"/><rect fill="#008000" x="0" y="74.7" width="976" height="24.65" shape-rendering="crispEdges"/><rect fill="#008000" x="0" y="99.1" width="976" height="24.65" shape-rendering="crispEdges"/><rect fill="#008000" x="0" y="123.5" width="976" height="24.65" shape-rendering="crispEdges"/><rect fill="#008000" x="0" y="147.9" width="976" height="24.65" shape-rendering="crispEdges"/><rect fill="#008000" x="0" y="172.3" width="976" height="24.65" shape-rendering="crispEdges"/><rect fill="#008000" x="0" y="196.7" width="976" height="24.65" shape-rendering="crispEdges"/><rect fill="#008000" x="0" y="221.1" width="976" height="24.65" shape-rendering="crispEdges"/><rect fill="#008000" x="0" y="245.5" width="976" height="24.65" shape-rendering="crispEdges"/><rect fill="#008000" x="0" y="269.9" width="976" height="24.65" shape-rendering="crispEdges"/><rect fill="#121212" x="0" y="294.3" width="976" height="24.65" shape-rendering="crispEdges"/><rect fill="#121212" x="0" y="318.7" width="976" height="24.65" shape-rendering="crispEdges"/><rect fill="#121212" x="0" y="343.1" width="976" height="24.65" shape-rendering="crispEdges"/><rect fill="#121212" x="0" y="367.5" width="976" height="24.65" shape-rendering="crispEdges"/><rect fill="#121212" x="0" y="391.9" width="976" height="24.65" shape-rendering="crispEdges"/><rect fill="#121212" x="0" y="416.3" width="976" height="24.65" shape-rendering="crispEdges"/><rect fill="#121212" x="0" y="440.7" width="976" height="24.65" shape-rendering="crispEdges"/><rect fill="#121212" x="0" y="465.1" width="976" height="24.65" shape-rendering="crispEdges"/><rect fill="#121212" x="0" y="489.5" width="976" height="24.65" shape-rendering="crispEdges"/><rect fill="#121212" x="0" y="513.9" width="976" height="24.65" shape-rendering="crispEdges"/><rect fill="#121212" x="0" y="538.3" width="976" height="24.65" shape-rendering="crispEdges"/><rect fill="#121212" x="0" y="562.7" width="976" height="24.65" shape-rendering="crispEdges"/>
-    <g class="terminal-697855935-matrix">
-    <text class="terminal-697855935-r1" x="0" y="20" textLength="73.2" clip-path="url(#terminal-697855935-line-0)">Widget</text><text class="terminal-697855935-r2" x="976" y="20" textLength="12.2" clip-path="url(#terminal-697855935-line-0)">
-</text><text class="terminal-697855935-r2" x="976" y="44.4" textLength="12.2" clip-path="url(#terminal-697855935-line-1)">
-</text><text class="terminal-697855935-r2" x="976" y="68.8" textLength="12.2" clip-path="url(#terminal-697855935-line-2)">
-</text><text class="terminal-697855935-r2" x="976" y="93.2" textLength="12.2" clip-path="url(#terminal-697855935-line-3)">
-</text><text class="terminal-697855935-r2" x="976" y="117.6" textLength="12.2" clip-path="url(#terminal-697855935-line-4)">
-</text><text class="terminal-697855935-r2" x="976" y="142" textLength="12.2" clip-path="url(#terminal-697855935-line-5)">
-</text><text class="terminal-697855935-r2" x="976" y="166.4" textLength="12.2" clip-path="url(#terminal-697855935-line-6)">
-</text><text class="terminal-697855935-r2" x="976" y="190.8" textLength="12.2" clip-path="url(#terminal-697855935-line-7)">
-</text><text class="terminal-697855935-r2" x="976" y="215.2" textLength="12.2" clip-path="url(#terminal-697855935-line-8)">
-</text><text class="terminal-697855935-r2" x="976" y="239.6" textLength="12.2" clip-path="url(#terminal-697855935-line-9)">
-</text><text class="terminal-697855935-r2" x="976" y="264" textLength="12.2" clip-path="url(#terminal-697855935-line-10)">
-</text><text class="terminal-697855935-r2" x="976" y="288.4" textLength="12.2" clip-path="url(#terminal-697855935-line-11)">
-</text><text class="terminal-697855935-r2" x="976" y="312.8" textLength="12.2" clip-path="url(#terminal-697855935-line-12)">
-</text><text class="terminal-697855935-r2" x="976" y="337.2" textLength="12.2" clip-path="url(#terminal-697855935-line-13)">
-</text><text class="terminal-697855935-r2" x="976" y="361.6" textLength="12.2" clip-path="url(#terminal-697855935-line-14)">
-</text><text class="terminal-697855935-r2" x="976" y="386" textLength="12.2" clip-path="url(#terminal-697855935-line-15)">
-</text><text class="terminal-697855935-r2" x="976" y="410.4" textLength="12.2" clip-path="url(#terminal-697855935-line-16)">
-</text><text class="terminal-697855935-r2" x="976" y="434.8" textLength="12.2" clip-path="url(#terminal-697855935-line-17)">
-</text><text class="terminal-697855935-r2" x="976" y="459.2" textLength="12.2" clip-path="url(#terminal-697855935-line-18)">
-</text><text class="terminal-697855935-r2" x="976" y="483.6" textLength="12.2" clip-path="url(#terminal-697855935-line-19)">
-</text><text class="terminal-697855935-r2" x="976" y="508" textLength="12.2" clip-path="url(#terminal-697855935-line-20)">
-</text><text class="terminal-697855935-r2" x="976" y="532.4" textLength="12.2" clip-path="url(#terminal-697855935-line-21)">
-</text><text class="terminal-697855935-r2" x="976" y="556.8" textLength="12.2" clip-path="url(#terminal-697855935-line-22)">
->>>>>>> 5de3a80b
+    <g class="terminal-2590569291-matrix">
+    <text class="terminal-2590569291-r1" x="0" y="20" textLength="73.2" clip-path="url(#terminal-2590569291-line-0)">Widget</text><text class="terminal-2590569291-r2" x="976" y="20" textLength="12.2" clip-path="url(#terminal-2590569291-line-0)">
+</text><text class="terminal-2590569291-r2" x="976" y="44.4" textLength="12.2" clip-path="url(#terminal-2590569291-line-1)">
+</text><text class="terminal-2590569291-r2" x="976" y="68.8" textLength="12.2" clip-path="url(#terminal-2590569291-line-2)">
+</text><text class="terminal-2590569291-r2" x="976" y="93.2" textLength="12.2" clip-path="url(#terminal-2590569291-line-3)">
+</text><text class="terminal-2590569291-r2" x="976" y="117.6" textLength="12.2" clip-path="url(#terminal-2590569291-line-4)">
+</text><text class="terminal-2590569291-r2" x="976" y="142" textLength="12.2" clip-path="url(#terminal-2590569291-line-5)">
+</text><text class="terminal-2590569291-r2" x="976" y="166.4" textLength="12.2" clip-path="url(#terminal-2590569291-line-6)">
+</text><text class="terminal-2590569291-r2" x="976" y="190.8" textLength="12.2" clip-path="url(#terminal-2590569291-line-7)">
+</text><text class="terminal-2590569291-r2" x="976" y="215.2" textLength="12.2" clip-path="url(#terminal-2590569291-line-8)">
+</text><text class="terminal-2590569291-r2" x="976" y="239.6" textLength="12.2" clip-path="url(#terminal-2590569291-line-9)">
+</text><text class="terminal-2590569291-r2" x="976" y="264" textLength="12.2" clip-path="url(#terminal-2590569291-line-10)">
+</text><text class="terminal-2590569291-r2" x="976" y="288.4" textLength="12.2" clip-path="url(#terminal-2590569291-line-11)">
+</text><text class="terminal-2590569291-r2" x="976" y="312.8" textLength="12.2" clip-path="url(#terminal-2590569291-line-12)">
+</text><text class="terminal-2590569291-r2" x="976" y="337.2" textLength="12.2" clip-path="url(#terminal-2590569291-line-13)">
+</text><text class="terminal-2590569291-r2" x="976" y="361.6" textLength="12.2" clip-path="url(#terminal-2590569291-line-14)">
+</text><text class="terminal-2590569291-r2" x="976" y="386" textLength="12.2" clip-path="url(#terminal-2590569291-line-15)">
+</text><text class="terminal-2590569291-r2" x="976" y="410.4" textLength="12.2" clip-path="url(#terminal-2590569291-line-16)">
+</text><text class="terminal-2590569291-r2" x="976" y="434.8" textLength="12.2" clip-path="url(#terminal-2590569291-line-17)">
+</text><text class="terminal-2590569291-r2" x="976" y="459.2" textLength="12.2" clip-path="url(#terminal-2590569291-line-18)">
+</text><text class="terminal-2590569291-r2" x="976" y="483.6" textLength="12.2" clip-path="url(#terminal-2590569291-line-19)">
+</text><text class="terminal-2590569291-r2" x="976" y="508" textLength="12.2" clip-path="url(#terminal-2590569291-line-20)">
+</text><text class="terminal-2590569291-r2" x="976" y="532.4" textLength="12.2" clip-path="url(#terminal-2590569291-line-21)">
+</text><text class="terminal-2590569291-r2" x="976" y="556.8" textLength="12.2" clip-path="url(#terminal-2590569291-line-22)">
 </text>
     </g>
     </g>
