from __future__ import annotations

import asyncio
import sys
import threading

import pytest

from textual import work
from textual.app import App, ComposeResult, ScreenStackError
from textual.events import MouseMove
from textual.geometry import Offset
from textual.screen import Screen
from textual.widgets import Button, Input, Label
from textual.worker import NoActiveWorker

skip_py310 = pytest.mark.skipif(
    sys.version_info.minor == 10 and sys.version_info.major == 3,
    reason="segfault on py3.10",
)


async def test_screen_walk_children():
    """Test query only reports active screen."""

    class ScreensApp(App):
        pass

    app = ScreensApp()
    async with app.run_test() as pilot:
        screen1 = Screen()
        screen2 = Screen()
        pilot.app.push_screen(screen1)
        assert list(pilot.app.query("*")) == [screen1]
        pilot.app.push_screen(screen2)
        assert list(pilot.app.query("*")) == [screen2]


async def test_installed_screens():
    class ScreensApp(App):
        SCREENS = {
            "home": Screen,  # Screen type
            "one": Screen,  # Screen instance, disallowed as of #4893
            "two": Screen,  # Callable[[], Screen]
        }

    app = ScreensApp()
    async with app.run_test() as pilot:
        pilot.app.push_screen("home")  # Instantiates and pushes the "home" screen
        pilot.app.push_screen("one")  # Pushes the pre-instantiated "one" screen
        pilot.app.push_screen("home")  # Pushes the single instance of "home" screen
        pilot.app.push_screen(
            "two"
        )  # Calls the callable, pushes returned Screen instance

        assert len(app.screen_stack) == 5
        assert app.screen_stack[1] is app.screen_stack[3]
        assert app.screen is app.screen_stack[4]
        assert isinstance(app.screen, Screen)
        assert app.is_screen_installed(app.screen)

        assert pilot.app.pop_screen()
        assert pilot.app.pop_screen()
        assert pilot.app.pop_screen()
        assert pilot.app.pop_screen()
        with pytest.raises(ScreenStackError):
            pilot.app.pop_screen()


async def test_screens():
    app = App()
    app._loop = asyncio.get_running_loop()
    app._thread_id = threading.get_ident()
    # There should be nothing in the children since the app hasn't run yet
    assert not app._nodes
    assert not app.children
    app._set_active()

    with pytest.raises(ScreenStackError):
        app.screen

    assert not app._installed_screens

    screen1 = Screen(name="screen1")
    screen2 = Screen(name="screen2")
    screen3 = Screen(name="screen3")

    # installs screens
    app.install_screen(screen1, "screen1")
    app.install_screen(screen2, "screen2")

    # Installing a screen does not add it to the DOM
    assert not app._nodes
    assert not app.children

    # Check they are installed
    assert app.is_screen_installed("screen1")
    assert app.is_screen_installed("screen2")

    assert app.get_screen("screen1") is screen1
    with pytest.raises(KeyError):
        app.get_screen("foo")

    # Check screen3 is not installed
    assert not app.is_screen_installed("screen3")

    # Installs screen3
    app.install_screen(screen3, "screen3")
    # Confirm installed
    assert app.is_screen_installed("screen3")

    # Check screen stack is empty
    assert app.screen_stack == []
    # Push a screen
    await app.push_screen("screen1")
    # Check it is on the stack
    assert app.screen_stack == [screen1]
    # Check it is current
    assert app.screen is screen1
    # There should be one item in the children view
    assert app.children == (screen1,)

    # Switch to another screen
    await app.switch_screen("screen2")
    # Check it has changed the stack and that it is current
    assert app.screen_stack == [screen2]
    assert app.screen is screen2
    assert app.children == (screen2,)

    # Push another screen
    await app.push_screen("screen3")
    assert app.screen_stack == [screen2, screen3]
    assert app.screen is screen3
    # Only the current screen is in children
    assert app.children == (screen3,)

    # Pop a screen
    await app.pop_screen()
    assert app.screen is screen2
    assert app.screen_stack == [screen2]

    # Uninstall screens
    app.uninstall_screen(screen1)
    assert not app.is_screen_installed(screen1)
    app.uninstall_screen("screen3")
    assert not app.is_screen_installed(screen1)

    # Check we can't uninstall a screen on the stack
    with pytest.raises(ScreenStackError):
        app.uninstall_screen(screen2)

    # Check we can't pop last screen
    with pytest.raises(ScreenStackError):
        app.pop_screen()

    screen1.remove()
    screen2.remove()
    screen3.remove()
    await app._shutdown()


async def test_auto_focus_on_screen_if_app_auto_focus_is_none():
    """Setting app.AUTO_FOCUS = `None` means it is not taken into consideration."""

    class MyScreen(Screen[None]):
        def compose(self):
            yield Button()
            yield Input(id="one")
            yield Input(id="two")

    class MyApp(App[None]):
        AUTO_FOCUS = None

    app = MyApp()
    async with app.run_test():
        MyScreen.AUTO_FOCUS = "*"
        await app.push_screen(MyScreen())
        assert isinstance(app.focused, Button)
        app.pop_screen()

        MyScreen.AUTO_FOCUS = None
        await app.push_screen(MyScreen())
        assert app.focused is None
        app.pop_screen()

        MyScreen.AUTO_FOCUS = "Input"
        await app.push_screen(MyScreen())
        assert isinstance(app.focused, Input)
        assert app.focused.id == "one"
        app.pop_screen()

        MyScreen.AUTO_FOCUS = "#two"
        await app.push_screen(MyScreen())
        assert isinstance(app.focused, Input)
        assert app.focused.id == "two"

        # If we push and pop another screen, focus should be preserved for #two.
        MyScreen.AUTO_FOCUS = None
        await app.push_screen(MyScreen())
        assert app.focused is None
        app.pop_screen()
        assert app.focused.id == "two"


async def test_auto_focus_on_screen_if_app_auto_focus_is_disabled():
    """Setting app.AUTO_FOCUS = `None` means it is not taken into consideration."""

    class MyScreen(Screen[None]):
        def compose(self):
            yield Button()
            yield Input(id="one")
            yield Input(id="two")

    class MyApp(App[None]):
        AUTO_FOCUS = ""

    app = MyApp()
    async with app.run_test():
        MyScreen.AUTO_FOCUS = "*"
        await app.push_screen(MyScreen())
        assert isinstance(app.focused, Button)
        app.pop_screen()

        MyScreen.AUTO_FOCUS = None
        await app.push_screen(MyScreen())
        assert app.focused is None
        app.pop_screen()

        MyScreen.AUTO_FOCUS = "Input"
        await app.push_screen(MyScreen())
        assert isinstance(app.focused, Input)
        assert app.focused.id == "one"
        app.pop_screen()

        MyScreen.AUTO_FOCUS = "#two"
        await app.push_screen(MyScreen())
        assert isinstance(app.focused, Input)
        assert app.focused.id == "two"

        # If we push and pop another screen, focus should be preserved for #two.
        MyScreen.AUTO_FOCUS = None
        await app.push_screen(MyScreen())
        assert app.focused is None
        app.pop_screen()
        assert app.focused.id == "two"


async def test_auto_focus_inheritance():
    """Setting app.AUTO_FOCUS = `None` means it is not taken into consideration."""

    class MyScreen(Screen[None]):
        def compose(self):
            yield Button()
            yield Input(id="one")
            yield Input(id="two")

    class MyApp(App[None]):
        pass

    app = MyApp()
    async with app.run_test():
        MyApp.AUTO_FOCUS = "Input"
        MyScreen.AUTO_FOCUS = "*"
        await app.push_screen(MyScreen())
        assert isinstance(app.focused, Button)
        app.pop_screen()

        MyScreen.AUTO_FOCUS = None
        await app.push_screen(MyScreen())
        assert isinstance(app.focused, Input)
        app.pop_screen()

        MyScreen.AUTO_FOCUS = ""
        await app.push_screen(MyScreen())
        assert app.focused is None
        app.pop_screen()


async def test_auto_focus_skips_non_focusable_widgets():
    class MyScreen(Screen[None]):
        def compose(self):
            yield Label()
            yield Button()

    class MyApp(App[None]):
        def on_mount(self):
            self.push_screen(MyScreen())

    app = MyApp()
    async with app.run_test():
        assert app.focused is not None
        assert isinstance(app.focused, Button)


async def test_dismiss_non_top_screen():
    class MyApp(App[None]):
        async def key_p(self) -> None:
            self.bottom = Screen()
            top = Screen()
            await self.push_screen(self.bottom)
            await self.push_screen(top)

    app = MyApp()
    async with app.run_test() as pilot:
        await pilot.press("p")
        # A noop if not the top
        stack = list(app.screen_stack)
        await app.bottom.dismiss()
        assert app.screen_stack == stack


async def test_dismiss_action():
    class ConfirmScreen(Screen[bool]):
        BINDINGS = [("y", "dismiss(True)", "Dismiss")]

    class MyApp(App[None]):
        bingo = False

        def on_mount(self) -> None:
            self.push_screen(ConfirmScreen(), callback=self.callback)

        def callback(self, result: bool) -> None:
            self.bingo = result

    app = MyApp()
    async with app.run_test() as pilot:
        await pilot.press("y")
        assert app.bingo


async def test_dismiss_action_no_argument():
    class ConfirmScreen(Screen[bool]):
        BINDINGS = [("y", "dismiss", "Dismiss")]

    class MyApp(App[None]):
        bingo = False

        def on_mount(self) -> None:
            self.push_screen(ConfirmScreen(), callback=self.callback)

        def callback(self, result: bool | None) -> None:
            self.bingo = result

    app = MyApp()
    async with app.run_test() as pilot:
        await pilot.press("y")
        assert app.bingo is None


async def test_switch_screen_no_op():
    """Regression test for https://github.com/Textualize/textual/issues/2650"""

    class MyScreen(Screen):
        pass

    class MyApp(App[None]):
        SCREENS = {"screen": MyScreen}

        def on_mount(self):
            self.push_screen("screen")

    app = MyApp()
    async with app.run_test():
        screen_id = id(app.screen)
        app.switch_screen("screen")
        assert screen_id == id(app.screen)
        app.switch_screen("screen")
        assert screen_id == id(app.screen)


async def test_switch_screen_updates_results_callback_stack():
    """Regression test for https://github.com/Textualize/textual/issues/2650"""

    class ScreenA(Screen):
        pass

    class ScreenB(Screen):
        pass

    class MyApp(App[None]):
        SCREENS = {
            "a": ScreenA,
            "b": ScreenB,
        }

        def callback(self, _):
            return 42

        def on_mount(self):
            self.push_screen("a", self.callback)

    app = MyApp()
    async with app.run_test():
        assert len(app.screen._result_callbacks) == 1
        assert app.screen._result_callbacks[-1].callback(None) == 42

        app.switch_screen("b")
        assert len(app.screen._result_callbacks) == 1
        assert app.screen._result_callbacks[-1].callback is None


async def test_screen_receives_mouse_move_events():
    class MouseMoveRecordingScreen(Screen):
        mouse_events = []

        def on_mouse_move(self, event: MouseMove) -> None:
            MouseMoveRecordingScreen.mouse_events.append(event)

    class SimpleApp(App[None]):
        SCREENS = {"a": MouseMoveRecordingScreen}

        def on_mount(self):
            self.push_screen("a")

    mouse_offset = Offset(1, 1)

    async with SimpleApp().run_test() as pilot:
        await pilot.hover(None, mouse_offset)

    assert len(MouseMoveRecordingScreen.mouse_events) == 1
    mouse_event = MouseMoveRecordingScreen.mouse_events[0]
    assert mouse_event.x, mouse_event.y == mouse_offset


async def test_mouse_move_event_bubbles_to_screen_from_widget():
    class MouseMoveRecordingScreen(Screen):
        mouse_events = []

        DEFAULT_CSS = """
        Label {
            offset: 10 10;
        }
        """

        def compose(self) -> ComposeResult:
            yield Label("Any label")

        def on_mouse_move(self, event: MouseMove) -> None:
            MouseMoveRecordingScreen.mouse_events.append(event)

    class SimpleApp(App[None]):
        SCREENS = {"a": MouseMoveRecordingScreen}

        def on_mount(self):
            self.push_screen("a")

    label_offset = Offset(10, 10)
    mouse_offset = Offset(1, 1)

    async with SimpleApp().run_test() as pilot:
        await pilot.hover(Label, mouse_offset)

    assert len(MouseMoveRecordingScreen.mouse_events) == 1
    mouse_event = MouseMoveRecordingScreen.mouse_events[0]
    assert mouse_event.x, mouse_event.y == (
        label_offset.x + mouse_offset.x,
        label_offset.y + mouse_offset.y,
    )


async def test_push_screen_wait_for_dismiss() -> None:
    """Test push_screen returns result."""

    class QuitScreen(Screen[bool]):
        BINDINGS = [
            ("y", "quit(True)"),
            ("n", "quit(False)"),
        ]

        def action_quit(self, quit: bool) -> None:
            self.dismiss(quit)

    results: list[bool] = []

    class ScreensApp(App):
        BINDINGS = [("x", "exit")]

        @work
        async def action_exit(self) -> None:
            result = await self.push_screen(QuitScreen(), wait_for_dismiss=True)
            results.append(result)

    app = ScreensApp()
    # Press X to exit, then Y to dismiss, expect True result
    async with app.run_test() as pilot:
        await pilot.press("x", "y")
    assert results == [True]

    results.clear()
    app = ScreensApp()
    # Press X to exit, then N to dismiss, expect False result
    async with app.run_test() as pilot:
        await pilot.press("x", "n")
    assert results == [False]


async def test_push_screen_wait_for_dismiss_no_worker() -> None:
    """Test wait_for_dismiss raises NoActiveWorker when not using workers."""

    class QuitScreen(Screen[bool]):
        BINDINGS = [
            ("y", "quit(True)"),
            ("n", "quit(False)"),
        ]

        def action_quit(self, quit: bool) -> None:
            self.dismiss(quit)

    results: list[bool] = []

    class ScreensApp(App):
        BINDINGS = [("x", "exit")]

        async def action_exit(self) -> None:
            result = await self.push_screen(QuitScreen(), wait_for_dismiss=True)
            results.append(result)

    app = ScreensApp()
    # using `wait_for_dismiss` outside of a worker should raise NoActiveWorker
    with pytest.raises(NoActiveWorker):
        async with app.run_test() as pilot:
            await pilot.press("x", "y")


async def test_default_custom_screen() -> None:
    """Test we can override the default screen."""

    class CustomScreen(Screen):
        pass

    class CustomScreenApp(App):
        def get_default_screen(self) -> Screen:
            return CustomScreen()

    app = CustomScreenApp()
    async with app.run_test():
        assert len(app.screen_stack) == 1
        assert isinstance(app.screen_stack[0], CustomScreen)
        assert app.screen is app.screen_stack[0]


<<<<<<< HEAD
async def test_disallow_screen_instances() -> None:
    """Test that screen instances are disallowed."""

    class CustomScreen(Screen):
        pass

    with pytest.raises(ValueError):

        class Bad(App):
            SCREENS = {"a": CustomScreen()}  # type: ignore

    with pytest.raises(ValueError):

        class Worse(App):
            MODES = {"a": CustomScreen()}  # type: ignore

    # While we're here, let's make sure that other types
    # are disallowed.
    with pytest.raises(TypeError):

        class Terrible(App):
            MODES = {"a": 42, "b": CustomScreen}  # type: ignore

    with pytest.raises(TypeError):

        class Worst(App):
            MODES = {"OK": CustomScreen, 1: 2}  # type: ignore
=======
async def test_worker_cancellation():
    """Regression test for https://github.com/Textualize/textual/issues/4884

    The MRE below was pushing a screen in an exclusive worker.
    This was previously breaking because the second time the worker was launched,
    it cancelled the first one which was awaiting the screen.

    """
    from textual import on, work
    from textual.app import App
    from textual.containers import Vertical
    from textual.screen import Screen
    from textual.widgets import Button, Footer, Label

    class InfoScreen(Screen[bool]):
        def __init__(self, question: str) -> None:
            self.question = question
            super().__init__()

        def compose(self) -> ComposeResult:
            yield Vertical(
                Label(self.question, id="info-label"),
                Button("Ok", variant="primary", id="ok"),
                id="info-vertical",
            )
            yield Footer()

        @on(Button.Pressed, "#ok")
        def handle_ok(self) -> None:
            self.dismiss(True)  # Changed the `dismiss` result to compatible type

    class ExampleApp(App):
        BINDINGS = [("i", "info", "Info")]

        screen_count = 0

        def compose(self) -> ComposeResult:
            yield Label("This is the default screen")
            yield Footer()

        @work(exclusive=True)
        async def action_info(self) -> None:
            # Since this is an exclusive worker, the second time it is called,
            # the original `push_screen_wait` is also cancelled
            self.screen_count += 1
            await self.push_screen_wait(
                InfoScreen(f"This is info screen #{self.screen_count}")
            )

    app = ExampleApp()
    async with app.run_test() as pilot:
        # Press i twice to launch 2 InfoScreens
        await pilot.press("i")
        await pilot.press("i")
        # Press enter to activate button to dismiss them
        await pilot.press("enter")
        await pilot.press("enter")
>>>>>>> 15c3d575
<|MERGE_RESOLUTION|>--- conflicted
+++ resolved
@@ -539,7 +539,6 @@
         assert app.screen is app.screen_stack[0]
 
 
-<<<<<<< HEAD
 async def test_disallow_screen_instances() -> None:
     """Test that screen instances are disallowed."""
 
@@ -567,7 +566,8 @@
 
         class Worst(App):
             MODES = {"OK": CustomScreen, 1: 2}  # type: ignore
-=======
+
+
 async def test_worker_cancellation():
     """Regression test for https://github.com/Textualize/textual/issues/4884
 
@@ -624,5 +624,4 @@
         await pilot.press("i")
         # Press enter to activate button to dismiss them
         await pilot.press("enter")
-        await pilot.press("enter")
->>>>>>> 15c3d575
+        await pilot.press("enter")