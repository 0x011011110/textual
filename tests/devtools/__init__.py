import os
import sys

import pytest

<<<<<<< HEAD

_MACOS_CI = sys.platform == "darwin" and os.getenv("CI", "0") != "0"
_WINDOWS = sys.platform == "win32"

=======
>>>>>>> 8f861f86
# TODO - this needs to be revisited - perhaps when aiohttp 4.0 is released?
# We get occasional test failures relating to devtools. These *appear* to be limited to MacOS,
# and the error messages suggest the event loop is being shutdown before async fixture
# teardown code has finished running. These are very rare, but are much more of an issue on
# CI since they can delay builds that have passed locally.
pytestmark = pytest.mark.skipif(
<<<<<<< HEAD
    _MACOS_CI or _WINDOWS, reason="Issue #411"
=======
    sys.platform == "darwin" and os.getenv("CI", "0") != "0", reason="Issue #411"
>>>>>>> 8f861f86
)<|MERGE_RESOLUTION|>--- conflicted
+++ resolved
@@ -3,22 +3,14 @@
 
 import pytest
 
-<<<<<<< HEAD
-
 _MACOS_CI = sys.platform == "darwin" and os.getenv("CI", "0") != "0"
 _WINDOWS = sys.platform == "win32"
 
-=======
->>>>>>> 8f861f86
 # TODO - this needs to be revisited - perhaps when aiohttp 4.0 is released?
 # We get occasional test failures relating to devtools. These *appear* to be limited to MacOS,
 # and the error messages suggest the event loop is being shutdown before async fixture
 # teardown code has finished running. These are very rare, but are much more of an issue on
 # CI since they can delay builds that have passed locally.
 pytestmark = pytest.mark.skipif(
-<<<<<<< HEAD
     _MACOS_CI or _WINDOWS, reason="Issue #411"
-=======
-    sys.platform == "darwin" and os.getenv("CI", "0") != "0", reason="Issue #411"
->>>>>>> 8f861f86
 )