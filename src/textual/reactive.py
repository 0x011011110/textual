--- conflicted
+++ resolved
@@ -16,11 +16,8 @@
     Generic,
     Type,
     TypeVar,
-<<<<<<< HEAD
     cast,
-=======
     overload,
->>>>>>> d2a586b9
 )
 
 import rich.repr
