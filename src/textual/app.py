"""

Here you will find the [App][textual.app.App] class, which is the base class for Textual apps.

See [app basics](/guide/app) for how to build Textual apps.
"""

from __future__ import annotations

import asyncio
import importlib
import inspect
import io
import mimetypes
import os
import signal
import sys
import threading
import uuid
import warnings
from asyncio import Task, create_task
from concurrent.futures import Future
from contextlib import (
    asynccontextmanager,
    contextmanager,
    redirect_stderr,
    redirect_stdout,
)
from functools import partial
from pathlib import Path
from time import perf_counter
from typing import (
    TYPE_CHECKING,
    Any,
    AsyncGenerator,
    Awaitable,
    BinaryIO,
    Callable,
    ClassVar,
    Generator,
    Generic,
    Iterable,
    Iterator,
    NamedTuple,
    Sequence,
    TextIO,
    Type,
    TypeVar,
    overload,
)
from weakref import WeakKeyDictionary, WeakSet

import rich
import rich.repr
from platformdirs import user_downloads_path
from rich.console import Console, RenderableType
from rich.control import Control
from rich.protocol import is_renderable
from rich.segment import Segment, Segments
from rich.terminal_theme import TerminalTheme

from textual import (
    Logger,
    LogGroup,
    LogVerbosity,
    actions,
    constants,
    events,
    log,
    messages,
    on,
)
from textual._animator import DEFAULT_EASING, Animatable, Animator, EasingFunction
from textual._ansi_sequences import SYNC_END, SYNC_START
from textual._ansi_theme import ALABASTER, MONOKAI
from textual._callback import invoke
from textual._compose import compose
from textual._compositor import CompositorUpdate
from textual._context import active_app, active_message_pump
from textual._context import message_hook as message_hook_context_var
from textual._dispatch_key import dispatch_key
from textual._event_broker import NoHandler, extract_handler_actions
from textual._files import generate_datetime_filename
from textual._path import (
    CSSPathType,
    _css_path_type_as_list,
    _make_path_object_relative,
)
from textual._types import AnimationLevel
from textual._wait import wait_for_idle
from textual.actions import ActionParseResult, SkipAction
from textual.await_complete import AwaitComplete
from textual.await_remove import AwaitRemove
from textual.binding import Binding, BindingsMap, BindingType, Keymap
from textual.command import CommandListItem, CommandPalette, Provider, SimpleProvider
from textual.css.errors import StylesheetError
from textual.css.query import NoMatches
from textual.css.stylesheet import RulesMap, Stylesheet
from textual.design import ColorSystem
from textual.dom import DOMNode, NoScreen
from textual.driver import Driver
from textual.errors import NoWidget
from textual.features import FeatureFlag, parse_features
from textual.file_monitor import FileMonitor
from textual.filter import ANSIToTruecolor, DimFilter, Monochrome, NoColor
from textual.geometry import Offset, Region, Size
from textual.keys import (
    REPLACED_KEYS,
    _character_to_key,
    _get_unicode_name_from_key,
    format_key,
)
from textual.messages import CallbackType, Prune
from textual.notifications import Notification, Notifications, Notify, SeverityLevel
from textual.reactive import Reactive
from textual.renderables.blank import Blank
from textual.screen import (
    ActiveBinding,
    Screen,
    ScreenResultCallbackType,
    ScreenResultType,
    SystemModalScreen,
)
from textual.signal import Signal
from textual.theme import BUILTIN_THEMES, Theme, ThemeProvider
from textual.timer import Timer
from textual.widget import AwaitMount, Widget
from textual.widgets._toast import ToastRack
from textual.worker import NoActiveWorker, get_current_worker
from textual.worker_manager import WorkerManager

if TYPE_CHECKING:
    from textual_dev.client import DevtoolsClient
    from typing_extensions import Coroutine, Literal, Self, TypeAlias

    from textual._types import MessageTarget

    # Unused & ignored imports are needed for the docs to link to these objects:
    from textual.css.query import WrongType  # type: ignore  # noqa: F401
    from textual.filter import LineFilter
    from textual.message import Message
    from textual.pilot import Pilot
    from textual.system_commands import SystemCommandsProvider
    from textual.widget import MountError  # type: ignore  # noqa: F401

WINDOWS = sys.platform == "win32"

# asyncio will warn against resources not being cleared
if constants.DEBUG:
    warnings.simplefilter("always", ResourceWarning)

# `asyncio.get_event_loop()` is deprecated since Python 3.10:
_ASYNCIO_GET_EVENT_LOOP_IS_DEPRECATED = sys.version_info >= (3, 10, 0)

LayoutDefinition = "dict[str, Any]"

DEFAULT_COLORS = {
    "dark": ColorSystem(
        primary="#004578",
        secondary="#ffa62b",
        warning="#ffa62b",
        error="#ba3c5b",
        success="#4EBF71",
        accent="#0178D4",
        dark=True,
    ),
    "light": ColorSystem(
        primary="#004578",
        secondary="#ffa62b",
        warning="#ffa62b",
        error="#ba3c5b",
        success="#4EBF71",
        accent="#0178D4",
        dark=False,
    ),
    "ansi": ColorSystem(
        "ansi_blue",
        secondary="ansi_cyan",
        warning="ansi_yellow",
        error="ansi_red",
        success="ansi_green",
        accent="ansi_bright_blue",
        foreground="ansi_default",
        background="ansi_default",
        surface="ansi_default",
        panel="ansi_default",
        boost="ansi_default",
    ),
}


ComposeResult = Iterable[Widget]
RenderResult = RenderableType

AutopilotCallbackType: TypeAlias = (
    "Callable[[Pilot[object]], Coroutine[Any, Any, None]]"
)
"""Signature for valid callbacks that can be used to control apps."""

CommandCallback: TypeAlias = "Callable[[], Awaitable[Any]] | Callable[[], Any]"
"""Signature for callbacks used in [`get_system_commands`][textual.app.App.get_system_commands]"""

ScreenType = TypeVar("ScreenType", bound=Screen)
"""Type var for a Screen, used in [`get_screen`][textual.app.App.get_screen]."""


class SystemCommand(NamedTuple):
    """Defines a system command used in the command palette (yielded from [`get_system_commands`][textual.app.App.get_system_commands])."""

    title: str
    """The title of the command (used in search)."""
    help: str
    """Additional help text, shown under the title."""
    callback: CommandCallback
    """A callback to invoke when the command is selected."""
    discover: bool = True
    """Should the command show when the search is empty?"""


def get_system_commands_provider() -> type[SystemCommandsProvider]:
    """Callable to lazy load the system commands.

    Returns:
        System commands class.
    """
    from textual.system_commands import SystemCommandsProvider

    return SystemCommandsProvider


class AppError(Exception):
    """Base class for general App related exceptions."""


class ActionError(Exception):
    """Base class for exceptions relating to actions."""


class ScreenError(Exception):
    """Base class for exceptions that relate to screens."""


class ScreenStackError(ScreenError):
    """Raised when trying to manipulate the screen stack incorrectly."""


class ModeError(Exception):
    """Base class for exceptions related to modes."""


class InvalidModeError(ModeError):
    """Raised if there is an issue with a mode name."""


class UnknownModeError(ModeError):
    """Raised when attempting to use a mode that is not known."""


class ActiveModeError(ModeError):
    """Raised when attempting to remove the currently active mode."""


class SuspendNotSupported(Exception):
    """Raised if suspending the application is not supported.

    This exception is raised if [`App.suspend`][textual.app.App.suspend] is called while
    the application is running in an environment where this isn't supported.
    """


class InvalidThemeError(Exception):
    """Raised when an invalid theme is set."""


ReturnType = TypeVar("ReturnType")
CallThreadReturnType = TypeVar("CallThreadReturnType")


class _NullFile:
    """A file-like where writes go nowhere."""

    def write(self, text: str) -> None:
        pass

    def flush(self) -> None:
        pass

    def isatty(self) -> bool:
        return True


class _PrintCapture:
    """A file-like which captures output."""

    def __init__(self, app: App, stderr: bool = False) -> None:
        """

        Args:
            app: App instance.
            stderr: Write from stderr.
        """
        self.app = app
        self.stderr = stderr

    def write(self, text: str) -> None:
        """Called when writing to stdout or stderr.

        Args:
            text: Text that was "printed".
        """
        self.app._print(text, stderr=self.stderr)

    def flush(self) -> None:
        """Called when stdout or stderr was flushed."""
        self.app._flush(stderr=self.stderr)

    def isatty(self) -> bool:
        """Pretend we're a terminal."""
        # TODO: should this be configurable?
        return True

    def fileno(self) -> int:
        """Return invalid fileno."""
        return -1


@rich.repr.auto
class App(Generic[ReturnType], DOMNode):
    """The base class for Textual Applications."""

    CSS: ClassVar[str] = ""
    """Inline CSS, useful for quick scripts. This is loaded after CSS_PATH,
    and therefore takes priority in the event of a specificity clash."""

    # Default (the lowest priority) CSS
    DEFAULT_CSS: ClassVar[str]
    DEFAULT_CSS = """
    App {
        background: $background;
        color: $text;

        &:ansi {
            background: ansi_default;
            color: ansi_default;

            .-ansi-scrollbar {
                scrollbar-background: ansi_default;
                scrollbar-background-hover: ansi_default;
                scrollbar-background-active: ansi_default;
                scrollbar-color: ansi_blue;
                scrollbar-color-active: ansi_bright_blue;
                scrollbar-color-hover: ansi_bright_blue;    
                scrollbar-corner-color: ansi_default;           
            }

            .bindings-table--key {
                color: ansi_magenta;
            }
            .bindings-table--description {
                color: ansi_default;
            }

            .bindings-table--header {
                color: ansi_default;
            }

            .bindings-table--divider {
                color: transparent;
                text-style: dim;
            }
        }

        /* When a widget is maximized */
        Screen.-maximized-view {                    
            layout: vertical !important;
            hatch: right $panel;
            overflow-y: auto !important;
            align: center middle;
            .-maximized {
                dock: initial !important;
            }
        }
        /* Fade the header title when app is blurred */
        &:blur HeaderTitle {           
            text-opacity: 50%;           
        }
    }
    *:disabled:can-focus {
        opacity: 0.7;
    }
    """

    MODES: ClassVar[dict[str, str | Callable[[], Screen]]] = {}
    """Modes associated with the app and their base screens.

    The base screen is the screen at the bottom of the mode stack. You can think of
    it as the default screen for that stack.
    The base screens can be names of screens listed in [SCREENS][textual.app.App.SCREENS],
    [`Screen`][textual.screen.Screen] instances, or callables that return screens.

    Example:
        ```py
        class HelpScreen(Screen[None]):
            ...

        class MainAppScreen(Screen[None]):
            ...

        class MyApp(App[None]):
            MODES = {
                "default": "main",
                "help": HelpScreen,
            }

            SCREENS = {
                "main": MainAppScreen,
            }

            ...
        ```
    """
    SCREENS: ClassVar[dict[str, Callable[[], Screen[Any]]]] = {}
    """Screens associated with the app for the lifetime of the app."""

    AUTO_FOCUS: ClassVar[str | None] = "*"
    """A selector to determine what to focus automatically when a screen is activated.

    The widget focused is the first that matches the given [CSS selector](/guide/queries/#query-selectors).
    Setting to `None` or `""` disables auto focus.
    """

    _BASE_PATH: str | None = None
    CSS_PATH: ClassVar[CSSPathType | None] = None
    """File paths to load CSS from."""

    TITLE: str | None = None
    """A class variable to set the *default* title for the application.

    To update the title while the app is running, you can set the [title][textual.app.App.title] attribute.
    See also [the `Screen.TITLE` attribute][textual.screen.Screen.TITLE].
    """

    SUB_TITLE: str | None = None
    """A class variable to set the default sub-title for the application.

    To update the sub-title while the app is running, you can set the [sub_title][textual.app.App.sub_title] attribute.
    See also [the `Screen.SUB_TITLE` attribute][textual.screen.Screen.SUB_TITLE].
    """

    ENABLE_COMMAND_PALETTE: ClassVar[bool] = True
    """Should the [command palette][textual.command.CommandPalette] be enabled for the application?"""

    NOTIFICATION_TIMEOUT: ClassVar[float] = 5
    """Default number of seconds to show notifications before removing them."""

    COMMANDS: ClassVar[set[type[Provider] | Callable[[], type[Provider]]]] = {
        get_system_commands_provider
    }
    """Command providers used by the [command palette](/guide/command_palette).

    Should be a set of [command.Provider][textual.command.Provider] classes.
    """

    COMMAND_PALETTE_BINDING: ClassVar[str] = "ctrl+p"
    """The key that launches the command palette (if enabled by [`App.ENABLE_COMMAND_PALETTE`][textual.app.App.ENABLE_COMMAND_PALETTE])."""

    COMMAND_PALETTE_DISPLAY: ClassVar[str | None] = None
    """How the command palette key should be displayed in the footer (or `None` for default)."""

    ALLOW_IN_MAXIMIZED_VIEW: ClassVar[str] = "Footer"
    """The default value of [Screen.ALLOW_IN_MAXIMIZED_VIEW][textual.screen.Screen.ALLOW_IN_MAXIMIZED_VIEW]."""

    BINDINGS: ClassVar[list[BindingType]] = [
        Binding("ctrl+c", "quit", "Quit", show=False, priority=True)
    ]
    """The default key bindings."""

    CLOSE_TIMEOUT: float | None = 5.0
    """Timeout waiting for widget's to close, or `None` for no timeout."""

    TOOLTIP_DELAY: float = 0.5
    """The time in seconds after which a tooltip gets displayed."""

    BINDING_GROUP_TITLE: str | None = None
    """Set to text to show in the key panel."""

    ESCAPE_TO_MINIMIZE: ClassVar[bool] = True
    """Use escape key to minimize widgets (potentially overriding bindings).
    
    This is the default value, used if the active screen's `ESCAPE_TO_MINIMIZE` is not changed from `None`.
    """

    INLINE_PADDING: ClassVar[int] = 1
    """Number of blank lines above an inline app."""

    _PSEUDO_CLASSES: ClassVar[dict[str, Callable[[App], bool]]] = {
        "focus": lambda app: app.app_focus,
        "blur": lambda app: not app.app_focus,
        "dark": lambda app: app.dark,
        "light": lambda app: not app.dark,
        "inline": lambda app: app.is_inline,
        "ansi": lambda app: app.ansi_color,
        "nocolor": lambda app: app.no_color,
    }  # type: ignore[assignment]

    title: Reactive[str] = Reactive("", compute=False)
    """The title of the app, displayed in the header."""
    sub_title: Reactive[str] = Reactive("", compute=False)
    """The app's sub-title, combined with [`title`][textual.app.App.title] in the header."""

    dark: Reactive[bool] = Reactive(True, compute=False)
    """Use a dark theme if `True`, otherwise use a light theme.

    Modify this attribute to switch between light and dark themes.

    Example:
        ```python
        self.app.dark = not self.app.dark  # Toggle dark mode
        ```
    """
    app_focus = Reactive(True, compute=False)
    """Indicates if the app has focus.

    When run in the terminal, the app always has focus. When run in the web, the app will
    get focus when the terminal widget has focus.
    """

    theme: Reactive[str] = Reactive("textual-dark")
    """The name of the currently active theme."""

    ansi_theme_dark = Reactive(MONOKAI, init=False)
    """Maps ANSI colors to hex colors using a Rich TerminalTheme object while in dark mode."""

    ansi_theme_light = Reactive(ALABASTER, init=False)
    """Maps ANSI colors to hex colors using a Rich TerminalTheme object while in light mode."""

    ansi_color = Reactive(False)
    """Allow ANSI colors in UI?"""

    def __init__(
        self,
        driver_class: Type[Driver] | None = None,
        css_path: CSSPathType | None = None,
        watch_css: bool = False,
        ansi_color: bool = False,
    ):
        """Create an instance of an app.

        Args:
            driver_class: Driver class or `None` to auto-detect.
                This will be used by some Textual tools.
            css_path: Path to CSS or `None` to use the `CSS_PATH` class variable.
                To load multiple CSS files, pass a list of strings or paths which
                will be loaded in order.
            watch_css: Reload CSS if the files changed. This is set automatically if
                you are using `textual run` with the `dev` switch.
            ansi_color: Allow ANSI colors if `True`, or convert ANSI colors to to RGB if `False`.

        Raises:
            CssPathError: When the supplied CSS path(s) are an unexpected type.
        """
        self._start_time = perf_counter()
        super().__init__()
        self.features: frozenset[FeatureFlag] = parse_features(os.getenv("TEXTUAL", ""))

        self._registered_themes: dict[str, Theme] = {}
        """Themes that have been registered with the App using `App.register_theme`.
        
        This excludes the built-in themes."""

        ansi_theme = self.ansi_theme_dark if self.dark else self.ansi_theme_light
        self.set_reactive(App.ansi_color, ansi_color)
        self._filters: list[LineFilter] = [
            ANSIToTruecolor(ansi_theme, enabled=not ansi_color)
        ]
        environ = dict(os.environ)
        self.no_color = environ.pop("NO_COLOR", None) is not None
        if self.no_color:
            self._filters.append(NoColor() if self.ansi_color else Monochrome())

        for filter_name in constants.FILTERS.split(","):
            filter = filter_name.lower().strip()
            if filter == "dim":
                self._filters.append(DimFilter())

        self.console = Console(
            color_system=constants.COLOR_SYSTEM,
            file=_NullFile(),
            markup=True,
            highlight=False,
            emoji=False,
            legacy_windows=False,
            _environ=environ,
            force_terminal=True,
            safe_box=False,
            soft_wrap=False,
        )
        self._workers = WorkerManager(self)
        self.error_console = Console(markup=False, highlight=False, stderr=True)
        self.driver_class = driver_class or self.get_driver_class()
        self._screen_stacks: dict[str, list[Screen[Any]]] = {"_default": []}
        """A stack of screens per mode."""
        self._current_mode: str = "_default"
        """The current mode the app is in."""
        self._sync_available = False

        self.mouse_over: Widget | None = None
        self.mouse_captured: Widget | None = None
        self._driver: Driver | None = None
        self._exit_renderables: list[RenderableType] = []

        self._action_targets = {"app", "screen", "focused"}
        self._animator = Animator(self)
        self._animate = self._animator.bind(self)
        self.mouse_position = Offset(0, 0)

        self._mouse_down_widget: Widget | None = None
        """The widget that was most recently mouse downed (used to create click events)."""

        self._previous_cursor_position = Offset(0, 0)
        """The previous cursor position"""

        self.cursor_position = Offset(0, 0)
        """The position of the terminal cursor in screen-space.

        This can be set by widgets and is useful for controlling the
        positioning of OS IME and emoji popup menus."""

        self._exception: Exception | None = None
        """The unhandled exception which is leading to the app shutting down,
        or None if the app is still running with no unhandled exceptions."""

        self._exception_event: asyncio.Event = asyncio.Event()
        """An event that will be set when the first exception is encountered."""

        self.title = (
            self.TITLE if self.TITLE is not None else f"{self.__class__.__name__}"
        )
        """The title for the application.

        The initial value for `title` will be set to the `TITLE` class variable if it exists, or
        the name of the app if it doesn't.

        Assign a new value to this attribute to change the title.
        The new value is always converted to string.
        """

        self.sub_title = self.SUB_TITLE if self.SUB_TITLE is not None else ""
        """The sub-title for the application.

        The initial value for `sub_title` will be set to the `SUB_TITLE` class variable if it exists, or
        an empty string if it doesn't.

        Sub-titles are typically used to show the high-level state of the app, such as the current mode, or path to
        the file being worked on.

        Assign a new value to this attribute to change the sub-title.
        The new value is always converted to string.
        """

        self.use_command_palette: bool = self.ENABLE_COMMAND_PALETTE
        """A flag to say if the application should use the command palette.

        If set to `False` any call to
        [`action_command_palette`][textual.app.App.action_command_palette]
        will be ignored.
        """

        self._logger = Logger(self._log)

        self._refresh_required = False

        self._css_has_errors = False

        # Note that the theme must be set *before* self.get_css_variables() is called
        # to ensure that the variables are retrieved from the currently active theme.
        self.stylesheet = Stylesheet(variables=self.get_css_variables())

        css_path = css_path or self.CSS_PATH
        css_paths = [
            _make_path_object_relative(css_path, self)
            for css_path in (
                _css_path_type_as_list(css_path) if css_path is not None else []
            )
        ]
        self.css_path = css_paths

        self._registry: WeakSet[DOMNode] = WeakSet()

        self._keymap: Keymap = {}

        # Sensitivity on X is double the sensitivity on Y to account for
        # cells being twice as tall as wide
        self.scroll_sensitivity_x: float = 4.0
        """Number of columns to scroll in the X direction with wheel or trackpad."""
        self.scroll_sensitivity_y: float = 2.0
        """Number of lines to scroll in the Y direction with wheel or trackpad."""

        self._installed_screens: dict[str, Screen | Callable[[], Screen]] = {}
        self._installed_screens.update(**self.SCREENS)
        self._modes: dict[str, str | Callable[[], Screen]] = self.MODES.copy()
        """Contains the working-copy of the `MODES` for each instance."""

        self._compose_stacks: list[list[Widget]] = []
        self._composed: list[list[Widget]] = []
        self._recompose_required = False

        self.devtools: DevtoolsClient | None = None
        self._devtools_redirector: StdoutRedirector | None = None
        if "devtools" in self.features:
            try:
                from textual_dev.client import DevtoolsClient
                from textual_dev.redirect_output import StdoutRedirector
            except ImportError:
                # Dev dependencies not installed
                pass
            else:
                self.devtools = DevtoolsClient(constants.DEVTOOLS_HOST)
                self._devtools_redirector = StdoutRedirector(self.devtools)

        self._loop: asyncio.AbstractEventLoop | None = None
        self._return_value: ReturnType | None = None
        """Internal attribute used to set the return value for the app."""
        self._return_code: int | None = None
        """Internal attribute used to set the return code for the app."""
        self._exit = False
        self._disable_tooltips = False
        self._disable_notifications = False

        self.css_monitor = (
            FileMonitor(self.css_path, self._on_css_change)
            if watch_css or self.debug
            else None
        )
        self._screenshot: str | None = None
        self._dom_ready = False
        self._batch_count = 0
        self._notifications = Notifications()

        self._capture_print: WeakKeyDictionary[MessageTarget, tuple[bool, bool]] = (
            WeakKeyDictionary()
        )
        """Registry of the MessageTargets which are capturing output at any given time."""
        self._capture_stdout = _PrintCapture(self, stderr=False)
        """File-like object capturing data written to stdout."""
        self._capture_stderr = _PrintCapture(self, stderr=True)
        """File-like object capturing data written to stderr."""
        self._original_stdout = sys.__stdout__
        """The original stdout stream (before redirection etc)."""
        self._original_stderr = sys.__stderr__
        """The original stderr stream (before redirection etc)."""

        self.theme_changed_signal: Signal[Theme] = Signal(self, "theme-changed")
        """Signal that is published when the App's theme is changed.
        
        Subscribers will receive the new theme object as an argument to the callback.
        """

        self.app_suspend_signal: Signal[App] = Signal(self, "app-suspend")
        """The signal that is published when the app is suspended.

        When [`App.suspend`][textual.app.App.suspend] is called this signal
        will be [published][textual.signal.Signal.publish];
        [subscribe][textual.signal.Signal.subscribe] to this signal to
        perform work before the suspension takes place.
        """
        self.app_resume_signal: Signal[App] = Signal(self, "app-resume")
        """The signal that is published when the app is resumed after a suspend.

        When the app is resumed after a
        [`App.suspend`][textual.app.App.suspend] call this signal will be
        [published][textual.signal.Signal.publish];
        [subscribe][textual.signal.Signal.subscribe] to this signal to
        perform work after the app has resumed.
        """

        self.set_class(self.dark, "-dark-mode")
        self.set_class(not self.dark, "-light-mode")

        self.animation_level: AnimationLevel = constants.TEXTUAL_ANIMATIONS
        """Determines what type of animations the app will display.

        See [`textual.constants.TEXTUAL_ANIMATIONS`][textual.constants.TEXTUAL_ANIMATIONS].
        """

        self._last_focused_on_app_blur: Widget | None = None
        """The widget that had focus when the last `AppBlur` happened.

        This will be used to restore correct focus when an `AppFocus`
        happens.
        """

        self._previous_inline_height: int | None = None
        """Size of previous inline update."""

        if self.ENABLE_COMMAND_PALETTE:
            for _key, binding in self._bindings:
                if binding.action in {"command_palette", "app.command_palette"}:
                    break
            else:
                self._bindings._add_binding(
                    Binding(
                        self.COMMAND_PALETTE_BINDING,
                        "command_palette",
                        "palette",
                        show=False,
                        key_display=self.COMMAND_PALETTE_DISPLAY,
                        priority=True,
                        tooltip="Open command palette",
                    )
                )

    def __init_subclass__(cls, *args, **kwargs) -> None:
        for variable_name, screen_collection in (
            ("SCREENS", cls.SCREENS),
            ("MODES", cls.MODES),
        ):
            for screen_name, screen_object in screen_collection.items():
                if not (isinstance(screen_object, str) or callable(screen_object)):
                    if isinstance(screen_object, Screen):
                        raise ValueError(
                            f"{variable_name} should contain a Screen type or callable, not an instance"
                            f" (got instance of {type(screen_object).__name__} for {screen_name!r})"
                        )
                    raise TypeError(
                        f"expected a callable or string, got {screen_object!r}"
                    )

        return super().__init_subclass__(*args, **kwargs)

    def validate_title(self, title: Any) -> str:
        """Make sure the title is set to a string."""
        return str(title)

    def validate_sub_title(self, sub_title: Any) -> str:
        """Make sure the subtitle is set to a string."""
        return str(sub_title)

    @property
    def workers(self) -> WorkerManager:
        """The [worker](/guide/workers/) manager.

        Returns:
            An object to manage workers.
        """
        return self._workers

    @property
    def return_value(self) -> ReturnType | None:
        """The return value of the app, or `None` if it has not yet been set.

        The return value is set when calling [exit][textual.app.App.exit].
        """
        return self._return_value

    @property
    def return_code(self) -> int | None:
        """The return code with which the app exited.

        Non-zero codes indicate errors.
        A value of 1 means the app exited with a fatal error.
        If the app hasn't exited yet, this will be `None`.

        Example:
            The return code can be used to exit the process via `sys.exit`.
            ```py
            my_app.run()
            sys.exit(my_app.return_code)
            ```
        """
        return self._return_code

    @property
    def children(self) -> Sequence["Widget"]:
        """A view onto the app's immediate children.

        This attribute exists on all widgets.
        In the case of the App, it will only ever contain a single child, which will
        be the currently active screen.

        Returns:
            A sequence of widgets.
        """
        try:
            return (
                next(
                    screen
                    for screen in reversed(self._screen_stack)
                    if not isinstance(screen, SystemModalScreen)
                ),
            )
        except StopIteration:
            return ()

    @contextmanager
    def batch_update(self) -> Generator[None, None, None]:
        """A context manager to suspend all repaints until the end of the batch."""
        self._begin_batch()
        try:
            yield
        finally:
            self._end_batch()

    def _begin_batch(self) -> None:
        """Begin a batch update."""
        self._batch_count += 1

    def _end_batch(self) -> None:
        """End a batch update."""
        self._batch_count -= 1
        assert self._batch_count >= 0, "This won't happen if you use `batch_update`"
        if not self._batch_count:
            self.check_idle()

    @contextmanager
    def _context(self) -> Generator[None, None, None]:
        """Context manager to set ContextVars."""
        app_reset_token = active_app.set(self)
        message_pump_reset_token = active_message_pump.set(self)
        try:
            yield
        finally:
            active_message_pump.reset(message_pump_reset_token)
            active_app.reset(app_reset_token)

<<<<<<< HEAD
    def get_pseudo_classes(self) -> Iterable[str]:
        """Pseudo classes for a widget.

        Returns:
            Names of the pseudo classes.
        """
        app_theme = self.get_theme(self.theme)
        yield "focus" if self.app_focus else "blur"
        yield "dark" if app_theme and app_theme.dark else "light"
        if self.is_inline:
            yield "inline"
        if self.ansi_color:
            yield "ansi"
        if self.no_color:
            yield "nocolor"

=======
>>>>>>> 3daf4d7c
    def _watch_ansi_color(self, ansi_color: bool) -> None:
        """Enable or disable the truecolor filter when the reactive changes"""
        for filter in self._filters:
            if isinstance(filter, ANSIToTruecolor):
                filter.enabled = not ansi_color

    def animate(
        self,
        attribute: str,
        value: float | Animatable,
        *,
        final_value: object = ...,
        duration: float | None = None,
        speed: float | None = None,
        delay: float = 0.0,
        easing: EasingFunction | str = DEFAULT_EASING,
        on_complete: CallbackType | None = None,
        level: AnimationLevel = "full",
    ) -> None:
        """Animate an attribute.

        See the guide for how to use the [animation](/guide/animation) system.

        Args:
            attribute: Name of the attribute to animate.
            value: The value to animate to.
            final_value: The final value of the animation.
            duration: The duration (in seconds) of the animation.
            speed: The speed of the animation.
            delay: A delay (in seconds) before the animation starts.
            easing: An easing method.
            on_complete: A callable to invoke when the animation is finished.
            level: Minimum level required for the animation to take place (inclusive).
        """
        self._animate(
            attribute,
            value,
            final_value=final_value,
            duration=duration,
            speed=speed,
            delay=delay,
            easing=easing,
            on_complete=on_complete,
            level=level,
        )

    async def stop_animation(self, attribute: str, complete: bool = True) -> None:
        """Stop an animation on an attribute.

        Args:
            attribute: Name of the attribute whose animation should be stopped.
            complete: Should the animation be set to its final value?

        Note:
            If there is no animation scheduled or running, this is a no-op.
        """
        await self._animator.stop_animation(self, attribute, complete)

    @property
    def is_dom_root(self) -> bool:
        """Is this a root node (i.e. the App)?"""
        return True

    @property
    def is_attached(self) -> bool:
        """Is this node linked to the app through the DOM?"""
        return True

    @property
    def debug(self) -> bool:
        """Is debug mode enabled?"""
        return "debug" in self.features

    @property
    def is_headless(self) -> bool:
        """Is the app running in 'headless' mode?

        Headless mode is used when running tests with [run_test][textual.app.App.run_test].
        """
        return False if self._driver is None else self._driver.is_headless

    @property
    def is_inline(self) -> bool:
        """Is the app running in 'inline' mode?"""
        return False if self._driver is None else self._driver.is_inline

    @property
    def screen_stack(self) -> list[Screen[Any]]:
        """A snapshot of the current screen stack.

        Returns:
            A snapshot of the current state of the screen stack.
        """
        return self._screen_stacks[self._current_mode].copy()

    @property
    def _screen_stack(self) -> list[Screen[Any]]:
        """A reference to the current screen stack.

        Note:
            Consider using [`screen_stack`][textual.app.App.screen_stack] instead.

        Returns:
            A reference to the current screen stack.
        """
        return self._screen_stacks[self._current_mode]

    @property
    def current_mode(self) -> str:
        """The name of the currently active mode."""
        return self._current_mode

    def exit(
        self,
        result: ReturnType | None = None,
        return_code: int = 0,
        message: RenderableType | None = None,
    ) -> None:
        """Exit the app, and return the supplied result.

        Args:
            result: Return value.
            return_code: The return code. Use non-zero values for error codes.
            message: Optional message to display on exit.
        """
        self._exit = True
        self._return_value = result
        self._return_code = return_code
        self.post_message(messages.ExitApp())
        if message:
            self._exit_renderables.append(message)

    @property
    def focused(self) -> Widget | None:
        """The widget that is focused on the currently active screen, or `None`.

        Focused widgets receive keyboard input.

        Returns:
            The currently focused widget, or `None` if nothing is focused.
        """
        focused = self.screen.focused
        if focused is not None and focused.loading:
            return None
        return focused

    @property
    def active_bindings(self) -> dict[str, ActiveBinding]:
        """Get currently active bindings.

        If no widget is focused, then app-level bindings are returned.
        If a widget is focused, then any bindings present in the active screen and app are merged and returned.

        This property may be used to inspect current bindings.

        Returns:
            A dict that maps keys on to binding information.
        """
        return self.screen.active_bindings

    def get_system_commands(self, screen: Screen) -> Iterable[SystemCommand]:
        """A generator of system commands used in the command palette.

        Args:
            screen: The screen where the command palette was invoked from.

        Implement this method in your App subclass if you want to add custom commands.
        Here is an example:

        ```python
        def get_system_commands(self, screen: Screen) -> Iterable[SystemCommand]:
            yield from super().get_system_commands(screen)
            yield SystemCommand("Bell", "Ring the bell", self.bell)
        ```

        !!! note
            Requires that [`SystemCommandsProvider`][textual.system_commands.SystemCommandsProvider] is in `App.COMMANDS` class variable.

        Yields:
            [SystemCommand][textual.app.SystemCommand] instances.
        """
        if not self.ansi_color:
            yield SystemCommand(
                "Change theme",
                "Change the current theme",
                self.action_change_theme,
            )
        yield SystemCommand(
            "Quit the application",
            "Quit the application as soon as possible",
            self.action_quit,
        )

        if screen.query("HelpPanel"):
            yield SystemCommand(
                "Hide keys and help panel",
                "Hide the keys and widget help panel",
                self.action_hide_help_panel,
            )
        else:
            yield SystemCommand(
                "Show keys and help panel",
                "Show help for the focused widget and a summary of available keys",
                self.action_show_help_panel,
            )

        if screen.maximized is not None:
            yield SystemCommand(
                "Minimize",
                "Minimize the widget and restore to normal size",
                screen.action_minimize,
            )
        elif screen.focused is not None and screen.focused.allow_maximize:
            yield SystemCommand(
                "Maximize", "Maximize the focused widget", screen.action_maximize
            )

        yield SystemCommand(
            "Save screenshot",
            "Save an SVG 'screenshot' of the current screen",
            self.deliver_screenshot,
        )

    def get_default_screen(self) -> Screen:
        """Get the default screen.

        This is called when the App is first composed. The returned screen instance
        will be the first screen on the stack.

        Implement this method if you would like to use a custom Screen as the default screen.

        Returns:
            A screen instance.
        """
        return Screen(id="_default")

    def compose(self) -> ComposeResult:
        """Yield child widgets for a container.

        This method should be implemented in a subclass.
        """
        yield from ()

    def get_css_variables(self) -> dict[str, str]:
        """Get a mapping of variables used to pre-populate CSS.

        May be implemented in a subclass to add new CSS variables.

        Returns:
            A mapping of variable name to value.
        """
        theme = self.get_theme(self.theme)
        if theme is None:
            # This should never happen thanks to the `App.theme` validator.
            return {}

        # Build the Textual color system from the theme.
        # This will contain $primary, $secondary, $background, etc.
        variables = theme.to_color_system().generate()

        return variables

    def get_theme(self, theme_name: str) -> Theme | None:
        """Get a theme by name.

        Args:
            theme_name: The name of the theme to get.

        Returns:
            A Theme instance and None if the theme doesn't exist.
        """
        return self.available_themes[theme_name]

    def register_theme(self, theme: Theme) -> None:
        """Register a theme with the app.

        If the theme already exists, it will be overridden.

        After registering a theme, you can activate it by setting the
        `App.theme` attribute. To retrieve a registered theme, use the
        `App.get_theme` method.

        Args:
            theme: The theme to register.
        """
        self._registered_themes[theme.name] = theme

    def unregister_theme(self, theme_name: str) -> None:
        """Unregister a theme with the app.

        Args:
            theme_name: The name of the theme to unregister.
        """
        if theme_name in self._registered_themes:
            del self._registered_themes[theme_name]

    @property
    def available_themes(self) -> dict[str, Theme]:
        """All available themes (all built-in themes plus any that have been registered).

        A dictionary mapping theme names to Theme instances.
        """
        return {**BUILTIN_THEMES, **self._registered_themes}

    def _validate_theme(self, theme_name: str) -> str:
        if theme_name not in self.available_themes:
            message = (
                f"Theme {theme_name!r} has not been registered. "
                "Call 'App.register_theme' before setting the 'App.theme' attribute."
            )
            raise InvalidThemeError(message)
        return theme_name

    def _watch_theme(self, theme_name: str) -> None:
        """Apply a theme to the application.

        This method is called when the theme reactive attribute is set.
        """
        theme = self.get_theme(theme_name)
        assert theme is not None  # validated by _validate_theme
        dark = theme.dark
        self.ansi_color = theme_name == "textual-ansi"
        self.set_class(dark, "-dark-mode", update=False)
        self.set_class(not dark, "-light-mode", update=False)
        self._refresh_truecolor_filter(self.ansi_theme)
        self.call_next(self.refresh_css)
        self.call_next(self.theme_changed_signal.publish, theme)

    def watch_dark(self, dark: bool) -> None:
        """Watches the dark bool.

        This method handles the transition between light and dark mode when you
        change the [dark][textual.app.App.dark] attribute.
        """
        self.set_class(dark, "-dark-mode", update=False)
        self.set_class(not dark, "-light-mode", update=False)
        self._refresh_truecolor_filter(self.ansi_theme)
        self.call_next(self.refresh_css)

    def watch_ansi_theme_dark(self, theme: TerminalTheme) -> None:
        app_theme = self.get_theme(self.theme)
        assert app_theme is not None  # validated by _validate_theme
        if app_theme.dark:
            self._refresh_truecolor_filter(theme)
            self.call_next(self.refresh_css)

    def watch_ansi_theme_light(self, theme: TerminalTheme) -> None:
        app_theme = self.get_theme(self.theme)
        assert app_theme is not None  # validated by _validate_theme
        if not app_theme.dark:
            self._refresh_truecolor_filter(theme)
            self.call_next(self.refresh_css)

    @property
    def ansi_theme(self) -> TerminalTheme:
        """The ANSI TerminalTheme currently being used.

        Defines how colors defined as ANSI (e.g. `magenta`) inside Rich renderables
        are mapped to hex codes.
        """
        app_theme = self.get_theme(self.theme)
        assert app_theme is not None  # validated by _validate_theme
        return self.ansi_theme_dark if app_theme.dark else self.ansi_theme_light

    def _refresh_truecolor_filter(self, theme: TerminalTheme) -> None:
        """Update the ANSI to Truecolor filter, if available, with a new theme mapping.

        Args:
            theme: The new terminal theme to use for mapping ANSI to truecolor.
        """
        filters = self._filters
        for index, filter in enumerate(filters):
            if isinstance(filter, ANSIToTruecolor):
                filters[index] = ANSIToTruecolor(theme, enabled=not self.ansi_color)
                return

    def get_driver_class(self) -> Type[Driver]:
        """Get a driver class for this platform.

        This method is called by the constructor, and unlikely to be required when
        building a Textual app.

        Returns:
            A Driver class which manages input and display.
        """

        driver_class: Type[Driver]

        driver_import = constants.DRIVER
        if driver_import is not None:
            # The driver class is set from the environment
            # Syntax should be foo.bar.baz:MyDriver
            module_import, _, driver_symbol = driver_import.partition(":")
            driver_module = importlib.import_module(module_import)
            driver_class = getattr(driver_module, driver_symbol)
            if not inspect.isclass(driver_class) or not issubclass(
                driver_class, Driver
            ):
                raise RuntimeError(
                    f"Unable to import {driver_import!r}; {driver_class!r} is not a Driver class "
                )
            return driver_class

        if WINDOWS:
            from textual.drivers.windows_driver import WindowsDriver

            driver_class = WindowsDriver
        else:
            from textual.drivers.linux_driver import LinuxDriver

            driver_class = LinuxDriver
        return driver_class

    def __rich_repr__(self) -> rich.repr.Result:
        yield "title", self.title
        yield "id", self.id, None
        if self.name:
            yield "name", self.name
        if self.classes:
            yield "classes", set(self.classes)
        pseudo_classes = self.pseudo_classes
        if pseudo_classes:
            yield "pseudo_classes", set(pseudo_classes)

    @property
    def animator(self) -> Animator:
        """The animator object."""
        return self._animator

    @property
    def screen(self) -> Screen[object]:
        """The current active screen.

        Returns:
            The currently active (visible) screen.

        Raises:
            ScreenStackError: If there are no screens on the stack.
        """
        try:
            return self._screen_stack[-1]
        except KeyError:
            raise UnknownModeError(f"No known mode {self._current_mode!r}") from None
        except IndexError:
            raise ScreenStackError("No screens on stack") from None

    @property
    def _background_screens(self) -> list[Screen]:
        """A list of screens that may be visible due to background opacity (top-most first, not including current screen)."""
        screens: list[Screen] = []
        for screen in reversed(self._screen_stack[:-1]):
            screens.append(screen)
            if screen.styles.background.a == 1:
                break
        background_screens = screens[::-1]
        return background_screens

    @property
    def size(self) -> Size:
        """The size of the terminal.

        Returns:
            Size of the terminal.
        """
        if self._driver is not None and self._driver._size is not None:
            width, height = self._driver._size
        else:
            width, height = self.console.size
        return Size(width, height)

    def _get_inline_height(self) -> int:
        """Get the inline height (height when in inline mode).

        Returns:
            Height in lines.
        """
        size = self.size
        return max(screen._get_inline_height(size) for screen in self._screen_stack)

    @property
    def log(self) -> Logger:
        """The textual logger.

        Example:
            ```python
            self.log("Hello, World!")
            self.log(self.tree)
            ```

        Returns:
            A Textual logger.
        """
        return self._logger

    def _log(
        self,
        group: LogGroup,
        verbosity: LogVerbosity,
        _textual_calling_frame: inspect.Traceback,
        *objects: Any,
        **kwargs,
    ) -> None:
        """Write to logs or devtools.

        Positional args will be logged. Keyword args will be prefixed with the key.

        Example:
            ```python
            data = [1,2,3]
            self.log("Hello, World", state=data)
            self.log(self.tree)
            self.log(locals())
            ```

        Args:
            verbosity: Verbosity level 0-3.
        """

        devtools = self.devtools
        if devtools is None or not devtools.is_connected:
            return

        if verbosity.value > LogVerbosity.NORMAL.value and not devtools.verbose:
            return

        try:
            from textual_dev.client import DevtoolsLog

            if len(objects) == 1 and not kwargs:
                devtools.log(
                    DevtoolsLog(objects, caller=_textual_calling_frame),
                    group,
                    verbosity,
                )
            else:
                output = " ".join(str(arg) for arg in objects)
                if kwargs:
                    key_values = " ".join(
                        f"{key}={value!r}" for key, value in kwargs.items()
                    )
                    output = f"{output} {key_values}" if output else key_values
                devtools.log(
                    DevtoolsLog(output, caller=_textual_calling_frame),
                    group,
                    verbosity,
                )
        except Exception as error:
            self._handle_exception(error)

    def get_loading_widget(self) -> Widget:
        """Get a widget to be used as a loading indicator.

        Extend this method if you want to display the loading state a little differently.

        Returns:
            A widget to display a loading state.
        """
        from textual.widgets import LoadingIndicator

        return LoadingIndicator()

    def copy_to_clipboard(self, text: str) -> None:
        """Copy text to the clipboard.

        !!! note

            This does not work on macOS Terminal, but will work on most other terminals.

        Args:
            text: Text you wish to copy to the clipboard.
        """
        if self._driver is None:
            return

        import base64

        base64_text = base64.b64encode(text.encode("utf-8")).decode("utf-8")
        self._driver.write(f"\x1b]52;c;{base64_text}\a")

    def call_from_thread(
        self,
        callback: Callable[..., CallThreadReturnType | Awaitable[CallThreadReturnType]],
        *args: Any,
        **kwargs: Any,
    ) -> CallThreadReturnType:
        """Run a callable from another thread, and return the result.

        Like asyncio apps in general, Textual apps are not thread-safe. If you call methods
        or set attributes on Textual objects from a thread, you may get unpredictable results.

        This method will ensure that your code runs within the correct context.

        !!! tip

            Consider using [post_message][textual.message_pump.MessagePump.post_message] which is also thread-safe.

        Args:
            callback: A callable to run.
            *args: Arguments to the callback.
            **kwargs: Keyword arguments for the callback.

        Raises:
            RuntimeError: If the app isn't running or if this method is called from the same
                thread where the app is running.

        Returns:
            The result of the callback.
        """

        if self._loop is None:
            raise RuntimeError("App is not running")

        if self._thread_id == threading.get_ident():
            raise RuntimeError(
                "The `call_from_thread` method must run in a different thread from the app"
            )

        callback_with_args = partial(callback, *args, **kwargs)

        async def run_callback() -> CallThreadReturnType:
            """Run the callback, set the result or error on the future."""
            with self._context():
                return await invoke(callback_with_args)

        # Post the message to the main loop
        future: Future[CallThreadReturnType] = asyncio.run_coroutine_threadsafe(
            run_callback(), loop=self._loop
        )
        result = future.result()
        return result

    def action_toggle_dark(self) -> None:
        """An [action](/guide/actions) to toggle dark mode."""
        self.dark = not self.dark

    def action_change_theme(self) -> None:
        """An [action](/guide/actions) to change the current theme."""
        self.app.push_screen(
            CommandPalette(
                [ThemeProvider],
                placeholder="Search for themes…",
            ),
        )

    def action_screenshot(
        self, filename: str | None = None, path: str | None = None
    ) -> None:
        """This [action](/guide/actions) will save an SVG file containing the current contents of the screen.

        Args:
            filename: Filename of screenshot, or None to auto-generate.
            path: Path to directory. Defaults to the user's Downloads directory.
        """
        self.deliver_screenshot(filename, path)

    def export_screenshot(
        self,
        *,
        title: str | None = None,
        simplify: bool = False,
    ) -> str:
        """Export an SVG screenshot of the current screen.

        See also [save_screenshot][textual.app.App.save_screenshot] which writes the screenshot to a file.

        Args:
            title: The title of the exported screenshot or None
                to use app title.
            simplify: Simplify the segments by combining contiguous segments with the same style.
        """
        assert self._driver is not None, "App must be running"
        width, height = self.size

        console = Console(
            width=width,
            height=height,
            file=io.StringIO(),
            force_terminal=True,
            color_system="truecolor",
            record=True,
            legacy_windows=False,
            safe_box=False,
        )
        screen_render = self.screen._compositor.render_update(
            full=True, screen_stack=self.app._background_screens, simplify=simplify
        )
        console.print(screen_render)
        return console.export_svg(title=title or self.title)

    def save_screenshot(
        self,
        filename: str | None = None,
        path: str | None = None,
        time_format: str | None = None,
    ) -> str:
        """Save an SVG screenshot of the current screen.

        Args:
            filename: Filename of SVG screenshot, or None to auto-generate
                a filename with the date and time.
            path: Path to directory for output. Defaults to current working directory.
            time_format: Date and time format to use if filename is None.
                Defaults to a format like ISO 8601 with some reserved characters replaced with underscores.

        Returns:
            Filename of screenshot.
        """
        path = path or "./"
        if not filename:
            svg_filename = generate_datetime_filename(self.title, ".svg", time_format)
        else:
            svg_filename = filename
        svg_path = os.path.expanduser(os.path.join(path, svg_filename))
        screenshot_svg = self.export_screenshot()
        with open(svg_path, "w", encoding="utf-8") as svg_file:
            svg_file.write(screenshot_svg)
        return svg_path

    def deliver_screenshot(
        self,
        filename: str | None = None,
        path: str | None = None,
        time_format: str | None = None,
    ) -> str | None:
        """Deliver a screenshot of the app.

        This with save the screenshot when running locally, or serve it when the app
        is running in a web browser.

        Args:
            filename: Filename of SVG screenshot, or None to auto-generate
                a filename with the date and time.
            path: Path to directory for output when saving locally (not used when app is running in the browser).
                Defaults to current working directory.
            time_format: Date and time format to use if filename is None.
                Defaults to a format like ISO 8601 with some reserved characters replaced with underscores.

        Returns:
            The delivery key that uniquely identifies the file delivery.
        """
        if not filename:
            svg_filename = generate_datetime_filename(self.title, ".svg", time_format)
        else:
            svg_filename = filename
        screenshot_svg = self.export_screenshot()
        return self.deliver_text(
            io.StringIO(screenshot_svg),
            save_directory=path,
            save_filename=svg_filename,
            open_method="browser",
            mime_type="image/svg+xml",
            name="screenshot",
        )

    def search(
        self,
        commands: list[CommandListItem],
        placeholder: str = "Search for commands…",
    ) -> AwaitMount:
        """Show a list of commands in the app.

        Args:
            commands: A list of SimpleCommand instances.

        Returns:
            AwaitMount: An awaitable that resolves when the commands are shown.
        """
        return self.push_screen(
            CommandPalette(
                providers=[SimpleProvider(self.screen, commands)],
                placeholder=placeholder,
            )
        )

    def bind(
        self,
        keys: str,
        action: str,
        *,
        description: str = "",
        show: bool = True,
        key_display: str | None = None,
    ) -> None:
        """Bind a key to an action.

        Args:
            keys: A comma separated list of keys, i.e.
            action: Action to bind to.
            description: Short description of action.
            show: Show key in UI.
            key_display: Replacement text for key, or None to use default.
        """
        self._bindings.bind(
            keys, action, description, show=show, key_display=key_display
        )

    def get_key_display(self, binding: Binding) -> str:
        """Format a bound key for display in footer / key panel etc.

        !!! note
            You can implement this in a subclass if you want to change how keys are displayed in your app.

        Args:
            binding: A Binding.

        Returns:
            A string used to represent the key.
        """
        # Dev has overridden the key display, so use that
        if binding.key_display:
            return binding.key_display

        # Extract modifiers
        modifiers, key = binding.parse_key()

        # Format the key (replace unicode names with character)
        key = format_key(key)

        # Convert ctrl modifier to caret
        if "ctrl" in modifiers:
            modifiers.pop(modifiers.index("ctrl"))
            key = f"^{key}"
        # Join everything with +
        key_tokens = modifiers + [key]
        return "+".join(key_tokens)

    async def _press_keys(self, keys: Iterable[str]) -> None:
        """A task to send key events."""
        import unicodedata

        app = self
        driver = app._driver
        assert driver is not None
        for key in keys:
            if key.startswith("wait:"):
                _, wait_ms = key.split(":")
                await asyncio.sleep(float(wait_ms) / 1000)
                await app._animator.wait_until_complete()
            else:
                if len(key) == 1 and not key.isalnum():
                    key = _character_to_key(key)
                original_key = REPLACED_KEYS.get(key, key)
                char: str | None
                try:
                    char = unicodedata.lookup(_get_unicode_name_from_key(original_key))
                except KeyError:
                    char = key if len(key) == 1 else None
                key_event = events.Key(key, char)
                key_event.set_sender(app)
                driver.send_event(key_event)
                await wait_for_idle(0)
                await app._animator.wait_until_complete()
                await wait_for_idle(0)

    def _flush(self, stderr: bool = False) -> None:
        """Called when stdout or stderr is flushed.

        Args:
            stderr: True if the print was to stderr, or False for stdout.

        """
        if self._devtools_redirector is not None:
            self._devtools_redirector.flush()

    def _print(self, text: str, stderr: bool = False) -> None:
        """Called with captured print.

        Dispatches printed content to appropriate destinations: devtools,
        widgets currently capturing output, stdout/stderr.

        Args:
            text: Text that has been printed.
            stderr: True if the print was to stderr, or False for stdout.
        """
        if self._devtools_redirector is not None:
            current_frame = inspect.currentframe()
            self._devtools_redirector.write(
                text, current_frame.f_back if current_frame is not None else None
            )

        # If we're in headless mode, we want printed text to still reach stdout/stderr.
        if self.is_headless:
            target_stream = self._original_stderr if stderr else self._original_stdout
            target_stream.write(text)

        # Send Print events to all widgets that are currently capturing output.
        for target, (_stdout, _stderr) in self._capture_print.items():
            if (_stderr and stderr) or (_stdout and not stderr):
                target.post_message(events.Print(text, stderr=stderr))

    def begin_capture_print(
        self, target: MessageTarget, stdout: bool = True, stderr: bool = True
    ) -> None:
        """Capture content that is printed (or written to stdout / stderr).

        If printing is captured, the `target` will be sent an [events.Print][textual.events.Print] message.

        Args:
            target: The widget where print content will be sent.
            stdout: Capture stdout.
            stderr: Capture stderr.
        """
        if not stdout and not stderr:
            self.end_capture_print(target)
        else:
            self._capture_print[target] = (stdout, stderr)

    def end_capture_print(self, target: MessageTarget) -> None:
        """End capturing of prints.

        Args:
            target: The widget that was capturing prints.
        """
        self._capture_print.pop(target)

    @asynccontextmanager
    async def run_test(
        self,
        *,
        headless: bool = True,
        size: tuple[int, int] | None = (80, 24),
        tooltips: bool = False,
        notifications: bool = False,
        message_hook: Callable[[Message], None] | None = None,
    ) -> AsyncGenerator[Pilot[ReturnType], None]:
        """An asynchronous context manager for testing apps.

        !!! tip

            See the guide for [testing](/guide/testing) Textual apps.

        Use this to run your app in "headless" mode (no output) and drive the app via a [Pilot][textual.pilot.Pilot] object.

        Example:

            ```python
            async with app.run_test() as pilot:
                await pilot.click("#Button.ok")
                assert ...
            ```

        Args:
            headless: Run in headless mode (no output or input).
            size: Force terminal size to `(WIDTH, HEIGHT)`,
                or None to auto-detect.
            tooltips: Enable tooltips when testing.
            notifications: Enable notifications when testing.
            message_hook: An optional callback that will be called each time any message arrives at any
                message pump in the app.
        """
        from textual.pilot import Pilot

        app = self
        app._disable_tooltips = not tooltips
        app._disable_notifications = not notifications
        app_ready_event = asyncio.Event()

        def on_app_ready() -> None:
            """Called when app is ready to process events."""
            app_ready_event.set()

        async def run_app(app: App) -> None:
            """Run the apps message loop.

            Args:
                app: App to run.
            """

            with app._context():
                try:
                    if message_hook is not None:
                        message_hook_context_var.set(message_hook)
                    app._loop = asyncio.get_running_loop()
                    app._thread_id = threading.get_ident()
                    await app._process_messages(
                        ready_callback=on_app_ready,
                        headless=headless,
                        terminal_size=size,
                    )
                finally:
                    app_ready_event.set()

        # Launch the app in the "background"

        app_task = create_task(run_app(app), name=f"run_test {app}")

        # Wait until the app has performed all startup routines.
        await app_ready_event.wait()
        with app._context():
            # Context manager returns pilot object to manipulate the app
            try:
                pilot = Pilot(app)
                await pilot._wait_for_screen()
                yield pilot
            finally:
                # Shutdown the app cleanly
                await app._shutdown()
                await app_task
                # Re-raise the exception which caused panic so test frameworks are aware
                if self._exception:
                    raise self._exception

    async def run_async(
        self,
        *,
        headless: bool = False,
        inline: bool = False,
        inline_no_clear: bool = False,
        mouse: bool = True,
        size: tuple[int, int] | None = None,
        auto_pilot: AutopilotCallbackType | None = None,
    ) -> ReturnType | None:
        """Run the app asynchronously.

        Args:
            headless: Run in headless mode (no output).
            inline: Run the app inline (under the prompt).
            inline_no_clear: Don't clear the app output when exiting an inline app.
            mouse: Enable mouse support.
            size: Force terminal size to `(WIDTH, HEIGHT)`,
                or None to auto-detect.
            auto_pilot: An autopilot coroutine.

        Returns:
            App return value.
        """
        from textual.pilot import Pilot

        app = self

        auto_pilot_task: Task | None = None

        if auto_pilot is None and constants.PRESS:
            keys = constants.PRESS.split(",")

            async def press_keys(pilot: Pilot) -> None:
                """Auto press keys."""
                await pilot.press(*keys)

            auto_pilot = press_keys

        async def app_ready() -> None:
            """Called by the message loop when the app is ready."""
            nonlocal auto_pilot_task

            if auto_pilot is not None:

                async def run_auto_pilot(
                    auto_pilot: AutopilotCallbackType, pilot: Pilot
                ) -> None:
                    with self._context():
                        try:
                            await auto_pilot(pilot)
                        except Exception:
                            app.exit()
                            raise

                pilot = Pilot(app)
                auto_pilot_task = create_task(
                    run_auto_pilot(auto_pilot, pilot), name=repr(pilot)
                )

        try:
            app._loop = asyncio.get_running_loop()
            app._thread_id = threading.get_ident()

            await app._process_messages(
                ready_callback=None if auto_pilot is None else app_ready,
                headless=headless,
                inline=inline,
                inline_no_clear=inline_no_clear,
                mouse=mouse,
                terminal_size=size,
            )
        finally:
            try:
                if auto_pilot_task is not None:
                    await auto_pilot_task
            finally:
                try:
                    await asyncio.shield(app._shutdown())
                except asyncio.CancelledError:
                    pass

        return app.return_value

    def run(
        self,
        *,
        headless: bool = False,
        inline: bool = False,
        inline_no_clear: bool = False,
        mouse: bool = True,
        size: tuple[int, int] | None = None,
        auto_pilot: AutopilotCallbackType | None = None,
    ) -> ReturnType | None:
        """Run the app.

        Args:
            headless: Run in headless mode (no output).
            inline: Run the app inline (under the prompt).
            inline_no_clear: Don't clear the app output when exiting an inline app.
            mouse: Enable mouse support.
            size: Force terminal size to `(WIDTH, HEIGHT)`,
                or None to auto-detect.
            auto_pilot: An auto pilot coroutine.

        Returns:
            App return value.
        """

        async def run_app() -> None:
            """Run the app."""
            self._loop = asyncio.get_running_loop()
            self._thread_id = threading.get_ident()
            with self._context():
                try:
                    await self.run_async(
                        headless=headless,
                        inline=inline,
                        inline_no_clear=inline_no_clear,
                        mouse=mouse,
                        size=size,
                        auto_pilot=auto_pilot,
                    )
                finally:
                    self._loop = None
                    self._thread_id = 0

        if _ASYNCIO_GET_EVENT_LOOP_IS_DEPRECATED:
            # N.B. This doesn't work with Python<3.10, as we end up with 2 event loops:
            asyncio.run(run_app())
        else:
            # However, this works with Python<3.10:
            event_loop = asyncio.get_event_loop()
            event_loop.run_until_complete(run_app())
        return self.return_value

    async def _on_css_change(self) -> None:
        """Callback for the file monitor, called when CSS files change."""
        css_paths = (
            self.css_monitor._paths if self.css_monitor is not None else self.css_path
        )
        if css_paths:
            try:
                time = perf_counter()
                stylesheet = self.stylesheet.copy()
                try:
                    stylesheet.read_all(css_paths)
                except StylesheetError as error:
                    # If one of the CSS paths is no longer available (or perhaps temporarily unavailable),
                    #  we'll end up with partial CSS, which is probably confusing more than anything. We opt to do
                    #  nothing here, knowing that we'll retry again very soon, on the next file monitor invocation.
                    #  Related issue: https://github.com/Textualize/textual/issues/3996
                    self.log.warning(str(error))
                    return
                stylesheet.parse()
                elapsed = (perf_counter() - time) * 1000
                if self._css_has_errors:
                    from rich.panel import Panel

                    self.log.system(
                        Panel(
                            "CSS files successfully loaded after previous error:\n\n- "
                            + "\n- ".join(str(path) for path in css_paths),
                            style="green",
                            border_style="green",
                        )
                    )
                self.log.system(
                    f"<stylesheet> loaded {len(css_paths)} CSS files in {elapsed:.0f} ms"
                )
            except Exception as error:
                # TODO: Catch specific exceptions
                self._css_has_errors = True
                self.log.error(error)
                self.bell()
            else:
                self._css_has_errors = False
                self.stylesheet = stylesheet
                self.stylesheet.update(self)
                for screen in self.screen_stack:
                    self.stylesheet.update(screen)

    def render(self) -> RenderResult:
        """Render method, inherited from widget, to render the screen's background.

        May be overridden to customize background visuals.

        """
        return Blank(self.styles.background)

    ExpectType = TypeVar("ExpectType", bound=Widget)

    if TYPE_CHECKING:

        @overload
        def get_child_by_id(self, id: str) -> Widget: ...

        @overload
        def get_child_by_id(
            self, id: str, expect_type: type[ExpectType]
        ) -> ExpectType: ...

    def get_child_by_id(
        self, id: str, expect_type: type[ExpectType] | None = None
    ) -> ExpectType | Widget:
        """Get the first child (immediate descendant) of this DOMNode with the given ID.

        Args:
            id: The ID of the node to search for.
            expect_type: Require the object be of the supplied type,
                or use `None` to apply no type restriction.

        Returns:
            The first child of this node with the specified ID.

        Raises:
            NoMatches: If no children could be found for this ID.
            WrongType: If the wrong type was found.
        """
        return (
            self.screen.get_child_by_id(id)
            if expect_type is None
            else self.screen.get_child_by_id(id, expect_type)
        )

    if TYPE_CHECKING:

        @overload
        def get_widget_by_id(self, id: str) -> Widget: ...

        @overload
        def get_widget_by_id(
            self, id: str, expect_type: type[ExpectType]
        ) -> ExpectType: ...

    def get_widget_by_id(
        self, id: str, expect_type: type[ExpectType] | None = None
    ) -> ExpectType | Widget:
        """Get the first descendant widget with the given ID.

        Performs a breadth-first search rooted at the current screen.
        It will not return the Screen if that matches the ID.
        To get the screen, use `self.screen`.

        Args:
            id: The ID to search for in the subtree
            expect_type: Require the object be of the supplied type, or None for any type.
                Defaults to None.

        Returns:
            The first descendant encountered with this ID.

        Raises:
            NoMatches: if no children could be found for this ID
            WrongType: if the wrong type was found.
        """
        return (
            self.screen.get_widget_by_id(id)
            if expect_type is None
            else self.screen.get_widget_by_id(id, expect_type)
        )

    def get_child_by_type(self, expect_type: type[ExpectType]) -> ExpectType:
        """Get a child of a give type.

        Args:
            expect_type: The type of the expected child.

        Raises:
            NoMatches: If no valid child is found.

        Returns:
            A widget.
        """
        return self.screen.get_child_by_type(expect_type)

    def update_styles(self, node: DOMNode) -> None:
        """Immediately update the styles of this node and all descendant nodes.

        Should be called whenever CSS classes / pseudo classes change.
        For example, when you hover over a button, the :hover pseudo class
        will be added, and this method is called to apply the corresponding
        :hover styles.
        """
        descendants = node.walk_children(with_self=True)
        self.stylesheet.update_nodes(descendants, animate=True)

    def mount(
        self,
        *widgets: Widget,
        before: int | str | Widget | None = None,
        after: int | str | Widget | None = None,
    ) -> AwaitMount:
        """Mount the given widgets relative to the app's screen.

        Args:
            *widgets: The widget(s) to mount.
            before: Optional location to mount before. An `int` is the index
                of the child to mount before, a `str` is a `query_one` query to
                find the widget to mount before.
            after: Optional location to mount after. An `int` is the index
                of the child to mount after, a `str` is a `query_one` query to
                find the widget to mount after.

        Returns:
            An awaitable object that waits for widgets to be mounted.

        Raises:
            MountError: If there is a problem with the mount request.

        Note:
            Only one of ``before`` or ``after`` can be provided. If both are
            provided a ``MountError`` will be raised.
        """
        return self.screen.mount(*widgets, before=before, after=after)

    def mount_all(
        self,
        widgets: Iterable[Widget],
        *,
        before: int | str | Widget | None = None,
        after: int | str | Widget | None = None,
    ) -> AwaitMount:
        """Mount widgets from an iterable.

        Args:
            widgets: An iterable of widgets.
            before: Optional location to mount before. An `int` is the index
                of the child to mount before, a `str` is a `query_one` query to
                find the widget to mount before.
            after: Optional location to mount after. An `int` is the index
                of the child to mount after, a `str` is a `query_one` query to
                find the widget to mount after.

        Returns:
            An awaitable object that waits for widgets to be mounted.

        Raises:
            MountError: If there is a problem with the mount request.

        Note:
            Only one of ``before`` or ``after`` can be provided. If both are
            provided a ``MountError`` will be raised.
        """
        return self.mount(*widgets, before=before, after=after)

    def _init_mode(self, mode: str) -> AwaitMount:
        """Do internal initialization of a new screen stack mode.

        Args:
            mode: Name of the mode.

        Returns:
            An optionally awaitable object which can be awaited until the screen
            associated with the mode has been mounted.
        """

        stack = self._screen_stacks.get(mode, [])
        if stack:
            await_mount = AwaitMount(stack[0], [])
        else:
            _screen = self._modes[mode]
            if isinstance(_screen, Screen):
                raise TypeError(
                    "MODES cannot contain instances, use a type instead "
                    f"(got instance of {type(_screen).__name__} for {mode!r})"
                )
            new_screen: Screen | str = _screen() if callable(_screen) else _screen
            screen, await_mount = self._get_screen(new_screen)
            stack.append(screen)
            self._load_screen_css(screen)

        self._screen_stacks[mode] = stack
        return await_mount

    def switch_mode(self, mode: str) -> AwaitMount:
        """Switch to a given mode.

        Args:
            mode: The mode to switch to.

        Returns:
            An optionally awaitable object which waits for the screen associated
                with the mode to be mounted.

        Raises:
            UnknownModeError: If trying to switch to an unknown mode.
        """
        if mode not in self._modes:
            raise UnknownModeError(f"No known mode {mode!r}")

        self.screen.post_message(events.ScreenSuspend())
        self.screen.refresh()

        if mode not in self._screen_stacks:
            await_mount = self._init_mode(mode)
        else:
            await_mount = AwaitMount(self.screen, [])

        self._current_mode = mode
        self.screen._screen_resized(self.size)
        self.screen.post_message(events.ScreenResume())

        self.log.system(f"{self._current_mode!r} is the current mode")
        self.log.system(f"{self.screen} is active")

        return await_mount

    def add_mode(self, mode: str, base_screen: str | Callable[[], Screen]) -> None:
        """Adds a mode and its corresponding base screen to the app.

        Args:
            mode: The new mode.
            base_screen: The base screen associated with the given mode.

        Raises:
            InvalidModeError: If the name of the mode is not valid/duplicated.
        """
        if mode == "_default":
            raise InvalidModeError("Cannot use '_default' as a custom mode.")
        elif mode in self._modes:
            raise InvalidModeError(f"Duplicated mode name {mode!r}.")

        if isinstance(base_screen, Screen):
            raise TypeError(
                "add_mode() must be called with a Screen type, not an instance"
                f" (got instance of {type(base_screen).__name__})"
            )
        self._modes[mode] = base_screen

    def remove_mode(self, mode: str) -> AwaitComplete:
        """Removes a mode from the app.

        Screens that are running in the stack of that mode are scheduled for pruning.

        Args:
            mode: The mode to remove. It can't be the active mode.

        Raises:
            ActiveModeError: If trying to remove the active mode.
            UnknownModeError: If trying to remove an unknown mode.
        """
        if mode == self._current_mode:
            raise ActiveModeError(f"Can't remove active mode {mode!r}")
        elif mode not in self._modes:
            raise UnknownModeError(f"Unknown mode {mode!r}")
        else:
            del self._modes[mode]

        if mode not in self._screen_stacks:
            return AwaitComplete.nothing()

        stack = self._screen_stacks[mode]
        del self._screen_stacks[mode]

        async def remove_screens() -> None:
            """Remove screens."""
            for screen in reversed(stack):
                await self._replace_screen(screen)

        return AwaitComplete(remove_screens()).call_next(self)

    def is_screen_installed(self, screen: Screen | str) -> bool:
        """Check if a given screen has been installed.

        Args:
            screen: Either a Screen object or screen name (the `name` argument when installed).

        Returns:
            True if the screen is currently installed,
        """
        if isinstance(screen, str):
            return screen in self._installed_screens
        else:
            return screen in self._installed_screens.values()

    @overload
    def get_screen(self, screen: ScreenType) -> ScreenType: ...

    @overload
    def get_screen(self, screen: str) -> Screen: ...

    @overload
    def get_screen(
        self, screen: str, screen_class: Type[ScreenType] | None = None
    ) -> ScreenType: ...

    @overload
    def get_screen(
        self, screen: ScreenType, screen_class: Type[ScreenType] | None = None
    ) -> ScreenType: ...

    def get_screen(
        self, screen: Screen | str, screen_class: Type[Screen] | None = None
    ) -> Screen:
        """Get an installed screen.

        Example:
            ```python
            my_screen = self.get_screen("settings", MyScreen)
            ```

        Args:
            screen: Either a Screen object or screen name (the `name` argument when installed).
            screen_class: Class of expected screen, or `None` for any screen class.

        Raises:
            KeyError: If the named screen doesn't exist.

        Returns:
            A screen instance.
        """
        if isinstance(screen, str):
            try:
                next_screen = self._installed_screens[screen]
            except KeyError:
                raise KeyError(f"No screen called {screen!r} installed") from None
            if callable(next_screen):
                next_screen = next_screen()
                self._installed_screens[screen] = next_screen
        else:
            next_screen = screen
        if screen_class is not None and not isinstance(next_screen, screen_class):
            raise TypeError(
                f"Expected a screen of type {screen_class}, got {type(next_screen)}"
            )
        return next_screen

    def _get_screen(self, screen: Screen | str) -> tuple[Screen, AwaitMount]:
        """Get an installed screen and an AwaitMount object.

        If the screen isn't running, it will be registered before it is run.

        Args:
            screen: Either a Screen object or screen name (the `name` argument when installed).

        Raises:
            KeyError: If the named screen doesn't exist.

        Returns:
            A screen instance and an awaitable that awaits the children mounting.
        """
        _screen = self.get_screen(screen)
        if not _screen.is_running:
            widgets = self._register(self, _screen)
            await_mount = AwaitMount(_screen, widgets)
            self.call_next(await_mount)
            return (_screen, await_mount)
        else:
            await_mount = AwaitMount(_screen, [])
            self.call_next(await_mount)
            return (_screen, await_mount)

    def _load_screen_css(self, screen: Screen):
        """Loads the CSS associated with a screen."""

        if self.css_monitor is not None:
            self.css_monitor.add_paths(screen.css_path)

        update = False
        for path in screen.css_path:
            if not self.stylesheet.has_source(str(path), ""):
                self.stylesheet.read(path)
                update = True
        if screen.CSS:
            try:
                screen_path = inspect.getfile(screen.__class__)
            except (TypeError, OSError):
                screen_path = ""
            screen_class_var = f"{screen.__class__.__name__}.CSS"
            read_from = (screen_path, screen_class_var)
            if not self.stylesheet.has_source(screen_path, screen_class_var):
                self.stylesheet.add_source(
                    screen.CSS,
                    read_from=read_from,
                    is_default_css=False,
                    scope=screen._css_type_name if screen.SCOPED_CSS else "",
                )
                update = True
        if update:
            self.stylesheet.reparse()
            self.stylesheet.update(self)

    async def _replace_screen(self, screen: Screen) -> Screen:
        """Handle the replaced screen.

        Args:
            screen: A screen object.

        Returns:
            The screen that was replaced.
        """
        if self._screen_stack:
            self.screen.refresh()
        screen.post_message(events.ScreenSuspend())
        self.log.system(f"{screen} SUSPENDED")
        if not self.is_screen_installed(screen) and all(
            screen not in stack for stack in self._screen_stacks.values()
        ):
            await screen.remove()
            self.log.system(f"{screen} REMOVED")
        return screen

    if TYPE_CHECKING:

        @overload
        def push_screen(
            self,
            screen: Screen[ScreenResultType] | str,
            callback: ScreenResultCallbackType[ScreenResultType] | None = None,
            wait_for_dismiss: Literal[False] = False,
        ) -> AwaitMount: ...

        @overload
        def push_screen(
            self,
            screen: Screen[ScreenResultType] | str,
            callback: ScreenResultCallbackType[ScreenResultType] | None = None,
            wait_for_dismiss: Literal[True] = True,
        ) -> asyncio.Future[ScreenResultType]: ...

    def push_screen(
        self,
        screen: Screen[ScreenResultType] | str,
        callback: ScreenResultCallbackType[ScreenResultType] | None = None,
        wait_for_dismiss: bool = False,
    ) -> AwaitMount | asyncio.Future[ScreenResultType]:
        """Push a new [screen](/guide/screens) on the screen stack, making it the current screen.

        Args:
            screen: A Screen instance or the name of an installed screen.
            callback: An optional callback function that will be called if the screen is [dismissed][textual.screen.Screen.dismiss] with a result.
            wait_for_dismiss: If `True`, awaiting this method will return the dismiss value from the screen. When set to `False`, awaiting
                this method will wait for the screen to be mounted. Note that `wait_for_dismiss` should only be set to `True` when running in a worker.

        Raises:
            NoActiveWorker: If using `wait_for_dismiss` outside of a worker.

        Returns:
            An optional awaitable that awaits the mounting of the screen and its children, or an asyncio Future
                to await the result of the screen.
        """
        if not isinstance(screen, (Screen, str)):
            raise TypeError(
                f"push_screen requires a Screen instance or str; not {screen!r}"
            )

        try:
            loop = asyncio.get_running_loop()
        except RuntimeError:
            # Mainly for testing, when push_screen isn't called in an async context
            future: asyncio.Future[ScreenResultType] = asyncio.Future()
        else:
            future = loop.create_future()

        if self._screen_stack:
            self.screen.post_message(events.ScreenSuspend())
            self.screen.refresh()
        next_screen, await_mount = self._get_screen(screen)
        try:
            message_pump = active_message_pump.get()
        except LookupError:
            message_pump = self.app

        next_screen._push_result_callback(message_pump, callback, future)
        self._load_screen_css(next_screen)
        self._screen_stack.append(next_screen)
        self.stylesheet.update(next_screen)
        next_screen.post_message(events.ScreenResume())
        self.log.system(f"{self.screen} is current (PUSHED)")
        if wait_for_dismiss:
            try:
                get_current_worker()
            except NoActiveWorker:
                raise NoActiveWorker(
                    "push_screen must be run from a worker when `wait_for_dismiss` is True"
                ) from None
            return future
        else:
            return await_mount

    if TYPE_CHECKING:

        @overload
        async def push_screen_wait(
            self, screen: Screen[ScreenResultType]
        ) -> ScreenResultType: ...

        @overload
        async def push_screen_wait(self, screen: str) -> Any: ...

    async def push_screen_wait(
        self, screen: Screen[ScreenResultType] | str
    ) -> ScreenResultType | Any:
        """Push a screen and wait for the result (received from [`Screen.dismiss`][textual.screen.Screen.dismiss]).

        Note that this method may only be called when running in a worker.

        Args:
            screen: A screen or the name of an installed screen.

        Returns:
            The screen's result.
        """
        await self._flush_next_callbacks()
        # The shield prevents the cancellation of the current task from canceling the push_screen awaitable
        return await asyncio.shield(self.push_screen(screen, wait_for_dismiss=True))

    def switch_screen(self, screen: Screen | str) -> AwaitComplete:
        """Switch to another [screen](/guide/screens) by replacing the top of the screen stack with a new screen.

        Args:
            screen: Either a Screen object or screen name (the `name` argument when installed).
        """
        if not isinstance(screen, (Screen, str)):
            raise TypeError(
                f"switch_screen requires a Screen instance or str; not {screen!r}"
            )

        next_screen, await_mount = self._get_screen(screen)
        if screen is self.screen or next_screen is self.screen:
            self.log.system(f"Screen {screen} is already current.")
            return AwaitComplete.nothing()

        top_screen = self._screen_stack.pop()

        top_screen._pop_result_callback()
        self._load_screen_css(next_screen)
        self._screen_stack.append(next_screen)
        self.screen.post_message(events.ScreenResume())
        self.screen._push_result_callback(self.screen, None)
        self.log.system(f"{self.screen} is current (SWITCHED)")

        async def do_switch() -> None:
            """Task to perform switch."""

            await await_mount()
            await self._replace_screen(top_screen)

        return AwaitComplete(do_switch()).call_next(self)

    def install_screen(self, screen: Screen, name: str) -> None:
        """Install a screen.

        Installing a screen prevents Textual from destroying it when it is no longer on the screen stack.
        Note that you don't need to install a screen to use it. See [push_screen][textual.app.App.push_screen]
        or [switch_screen][textual.app.App.switch_screen] to make a new screen current.

        Args:
            screen: Screen to install.
            name: Unique name to identify the screen.

        Raises:
            ScreenError: If the screen can't be installed.

        Returns:
            An awaitable that awaits the mounting of the screen and its children.
        """
        if name in self._installed_screens:
            raise ScreenError(f"Can't install screen; {name!r} is already installed")
        if screen in self._installed_screens.values():
            raise ScreenError(
                f"Can't install screen; {screen!r} has already been installed"
            )
        self._installed_screens[name] = screen
        self.log.system(f"{screen} INSTALLED name={name!r}")

    def uninstall_screen(self, screen: Screen | str) -> str | None:
        """Uninstall a screen.

        If the screen was not previously installed, then this method is a null-op.
        Uninstalling a screen allows Textual to delete it when it is popped or switched.
        Note that uninstalling a screen is only required if you have previously installed it
        with [install_screen][textual.app.App.install_screen].
        Textual will also uninstall screens automatically on exit.

        Args:
            screen: The screen to uninstall or the name of an installed screen.

        Returns:
            The name of the screen that was uninstalled, or None if no screen was uninstalled.
        """
        if isinstance(screen, str):
            if screen not in self._installed_screens:
                return None
            uninstall_screen = self._installed_screens[screen]
            if any(uninstall_screen in stack for stack in self._screen_stacks.values()):
                raise ScreenStackError("Can't uninstall screen in screen stack")
            del self._installed_screens[screen]
            self.log.system(f"{uninstall_screen} UNINSTALLED name={screen!r}")
            return screen
        else:
            if any(screen in stack for stack in self._screen_stacks.values()):
                raise ScreenStackError("Can't uninstall screen in screen stack")
            for name, installed_screen in self._installed_screens.items():
                if installed_screen is screen:
                    self._installed_screens.pop(name)
                    self.log.system(f"{screen} UNINSTALLED name={name!r}")
                    return name
        return None

    def pop_screen(self) -> AwaitComplete:
        """Pop the current [screen](/guide/screens) from the stack, and switch to the previous screen.

        Returns:
            The screen that was replaced.
        """

        screen_stack = self._screen_stack
        if len(screen_stack) <= 1:
            raise ScreenStackError(
                "Can't pop screen; there must be at least one screen on the stack"
            )

        previous_screen = screen_stack.pop()
        previous_screen._pop_result_callback()
        self.screen.post_message(events.ScreenResume())
        self.log.system(f"{self.screen} is active")

        async def do_pop() -> None:
            """Task to pop the screen."""
            await self._replace_screen(previous_screen)

        return AwaitComplete(do_pop()).call_next(self)

    def _pop_to_screen(self, screen: Screen) -> None:
        """Pop screens until the given screen is active.

        Args:
            screen: desired active screen

        Raises:
            ScreenError: If the screen doesn't exist in the stack.
        """
        screens_to_pop: list[Screen] = []
        for pop_screen in reversed(self.screen_stack):
            if pop_screen is not screen:
                screens_to_pop.append(pop_screen)
            else:
                break
        else:
            raise ScreenError(f"Screen {screen!r} not in screen stack")

        async def pop_screens() -> None:
            """Pop any screens in `screens_to_pop`."""
            with self.batch_update():
                for screen in screens_to_pop:
                    await screen.dismiss()

        if screens_to_pop:
            self.call_later(pop_screens)

    def set_focus(self, widget: Widget | None, scroll_visible: bool = True) -> None:
        """Focus (or unfocus) a widget. A focused widget will receive key events first.

        Args:
            widget: Widget to focus.
            scroll_visible: Scroll widget in to view.
        """
        self.screen.set_focus(widget, scroll_visible)

    def _set_mouse_over(self, widget: Widget | None) -> None:
        """Called when the mouse is over another widget.

        Args:
            widget: Widget under mouse, or None for no widgets.
        """
        if widget is None:
            if self.mouse_over is not None:
                try:
                    self.mouse_over.post_message(events.Leave(self.mouse_over))
                finally:
                    self.mouse_over = None
        else:
            if self.mouse_over is not widget:
                try:
                    if self.mouse_over is not None:
                        self.mouse_over.post_message(events.Leave(self.mouse_over))
                    if widget is not None:
                        widget.post_message(events.Enter(widget))
                finally:
                    self.mouse_over = widget

    def _update_mouse_over(self, screen: Screen) -> None:
        """Updates the mouse over after the next refresh.

        This method is called whenever a widget is added or removed, which may change
        the widget under the mouse.

        """

        if self.mouse_over is None or not screen.is_active:
            return

        async def check_mouse() -> None:
            """Check if the mouse over widget has changed."""
            try:
                widget, _ = screen.get_widget_at(*self.mouse_position)
            except NoWidget:
                pass
            else:
                if widget is not self.mouse_over:
                    self._set_mouse_over(widget)

        self.call_after_refresh(check_mouse)

    def capture_mouse(self, widget: Widget | None) -> None:
        """Send all mouse events to the given widget or disable mouse capture.

        Args:
            widget: If a widget, capture mouse event, or `None` to end mouse capture.
        """
        if widget == self.mouse_captured:
            return
        if self.mouse_captured is not None:
            self.mouse_captured.post_message(events.MouseRelease(self.mouse_position))
        self.mouse_captured = widget
        if widget is not None:
            widget.post_message(events.MouseCapture(self.mouse_position))

    def panic(self, *renderables: RenderableType) -> None:
        """Exits the app and display error message(s).

        Used in response to unexpected errors.
        For a more graceful exit, see the [exit][textual.app.App.exit] method.

        Args:
            *renderables: Text or Rich renderable(s) to display on exit.
        """
        assert all(
            is_renderable(renderable) for renderable in renderables
        ), "Can only call panic with strings or Rich renderables"

        def render(renderable: RenderableType) -> list[Segment]:
            """Render a panic renderables."""
            segments = list(self.console.render(renderable, self.console.options))
            return segments

        pre_rendered = [Segments(render(renderable)) for renderable in renderables]
        self._exit_renderables.extend(pre_rendered)

        self._close_messages_no_wait()

    def _handle_exception(self, error: Exception) -> None:
        """Called with an unhandled exception.

        Always results in the app exiting.

        Args:
            error: An exception instance.
        """
        self._return_code = 1
        # If we're running via pilot and this is the first exception encountered,
        # take note of it so that we can re-raise for test frameworks later.
        if self._exception is None:
            self._exception = error
            self._exception_event.set()

        if hasattr(error, "__rich__"):
            # Exception has a rich method, so we can defer to that for the rendering
            self.panic(error)
        else:
            # Use default exception rendering
            self._fatal_error()

    def _fatal_error(self) -> None:
        """Exits the app after an unhandled exception."""
        from rich.traceback import Traceback

        self.bell()
        traceback = Traceback(
            show_locals=True, width=None, locals_max_length=5, suppress=[rich]
        )
        self._exit_renderables.append(
            Segments(self.console.render(traceback, self.console.options))
        )
        self._close_messages_no_wait()

    def _print_error_renderables(self) -> None:
        """Print and clear exit renderables."""
        error_count = len(self._exit_renderables)
        if "debug" in self.features:
            for renderable in self._exit_renderables:
                self.error_console.print(renderable)
            if error_count > 1:
                self.error_console.print(
                    f"\n[b]NOTE:[/b] {error_count} errors shown above.", markup=True
                )
        elif self._exit_renderables:
            self.error_console.print(self._exit_renderables[0])
            if error_count > 1:
                self.error_console.print(
                    f"\n[b]NOTE:[/b] 1 of {error_count} errors shown. Run with [b]textual run --dev[/] to see all errors.",
                    markup=True,
                )

        self._exit_renderables.clear()

    def _build_driver(
        self, headless: bool, inline: bool, mouse: bool, size: tuple[int, int] | None
    ) -> Driver:
        """Construct a driver instance.

        Args:
            headless: Request headless driver.
            inline: Request inline driver.
            mouse: Request mouse support.
            size: Initial size.

        Returns:
            Driver instance.
        """
        driver: Driver
        driver_class: type[Driver]
        if headless:
            from textual.drivers.headless_driver import HeadlessDriver

            driver_class = HeadlessDriver
        elif inline and not WINDOWS:
            from textual.drivers.linux_inline_driver import LinuxInlineDriver

            driver_class = LinuxInlineDriver
        else:
            driver_class = self.driver_class

        driver = self._driver = driver_class(
            self,
            debug=constants.DEBUG,
            mouse=mouse,
            size=size,
        )
        return driver

    async def _init_devtools(self):
        """Initialize developer tools."""
        if self.devtools is not None:
            from textual_dev.client import DevtoolsConnectionError

            try:
                await self.devtools.connect()
                self.log.system(f"Connected to devtools ( {self.devtools.url} )")
            except DevtoolsConnectionError:
                self.log.system(f"Couldn't connect to devtools ( {self.devtools.url} )")

    async def _process_messages(
        self,
        ready_callback: CallbackType | None = None,
        headless: bool = False,
        inline: bool = False,
        inline_no_clear: bool = False,
        mouse: bool = True,
        terminal_size: tuple[int, int] | None = None,
        message_hook: Callable[[Message], None] | None = None,
    ) -> None:
        async def app_prelude() -> bool:
            """Work required before running the app.

            Returns:
                `True` if the app should continue, or `False` if there was a problem starting.
            """
            await self._init_devtools()
            self.log.system("---")
            self.log.system(loop=asyncio.get_running_loop())
            self.log.system(features=self.features)
            if constants.LOG_FILE is not None:
                _log_path = os.path.abspath(constants.LOG_FILE)
                self.log.system(f"Writing logs to {_log_path!r}")

            try:
                if self.css_path:
                    self.stylesheet.read_all(self.css_path)
                for read_from, css, tie_breaker, scope in self._get_default_css():
                    self.stylesheet.add_source(
                        css,
                        read_from=read_from,
                        is_default_css=True,
                        tie_breaker=tie_breaker,
                        scope=scope,
                    )
                if self.CSS:
                    try:
                        app_path = inspect.getfile(self.__class__)
                    except (TypeError, OSError):
                        app_path = ""
                    read_from = (app_path, f"{self.__class__.__name__}.CSS")
                    self.stylesheet.add_source(
                        self.CSS, read_from=read_from, is_default_css=False
                    )
            except Exception as error:
                self._handle_exception(error)
                self._print_error_renderables()
                return False

            if self.css_monitor:
                self.set_interval(0.25, self.css_monitor, name="css monitor")
                self.log.system("STARTED", self.css_monitor)
            return True

        async def run_process_messages():
            """The main message loop, invoke below."""

            async def invoke_ready_callback() -> None:
                if ready_callback is not None:
                    ready_result = ready_callback()
                    if inspect.isawaitable(ready_result):
                        await ready_result

            with self.batch_update():
                try:
                    try:
                        await self._dispatch_message(events.Compose())
                        default_screen = self.screen
                        self.stylesheet.apply(self)
                        await self._dispatch_message(events.Mount())
                        self.check_idle()
                    finally:
                        self._mounted_event.set()
                        self._is_mounted = True

                    Reactive._initialize_object(self)

                    if self.screen is not default_screen:
                        self.stylesheet.apply(default_screen)

                    await self.animator.start()

                except Exception:
                    await self.animator.stop()
                    raise

                finally:
                    self._running = True
                    await self._ready()
                    await invoke_ready_callback()

            try:
                await self._process_messages_loop()
            except asyncio.CancelledError:
                pass
            finally:
                self.workers.cancel_all()
                self._running = False
                try:
                    await self.animator.stop()
                finally:
                    await Timer._stop_all(self._timers)

        with self._context():
            if not await app_prelude():
                return
            self._running = True
            try:
                load_event = events.Load()
                await self._dispatch_message(load_event)

                driver = self._driver = self._build_driver(
                    headless=headless,
                    inline=inline,
                    mouse=mouse,
                    size=terminal_size,
                )
                self.log(driver=driver)

                if not self._exit:
                    driver.start_application_mode()
                    try:
                        with redirect_stdout(self._capture_stdout):
                            with redirect_stderr(self._capture_stderr):
                                await run_process_messages()

                    finally:
                        Reactive._clear_watchers(self)
                        if self._driver.is_inline:
                            cursor_x, cursor_y = self._previous_cursor_position
                            self._driver.write(
                                Control.move(-cursor_x, -cursor_y + 1).segment.text
                            )
                            if inline_no_clear and not self.app._exit_renderables:
                                console = Console()
                                try:
                                    console.print(self.screen._compositor)
                                except ScreenStackError:
                                    console.print()
                            else:
                                self._driver.write(
                                    Control.move(
                                        -cursor_x, -self.INLINE_PADDING - 1
                                    ).segment.text
                                )

                        driver.stop_application_mode()
            except Exception as error:
                self._handle_exception(error)

    async def _pre_process(self) -> bool:
        """Special case for the app, which doesn't need the functionality in MessagePump."""
        return True

    async def _ready(self) -> None:
        """Called immediately prior to processing messages.

        May be used as a hook for any operations that should run first.
        """

        ready_time = (perf_counter() - self._start_time) * 1000
        self.log.system(f"ready in {ready_time:0.0f} milliseconds")

        async def take_screenshot() -> None:
            """Take a screenshot and exit."""
            self.save_screenshot(
                path=constants.SCREENSHOT_LOCATION,
                filename=constants.SCREENSHOT_FILENAME,
            )
            self.exit()

        if constants.SCREENSHOT_DELAY >= 0:
            self.set_timer(
                constants.SCREENSHOT_DELAY, take_screenshot, name="screenshot timer"
            )

    async def _on_compose(self) -> None:
        _rich_traceback_omit = True
        try:
            widgets = [*self.screen._nodes, *compose(self)]
        except TypeError as error:
            raise TypeError(
                f"{self!r} compose() method returned an invalid result; {error}"
            ) from error

        await self.mount_all(widgets)

    async def _check_recompose(self) -> None:
        """Check if a recompose is required."""
        if self._recompose_required:
            self._recompose_required = False
            await self.recompose()

    async def recompose(self) -> None:
        """Recompose the widget.

        Recomposing will remove children and call `self.compose` again to remount.
        """
        if self._exit:
            return
        try:
            async with self.screen.batch():
                await self.screen.query("*").exclude(".-textual-system").remove()
                await self.screen.mount_all(compose(self))
        except ScreenStackError:
            pass

    def _register_child(
        self, parent: DOMNode, child: Widget, before: int | None, after: int | None
    ) -> None:
        """Register a widget as a child of another.

        Args:
            parent: Parent node.
            child: The child widget to register.
            widgets: The widget to register.
            before: A location to mount before.
            after: A location to mount after.
        """

        # Let's be 100% sure that we've not been asked to do a before and an
        # after at the same time. It's possible that we can remove this
        # check later on, but for the purposes of development right now,
        # it's likely a good idea to keep it here to check assumptions in
        # the rest of the code.
        if before is not None and after is not None:
            raise AppError("Only one of 'before' and 'after' may be specified.")

        # If we don't already know about this widget...
        if child not in self._registry:
            # Now to figure out where to place it. If we've got a `before`...
            if before is not None:
                # ...it's safe to NodeList._insert before that location.
                parent._nodes._insert(before, child)
            elif after is not None and after != -1:
                # In this case we've got an after. -1 holds the special
                # position (for now) of meaning "okay really what I mean is
                # do an append, like if I'd asked to add with no before or
                # after". So... we insert before the next item in the node
                # list, if after isn't -1.
                parent._nodes._insert(after + 1, child)
            else:
                # At this point we appear to not be adding before or after,
                # or we've got a before/after value that really means
                # "please append". So...
                parent._nodes._append(child)

            # Now that the widget is in the NodeList of its parent, sort out
            # the rest of the admin.
            self._registry.add(child)
            child._attach(parent)
            child._post_register(self)
            child._start_messages()

    def _register(
        self,
        parent: DOMNode,
        *widgets: Widget,
        before: int | None = None,
        after: int | None = None,
        cache: dict[tuple, RulesMap] | None = None,
    ) -> list[Widget]:
        """Register widget(s) so they may receive events.

        Args:
            parent: Parent node.
            *widgets: The widget(s) to register.
            before: A location to mount before.
            after: A location to mount after.
            cache: Optional rules map cache.

        Returns:
            List of modified widgets.
        """

        if not widgets:
            return []

        if cache is None:
            cache = {}
        widget_list: Iterable[Widget]
        if before is not None or after is not None:
            # There's a before or after, which means there's going to be an
            # insertion, so make it easier to get the new things in the
            # correct order.
            widget_list = reversed(widgets)
        else:
            widget_list = widgets

        apply_stylesheet = self.stylesheet.apply
        new_widgets: list[Widget] = []
        add_new_widget = new_widgets.append
        for widget in widget_list:
            widget._closing = False
            widget._closed = False
            widget._pruning = False
            if not isinstance(widget, Widget):
                raise AppError(f"Can't register {widget!r}; expected a Widget instance")
            if widget not in self._registry:
                add_new_widget(widget)
                self._register_child(parent, widget, before, after)
                if widget._nodes:
                    self._register(widget, *widget._nodes, cache=cache)
        for widget in new_widgets:
            apply_stylesheet(widget, cache=cache)

        if not self._running:
            # If the app is not running, prevent awaiting of the widget tasks
            return []

        return list(widgets)

    def _unregister(self, widget: Widget) -> None:
        """Unregister a widget.

        Args:
            widget: A Widget to unregister
        """
        widget.blur()
        if isinstance(widget._parent, Widget):
            widget._parent._nodes._remove(widget)
            widget._detach()
        self._registry.discard(widget)

    async def _disconnect_devtools(self):
        if self.devtools is not None:
            await self.devtools.disconnect()

    def _start_widget(self, parent: Widget, widget: Widget) -> None:
        """Start a widget (run its task) so that it can receive messages.

        Args:
            parent: The parent of the Widget.
            widget: The Widget to start.
        """

        widget._attach(parent)
        widget._start_messages()
        self.app._registry.add(widget)

    def is_mounted(self, widget: Widget) -> bool:
        """Check if a widget is mounted.

        Args:
            widget: A widget.

        Returns:
            True of the widget is mounted.
        """
        return widget in self._registry

    async def _close_all(self) -> None:
        """Close all message pumps."""

        # Close all screens on all stacks:
        for stack in self._screen_stacks.values():
            for stack_screen in reversed(stack):
                if stack_screen._running:
                    await self._prune(stack_screen)
            stack.clear()
        self._installed_screens.clear()
        self._modes.clear()

        # Close any remaining nodes
        # Should be empty by now
        remaining_nodes = list(self._registry)
        for child in remaining_nodes:
            await child._close_messages()

    async def _shutdown(self) -> None:
        self._begin_batch()  # Prevents any layout / repaint while shutting down
        driver = self._driver
        self._running = False
        if driver is not None:
            driver.disable_input()

        await self._close_all()
        await self._close_messages()
        await self._dispatch_message(events.Unmount())

        if self._driver is not None:
            self._driver.close()

        self._nodes._clear()

        if self.devtools is not None and self.devtools.is_connected:
            await self._disconnect_devtools()

        self._print_error_renderables()

        if constants.SHOW_RETURN:
            from rich.console import Console
            from rich.pretty import Pretty

            console = Console()
            console.print("[b]The app returned:")
            console.print(Pretty(self._return_value))

    async def _on_exit_app(self) -> None:
        self._begin_batch()  # Prevent repaint / layout while shutting down
        self._message_queue.put_nowait(None)

    def refresh(
        self,
        *,
        repaint: bool = True,
        layout: bool = False,
        recompose: bool = False,
    ) -> Self:
        """Refresh the entire screen.

        Args:
            repaint: Repaint the widget (will call render() again).
            layout: Also layout widgets in the view.
            recompose: Re-compose the widget (will remove and re-mount children).

        Returns:
            The `App` instance.
        """
        if recompose:
            self._recompose_required = recompose
            self.call_next(self._check_recompose)
            return self

        if self._screen_stack:
            self.screen.refresh(repaint=repaint, layout=layout)
        self.check_idle()
        return self

    def refresh_css(self, animate: bool = True) -> None:
        """Refresh CSS.

        Args:
            animate: Also execute CSS animations.
        """
        stylesheet = self.app.stylesheet
        stylesheet.set_variables(self.get_css_variables())
        stylesheet.reparse()
        stylesheet.update(self.app, animate=animate)
        try:
            self.screen._refresh_layout(self.size)
        except ScreenError:
            pass
        # The other screens in the stack will need to know about some style
        # changes, as a final pass let's check in on every screen that isn't
        # the current one and update them too.
        for screen in self.screen_stack:
            if screen != self.screen:
                stylesheet.update(screen, animate=animate)

    def _display(self, screen: Screen, renderable: RenderableType | None) -> None:
        """Display a renderable within a sync.

        Args:
            screen: Screen instance
            renderable: A Rich renderable.
        """

        try:
            if renderable is None:
                return

            if (
                self._running
                and not self._closed
                and not self.is_headless
                and self._driver is not None
            ):
                console = self.console
                self._begin_update()
                try:
                    try:
                        if isinstance(renderable, CompositorUpdate):
                            cursor_position = self.screen.outer_size.clamp_offset(
                                self.cursor_position
                            )
                            if self._driver.is_inline:
                                terminal_sequence = Control.move(
                                    *(-self._previous_cursor_position)
                                ).segment.text
                                terminal_sequence += renderable.render_segments(console)
                                terminal_sequence += Control.move(
                                    *cursor_position
                                ).segment.text
                            else:
                                terminal_sequence = renderable.render_segments(console)
                                terminal_sequence += Control.move_to(
                                    *cursor_position
                                ).segment.text
                            self._previous_cursor_position = cursor_position
                        else:
                            segments = console.render(renderable)
                            terminal_sequence = console._render_buffer(segments)
                    except Exception as error:
                        self._handle_exception(error)
                    else:
                        if WINDOWS:
                            # Combat a problem with Python on Windows.
                            #
                            # https://github.com/Textualize/textual/issues/2548
                            # https://github.com/python/cpython/issues/82052
                            CHUNK_SIZE = 8192
                            write = self._driver.write
                            for chunk in (
                                terminal_sequence[offset : offset + CHUNK_SIZE]
                                for offset in range(
                                    0, len(terminal_sequence), CHUNK_SIZE
                                )
                            ):
                                write(chunk)
                        else:
                            self._driver.write(terminal_sequence)
                finally:
                    self._end_update()

                self._driver.flush()

        finally:
            self.post_display_hook()

    def post_display_hook(self) -> None:
        """Called immediately after a display is done. Used in tests."""

    def get_widget_at(self, x: int, y: int) -> tuple[Widget, Region]:
        """Get the widget under the given coordinates.

        Args:
            x: X coordinate.
            y: Y coordinate.

        Returns:
            The widget and the widget's screen region.
        """
        return self.screen.get_widget_at(x, y)

    def bell(self) -> None:
        """Play the console 'bell'.

        For terminals that support a bell, this typically makes a notification or error sound.
        Some terminals may make no sound or display a visual bell indicator, depending on configuration.
        """
        if not self.is_headless and self._driver is not None:
            self._driver.write("\07")

    @property
    def _binding_chain(self) -> list[tuple[DOMNode, BindingsMap]]:
        """Get a chain of nodes and bindings to consider.

        If no widget is focused, returns the bindings from both the screen and the app level bindings.
        Otherwise, combines all the bindings from the currently focused node up the DOM to the root App.
        """
        focused = self.focused
        namespace_bindings: list[tuple[DOMNode, BindingsMap]]

        if focused is None:
            namespace_bindings = [
                (self.screen, self.screen._bindings),
                (self, self._bindings),
            ]
        else:
            namespace_bindings = [
                (node, node._bindings) for node in focused.ancestors_with_self
            ]

        return namespace_bindings

    def simulate_key(self, key: str) -> None:
        """Simulate a key press.

        This will perform the same action as if the user had pressed the key.

        Args:
            key: Key to simulate. May also be the name of a key, e.g. "space".
        """
        self.post_message(events.Key(key, None))

    async def _check_bindings(self, key: str, priority: bool = False) -> bool:
        """Handle a key press.

        This method is used internally by the bindings system.

        Args:
            key: A key.
            priority: If `True` check from `App` down, otherwise from focused up.

        Returns:
            True if the key was handled by a binding, otherwise False
        """
        for namespace, bindings in (
            reversed(self.screen._binding_chain)
            if priority
            else self.screen._modal_binding_chain
        ):
            key_bindings = bindings.key_to_bindings.get(key, ())
            for binding in key_bindings:
                if binding.priority == priority:
                    if await self.run_action(binding.action, namespace):
                        return True
        return False

    def set_keymap(self, keymap: Keymap) -> None:
        """Set the keymap, a mapping of binding IDs to key strings.

        Bindings in the keymap are used to override default key bindings,
        i.e. those defined in `BINDINGS` class variables.

        Bindings with IDs that are present in the keymap will have
        their key string replaced with the value from the keymap.

        Args:
            keymap: A mapping of binding IDs to key strings.
        """
        self._keymap = keymap

    def update_keymap(self, keymap: Keymap) -> None:
        """Update the App's keymap, merging with `keymap`.

        If a Binding ID exists in both the App's keymap and the `keymap`
        argument, the `keymap` argument takes precedence.

        Args:
            keymap: A mapping of binding IDs to key strings.
        """
        self._keymap = {**self._keymap, **keymap}

    def handle_bindings_clash(
        self, clashed_bindings: set[Binding], node: DOMNode
    ) -> None:
        """Handle a clash between bindings.

        Bindings clashes are likely due to users setting conflicting
        keys via their keymap.

        This method is intended to be overridden by subclasses.

        Textual will call this each time a clash is encountered -
        which may be on each keypress if a clashing widget is focused
        or is in the bindings chain.

        Args:
            clashed_bindings: The bindings that are clashing.
            node: The node that has the clashing bindings.
        """
        pass

    async def on_event(self, event: events.Event) -> None:
        # Handle input events that haven't been forwarded
        # If the event has been forwarded it may have bubbled up back to the App
        if isinstance(event, events.Compose):
            screen: Screen[Any] = self.get_default_screen()
            self._register(self, screen)
            self._screen_stack.append(screen)
            screen.post_message(events.ScreenResume())
            await super().on_event(event)

        elif isinstance(event, events.InputEvent) and not event.is_forwarded:
            if not self.app_focus and isinstance(event, (events.Key, events.MouseDown)):
                self.app_focus = True
            if isinstance(event, events.MouseEvent):
                # Record current mouse position on App
                self.mouse_position = Offset(event.x, event.y)

                if isinstance(event, events.MouseDown):
                    try:
                        self._mouse_down_widget, _ = self.get_widget_at(
                            event.x, event.y
                        )
                    except NoWidget:
                        # Shouldn't occur, since at the very least this will find the Screen
                        self._mouse_down_widget = None

                self.screen._forward_event(event)

                if (
                    isinstance(event, events.MouseUp)
                    and self._mouse_down_widget is not None
                ):
                    try:
                        if (
                            self.get_widget_at(event.x, event.y)[0]
                            is self._mouse_down_widget
                        ):
                            click_event = events.Click.from_event(event)
                            self.screen._forward_event(click_event)
                    except NoWidget:
                        pass

            elif isinstance(event, events.Key):
                # Special case for maximized widgets
                # If something is maximized, then escape should minimize
                if (
                    self.screen.maximized is not None
                    and event.key == "escape"
                    and self.escape_to_minimize
                ):
                    self.screen.minimize()
                    return
                if self.focused:
                    try:
                        self.screen._clear_tooltip()
                    except NoScreen:
                        pass
                if not await self._check_bindings(event.key, priority=True):
                    forward_target = self.focused or self.screen
                    forward_target._forward_event(event)
            else:
                self.screen._forward_event(event)

        elif isinstance(event, events.Paste) and not event.is_forwarded:
            if self.focused is not None:
                self.focused._forward_event(event)
            else:
                self.screen._forward_event(event)
        else:
            await super().on_event(event)

    @property
    def escape_to_minimize(self) -> bool:
        """Use the escape key to minimize?

        When a widget is [maximized][textual.screen.Screen.maximize], this boolean determines if the `escape` key will
        minimize the widget (potentially overriding any bindings).

        The default logic is to use the screen's `ESCAPE_TO_MINIMIZE` classvar if it is set to `True` or `False`.
        If the classvar on the screen is *not* set (and left as `None`), then the app's `ESCAPE_TO_MINIMIZE` is used.

        """
        return bool(
            self.ESCAPE_TO_MINIMIZE
            if self.screen.ESCAPE_TO_MINIMIZE is None
            else self.screen.ESCAPE_TO_MINIMIZE
        )

    def _parse_action(
        self, action: str | ActionParseResult, default_namespace: DOMNode
    ) -> tuple[DOMNode, str, tuple[object, ...]]:
        """Parse an action.

        Args:
            action: An action string.

        Raises:
            ActionError: If there are any errors parsing the action string.

        Returns:
            A tuple of (node or None, action name, tuple of parameters).
        """
        if isinstance(action, tuple):
            destination, action_name, params = action
        else:
            destination, action_name, params = actions.parse(action)

        action_target: DOMNode | None = None
        if destination:
            if destination not in self._action_targets:
                raise ActionError(f"Action namespace {destination} is not known")
            action_target = getattr(self, destination, None)
            if action_target is None:
                raise ActionError("Action target {destination!r} not available")
        return (
            (default_namespace if action_target is None else action_target),
            action_name,
            params,
        )

    def _check_action_state(
        self, action: str, default_namespace: DOMNode
    ) -> bool | None:
        """Check if an action is enabled.

        Args:
            action: An action string.
            default_namespace: The default namespace if one is not specified in the action.

        Returns:
            State of an action.
        """
        action_target, action_name, parameters = self._parse_action(
            action, default_namespace
        )
        return action_target.check_action(action_name, parameters)

    async def run_action(
        self,
        action: str | ActionParseResult,
        default_namespace: DOMNode | None = None,
    ) -> bool:
        """Perform an [action](/guide/actions).

        Actions are typically associated with key bindings, where you wouldn't need to call this method manually.

        Args:
            action: Action encoded in a string.
            default_namespace: Namespace to use if not provided in the action,
                or None to use app.

        Returns:
            True if the event has been handled.
        """
        action_target, action_name, params = self._parse_action(
            action, self if default_namespace is None else default_namespace
        )

        if action_target.check_action(action_name, params):
            return await self._dispatch_action(action_target, action_name, params)
        else:
            return False

    async def _dispatch_action(
        self, namespace: DOMNode, action_name: str, params: Any
    ) -> bool:
        """Dispatch an action to an action method.

        Args:
            namespace: Namespace (object) of action.
            action_name: Name of the action.
            params: Action parameters.

        Returns:
            True if handled, otherwise False.
        """
        _rich_traceback_guard = True

        log.system(
            "<action>",
            namespace=namespace,
            action_name=action_name,
            params=params,
        )

        try:
            private_method = getattr(namespace, f"_action_{action_name}", None)
            if callable(private_method):
                await invoke(private_method, *params)
                return True
            public_method = getattr(namespace, f"action_{action_name}", None)
            if callable(public_method):
                await invoke(public_method, *params)
                return True
            log.system(
                f"<action> {action_name!r} has no target."
                f" Could not find methods '_action_{action_name}' or 'action_{action_name}'"
            )
        except SkipAction:
            # The action method raised this to explicitly not handle the action
            log.system(f"<action> {action_name!r} skipped.")

        return False

    async def _broker_event(
        self, event_name: str, event: events.Event, default_namespace: DOMNode
    ) -> bool:
        """Allow the app an opportunity to dispatch events to action system.

        Args:
            event_name: _description_
            event: An event object.
            default_namespace: The default namespace, where one isn't supplied.

        Returns:
            True if an action was processed.
        """
        try:
            style = getattr(event, "style")
        except AttributeError:
            return False
        try:
            _modifiers, action = extract_handler_actions(event_name, style.meta)
        except NoHandler:
            return False
        else:
            event.stop()

        if isinstance(action, str):
            await self.run_action(action, default_namespace)
        elif isinstance(action, tuple) and len(action) == 2:
            action_name, action_params = action
            namespace, parsed_action, _ = actions.parse(action_name)
            await self.run_action(
                (namespace, parsed_action, action_params),
                default_namespace,
            )
        else:
            if isinstance(action, tuple) and self.debug:
                # It's a tuple and made it this far, which means it'll be a
                # malformed action. This is a no-op, but let's log that
                # anyway.
                log.warning(
                    f"Can't parse @{event_name} action from style meta; check your console markup syntax"
                )
            return False
        return True

    async def _on_update(self, message: messages.Update) -> None:
        message.stop()

    async def _on_layout(self, message: messages.Layout) -> None:
        message.stop()

    async def _on_key(self, event: events.Key) -> None:
        if not (await self._check_bindings(event.key)):
            await dispatch_key(self, event)

    async def _on_resize(self, event: events.Resize) -> None:
        event.stop()
        self.screen.post_message(event)
        for screen in self._background_screens:
            screen.post_message(event)

    async def _on_app_focus(self, event: events.AppFocus) -> None:
        """App has focus."""
        # Required by textual-web to manage focus in a web page.
        self.app_focus = True
        self.screen.refresh_bindings()

    async def _on_app_blur(self, event: events.AppBlur) -> None:
        """App has lost focus."""
        # Required by textual-web to manage focus in a web page.
        self.app_focus = False
        self.screen.refresh_bindings()

    def _prune(self, *nodes: Widget, parent: DOMNode | None = None) -> AwaitRemove:
        """Prune nodes from DOM.

        Args:
            parent: Parent node.

        Returns:
            Optional awaitable.
        """
        if not nodes:
            return AwaitRemove([])
        pruning_nodes: set[Widget] = {*nodes}
        for node in nodes:
            node.post_message(Prune())
            pruning_nodes.update(node.walk_children(with_self=True))

        try:
            screen = nodes[0].screen
        except (ScreenStackError, NoScreen):
            pass
        else:
            if screen.focused and screen.focused in pruning_nodes:
                screen._reset_focus(screen.focused, list(pruning_nodes))

        for node in pruning_nodes:
            node._pruning = True

        def post_mount() -> None:
            """Called after removing children."""

            if parent is not None:
                try:
                    screen = parent.screen
                except (ScreenStackError, NoScreen):
                    pass
                else:
                    if screen._running:
                        self._update_mouse_over(screen)
                finally:
                    parent.refresh(layout=True)

        await_complete = AwaitRemove(
            [task for node in nodes if (task := node._task) is not None],
            post_mount,
        )
        self.call_next(await_complete)
        return await_complete

    def _watch_app_focus(self, focus: bool) -> None:
        """Respond to changes in app focus."""
        self.screen._update_styles()
        if focus:
            # If we've got a last-focused widget, if it still has a screen,
            # and if the screen is still the current screen and if nothing
            # is focused right now...
            try:
                if (
                    self._last_focused_on_app_blur is not None
                    and self._last_focused_on_app_blur.screen is self.screen
                    and self.screen.focused is None
                ):
                    # ...settle focus back on that widget.
                    # Don't scroll the newly focused widget, as this can be quite jarring
                    self.screen.set_focus(
                        self._last_focused_on_app_blur, scroll_visible=False
                    )
            except NoScreen:
                pass
            # Now that we have focus back on the app and we don't need the
            # widget reference any more, don't keep it hanging around here.
            self._last_focused_on_app_blur = None
        else:
            # Remember which widget has focus, when the app gets focus back
            # we'll want to try and focus it again.
            self._last_focused_on_app_blur = self.screen.focused
            # Remove focus for now.
            self.screen.set_focus(None)

    async def action_simulate_key(self, key: str) -> None:
        """An [action](/guide/actions) to simulate a key press.

        This will invoke the same actions as if the user had pressed the key.

        Args:
            key: The key to process.
        """
        self.simulate_key(key)

    async def action_quit(self) -> None:
        """An [action](/guide/actions) to quit the app as soon as possible."""
        self.exit()

    async def action_bell(self) -> None:
        """An [action](/guide/actions) to play the terminal 'bell'."""
        self.bell()

    async def action_focus(self, widget_id: str) -> None:
        """An [action](/guide/actions) to focus the given widget.

        Args:
            widget_id: ID of widget to focus.
        """
        try:
            node = self.query(f"#{widget_id}").first()
        except NoMatches:
            pass
        else:
            if isinstance(node, Widget):
                self.set_focus(node)

    async def action_switch_screen(self, screen: str) -> None:
        """An [action](/guide/actions) to switch screens.

        Args:
            screen: Name of the screen.
        """
        self.switch_screen(screen)

    async def action_push_screen(self, screen: str) -> None:
        """An [action](/guide/actions) to push a new screen on to the stack and make it active.

        Args:
            screen: Name of the screen.
        """
        self.push_screen(screen)

    async def action_pop_screen(self) -> None:
        """An [action](/guide/actions) to remove the topmost screen and makes the new topmost screen active."""
        self.pop_screen()

    async def action_switch_mode(self, mode: str) -> None:
        """An [action](/guide/actions) that switches to the given mode."""
        self.switch_mode(mode)

    async def action_back(self) -> None:
        """An [action](/guide/actions) to go back to the previous screen (pop the current screen).

        Note:
            If there is no screen to go back to, this is a non-operation (in
            other words it's safe to call even if there are no other screens
            on the stack.)
        """
        try:
            self.pop_screen()
        except ScreenStackError:
            pass

    async def action_add_class(self, selector: str, class_name: str) -> None:
        """An [action](/guide/actions) to add a CSS class to the selected widget.

        Args:
            selector: Selects the widget to add the class to.
            class_name: The class to add to the selected widget.
        """
        self.screen.query(selector).add_class(class_name)

    async def action_remove_class(self, selector: str, class_name: str) -> None:
        """An [action](/guide/actions) to remove a CSS class from the selected widget.

        Args:
            selector: Selects the widget to remove the class from.
            class_name: The class to remove from  the selected widget."""
        self.screen.query(selector).remove_class(class_name)

    async def action_toggle_class(self, selector: str, class_name: str) -> None:
        """An [action](/guide/actions) to toggle a CSS class on the selected widget.

        Args:
            selector: Selects the widget to toggle the class on.
            class_name: The class to toggle on the selected widget.
        """
        self.screen.query(selector).toggle_class(class_name)

    def action_focus_next(self) -> None:
        """An [action](/guide/actions) to focus the next widget."""
        self.screen.focus_next()

    def action_focus_previous(self) -> None:
        """An [action](/guide/actions) to focus the previous widget."""
        self.screen.focus_previous()

    def action_hide_help_panel(self) -> None:
        """Hide the keys panel (if present)."""
        self.screen.query("HelpPanel").remove()

    def action_show_help_panel(self) -> None:
        """Show the keys panel."""
        from textual.widgets import HelpPanel

        try:
            self.query_one(HelpPanel)
        except NoMatches:
            self.mount(HelpPanel())

    def _on_terminal_supports_synchronized_output(
        self, message: messages.TerminalSupportsSynchronizedOutput
    ) -> None:
        log.system("SynchronizedOutput mode is supported")
        if self._driver is not None and not self._driver.is_inline:
            self._sync_available = True

    def _begin_update(self) -> None:
        if self._sync_available and self._driver is not None:
            self._driver.write(SYNC_START)

    def _end_update(self) -> None:
        if self._sync_available and self._driver is not None:
            self._driver.write(SYNC_END)

    def _refresh_notifications(self) -> None:
        """Refresh the notifications on the current screen, if one is available."""
        # If we've got a screen to hand...
        try:
            screen = self.screen
        except ScreenStackError:
            pass
        else:
            try:
                # ...see if it has a toast rack.
                toast_rack = screen.get_child_by_type(ToastRack)
            except NoMatches:
                # It doesn't. That's fine. Either there won't ever be one,
                # or one will turn up. Things will work out later.
                return
            # Update the toast rack.
            self.call_later(toast_rack.show, self._notifications)

    def notify(
        self,
        message: str,
        *,
        title: str = "",
        severity: SeverityLevel = "information",
        timeout: float | None = None,
    ) -> None:
        """Create a notification.

        !!! tip

            This method is thread-safe.


        Args:
            message: The message for the notification.
            title: The title for the notification.
            severity: The severity of the notification.
            timeout: The timeout (in seconds) for the notification, or `None` for default.

        The `notify` method is used to create an application-wide
        notification, shown in a [`Toast`][textual.widgets._toast.Toast],
        normally originating in the bottom right corner of the display.

        Notifications can have the following severity levels:

        - `information`
        - `warning`
        - `error`

        The default is `information`.

        Example:
            ```python
            # Show an information notification.
            self.notify("It's an older code, sir, but it checks out.")

            # Show a warning. Note that Textual's notification system allows
            # for the use of Rich console markup.
            self.notify(
                "Now witness the firepower of this fully "
                "[b]ARMED[/b] and [i][b]OPERATIONAL[/b][/i] battle station!",
                title="Possible trap detected",
                severity="warning",
            )

            # Show an error. Set a longer timeout so it's noticed.
            self.notify("It's a trap!", severity="error", timeout=10)

            # Show an information notification, but without any sort of title.
            self.notify("It's against my programming to impersonate a deity.", title="")
            ```
        """
        if timeout is None:
            timeout = self.NOTIFICATION_TIMEOUT
        notification = Notification(message, title, severity, timeout)
        self.post_message(Notify(notification))

    def _on_notify(self, event: Notify) -> None:
        """Handle notification message."""
        self._notifications.add(event.notification)
        self._refresh_notifications()

    def _unnotify(self, notification: Notification, refresh: bool = True) -> None:
        """Remove a notification from the notification collection.

        Args:
            notification: The notification to remove.
            refresh: Flag to say if the display of notifications should be refreshed.
        """
        del self._notifications[notification]
        if refresh:
            self._refresh_notifications()

    def clear_notifications(self) -> None:
        """Clear all the current notifications."""
        self._notifications.clear()
        self._refresh_notifications()

    def action_command_palette(self) -> None:
        """Show the Textual command palette."""
        if self.use_command_palette and not CommandPalette.is_open(self):
            self.push_screen(CommandPalette(id="--command-palette"))

    def _suspend_signal(self) -> None:
        """Signal that the application is being suspended."""
        self.app_suspend_signal.publish(self)

    @on(Driver.SignalResume)
    def _resume_signal(self) -> None:
        """Signal that the application is being resumed from a suspension."""
        self.app_resume_signal.publish(self)

    @contextmanager
    def suspend(self) -> Iterator[None]:
        """A context manager that temporarily suspends the app.

        While inside the `with` block, the app will stop reading input and
        emitting output. Other applications will have full control of the
        terminal, configured as it was before the app started running. When
        the `with` block ends, the application will start reading input and
        emitting output again.

        Example:
            ```python
            with self.suspend():
                os.system("emacs -nw")
            ```

        Raises:
            SuspendNotSupported: If the environment doesn't support suspending.

        !!! note
            Suspending the application is currently only supported on
            Unix-like operating systems and Microsoft Windows. Suspending is
            not supported in Textual Web.
        """
        if self._driver is None:
            return
        if self._driver.can_suspend:
            # Publish a suspend signal *before* we suspend application mode.
            self._suspend_signal()
            self._driver.suspend_application_mode()
            # We're going to handle the start of the driver again so mark
            # this next part as such; the reason for this is that the code
            # the developer may be running could be in this process, and on
            # Unix-like systems the user may `action_suspend_process` the
            # app, and we don't want to have the driver auto-restart
            # application mode when the application comes back to the
            # foreground, in this context.
            with self._driver.no_automatic_restart(), redirect_stdout(
                sys.__stdout__
            ), redirect_stderr(sys.__stderr__):
                yield
            # We're done with the dev's code so resume application mode.
            self._driver.resume_application_mode()
            # ...and publish a resume signal.
            self._resume_signal()
        else:
            raise SuspendNotSupported(
                "App.suspend is not supported in this environment."
            )

    def action_suspend_process(self) -> None:
        """Suspend the process into the background.

        Note:
            On Unix and Unix-like systems a `SIGTSTP` is sent to the
            application's process. Currently on Windows and when running
            under Textual Web this is a non-operation.
        """
        # Check if we're in an environment that permits this kind of
        # suspend.
        if not WINDOWS and self._driver is not None and self._driver.can_suspend:
            # First, ensure that the suspend signal gets published while
            # we're still in application mode.
            self._suspend_signal()
            # With that out of the way, send the SIGTSTP signal.
            os.kill(os.getpid(), signal.SIGTSTP)
            # NOTE: There is no call to publish the resume signal here, this
            # will be handled by the driver posting a SignalResume event
            # (see the event handler on App._resume_signal) above.

    def open_url(self, url: str, *, new_tab: bool = True) -> None:
        """Open a URL in the default web browser.

        Args:
            url: The URL to open.
            new_tab: Whether to open the URL in a new tab.
        """
        if self._driver is not None:
            self._driver.open_url(url, new_tab)

    def deliver_text(
        self,
        path_or_file: str | Path | TextIO,
        *,
        save_directory: str | Path | None = None,
        save_filename: str | None = None,
        open_method: Literal["browser", "download"] = "download",
        encoding: str | None = None,
        mime_type: str | None = None,
        name: str | None = None,
    ) -> str | None:
        """Deliver a text file to the end-user of the application.

        If a TextIO object is supplied, it will be closed by this method
        and *must not be used* after this method is called.

        If running in a terminal, this will save the file to the user's
        downloads directory.

        If running via a web browser, this will initiate a download via
        a single-use URL.

        After the file has been delivered, a `DeliveryComplete` message will be posted
        to this `App`, which contains the `delivery_key` returned by this method. By
        handling this message, you can add custom logic to your application that fires
        only after the file has been delivered.

        Args:
            path_or_file: The path or file-like object to save.
            save_directory: The directory to save the file to.
            save_filename: The filename to save the file to.  If `path_or_file`
                is a file-like object, the filename will be generated from
                the `name` attribute if available. If `path_or_file` is a path
                the filename will be generated from the path.
            encoding: The encoding to use when saving the file. If `None`,
                the encoding will be determined by supplied file-like object
                (if possible). If this is not possible, 'utf-8' will be used.
            mime_type: The MIME type of the file or None to guess based on file extension.
                If no MIME type is supplied and we cannot guess the MIME type, from the
                file extension, the MIME type will be set to "text/plain".
            name: A user-defined named which will be returned in [`DeliveryComplete`][textual.events.DeliveryComplete]
                and [`DeliveryComplete`][textual.events.DeliveryComplete].

        Returns:
            The delivery key that uniquely identifies the file delivery.
        """
        # Ensure `path_or_file` is a file-like object - convert if needed.
        if isinstance(path_or_file, (str, Path)):
            binary_path = Path(path_or_file)
            binary = binary_path.open("rb")
            file_name = save_filename or binary_path.name
        else:
            encoding = encoding or getattr(path_or_file, "encoding", None) or "utf-8"
            binary = path_or_file
            file_name = save_filename or getattr(path_or_file, "name", None)

        # If we could infer a filename, and no MIME type was supplied, guess the MIME type.
        if file_name and not mime_type:
            mime_type, _ = mimetypes.guess_type(file_name)

        # Still no MIME type? Default it to "text/plain".
        if mime_type is None:
            mime_type = "text/plain"

        return self._deliver_binary(
            binary,
            save_directory=save_directory,
            save_filename=file_name,
            open_method=open_method,
            encoding=encoding,
            mime_type=mime_type,
            name=name,
        )

    def deliver_binary(
        self,
        path_or_file: str | Path | BinaryIO,
        *,
        save_directory: str | Path | None = None,
        save_filename: str | None = None,
        open_method: Literal["browser", "download"] = "download",
        mime_type: str | None = None,
        name: str | None = None,
    ) -> str | None:
        """Deliver a binary file to the end-user of the application.

        If an IO object is supplied, it will be closed by this method
        and *must not be used* after it is supplied to this method.

        If running in a terminal, this will save the file to the user's
        downloads directory.

        If running via a web browser, this will initiate a download via
        a single-use URL.

        This operation runs in a thread when running on web, so this method
        returning does not indicate that the file has been delivered.

        After the file has been delivered, a `DeliveryComplete` message will be posted
        to this `App`, which contains the `delivery_key` returned by this method. By
        handling this message, you can add custom logic to your application that fires
        only after the file has been delivered.

        Args:
            path_or_file: The path or file-like object to save.
            save_directory: The directory to save the file to. If None,
                the default "downloads" directory will be used. This
                argument is ignored when running via the web.
            save_filename: The filename to save the file to. If None, the following logic
                applies to generate the filename:
                - If `path_or_file` is a file-like object, the filename will be taken from
                  the `name` attribute if available.
                - If `path_or_file` is a path, the filename will be taken from the path.
                - If a filename is not available, a filename will be generated using the
                  App's title and the current date and time.
            open_method: The method to use to open the file. "browser" will open the file in the
                web browser, "download" will initiate a download. Note that this can sometimes
                be impacted by the browser's settings.
            mime_type: The MIME type of the file or None to guess based on file extension.
                If no MIME type is supplied and we cannot guess the MIME type, from the
                file extension, the MIME type will be set to "application/octet-stream".
            name: A user-defined named which will be returned in [`DeliveryComplete`][textual.events.DeliveryComplete]
                and [`DeliveryComplete`][textual.events.DeliveryComplete].

        Returns:
            The delivery key that uniquely identifies the file delivery.
        """
        # Ensure `path_or_file` is a file-like object - convert if needed.
        if isinstance(path_or_file, (str, Path)):
            binary_path = Path(path_or_file)
            binary = binary_path.open("rb")
            file_name = save_filename or binary_path.name
        else:  # IO object
            binary = path_or_file
            file_name = save_filename or getattr(path_or_file, "name", None)

        # If we could infer a filename, and no MIME type was supplied, guess the MIME type.
        if file_name and not mime_type:
            mime_type, _ = mimetypes.guess_type(file_name)

        # Still no MIME type? Default it to "application/octet-stream".
        if mime_type is None:
            mime_type = "application/octet-stream"

        return self._deliver_binary(
            binary,
            save_directory=save_directory,
            save_filename=file_name,
            open_method=open_method,
            mime_type=mime_type,
            encoding=None,
            name=name,
        )

    def _deliver_binary(
        self,
        binary: BinaryIO | TextIO,
        *,
        save_directory: str | Path | None,
        save_filename: str | None,
        open_method: Literal["browser", "download"],
        encoding: str | None = None,
        mime_type: str | None = None,
        name: str | None = None,
    ) -> str | None:
        """Deliver a binary file to the end-user of the application."""
        if self._driver is None:
            return None

        # Generate a filename if the file-like object doesn't have one.
        if save_filename is None:
            save_filename = generate_datetime_filename(self.title, "")

        # Find the appropriate save location if not specified.
        save_directory = (
            user_downloads_path() if save_directory is None else Path(save_directory)
        )

        # Generate a unique key for this delivery
        delivery_key = str(uuid.uuid4().hex)

        # Save the file. The driver will determine the appropriate action
        # to take here. It could mean simply writing to the save_path, or
        # sending the file to the web browser for download.
        self._driver.deliver_binary(
            binary,
            delivery_key=delivery_key,
            save_path=save_directory / save_filename,
            encoding=encoding,
            open_method=open_method,
            mime_type=mime_type,
            name=name,
        )

        return delivery_key

    @on(events.DeliveryComplete)
    def _on_delivery_complete(self, event: events.DeliveryComplete) -> None:
        """Handle a successfully delivered screenshot."""
        if event.name == "screenshot":
            if event.path is None:
                self.notify("Saved screenshot", title="Screenshot")
            else:
                self.notify(
                    f"Saved screenshot to [green]{str(event.path)!r}",
                    title="Screenshot",
                )

    @on(events.DeliveryFailed)
    def _on_delivery_failed(self, event: events.DeliveryComplete) -> None:
        """Handle a failure to deliver the screenshot."""
        if event.name == "screenshot":
            self.notify(
                "Failed to save screenshot", title="Screenshot", severity="error"
            )<|MERGE_RESOLUTION|>--- conflicted
+++ resolved
@@ -923,25 +923,6 @@
             active_message_pump.reset(message_pump_reset_token)
             active_app.reset(app_reset_token)
 
-<<<<<<< HEAD
-    def get_pseudo_classes(self) -> Iterable[str]:
-        """Pseudo classes for a widget.
-
-        Returns:
-            Names of the pseudo classes.
-        """
-        app_theme = self.get_theme(self.theme)
-        yield "focus" if self.app_focus else "blur"
-        yield "dark" if app_theme and app_theme.dark else "light"
-        if self.is_inline:
-            yield "inline"
-        if self.ansi_color:
-            yield "ansi"
-        if self.no_color:
-            yield "nocolor"
-
-=======
->>>>>>> 3daf4d7c
     def _watch_ansi_color(self, ansi_color: bool) -> None:
         """Enable or disable the truecolor filter when the reactive changes"""
         for filter in self._filters:
