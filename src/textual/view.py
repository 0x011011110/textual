--- conflicted
+++ resolved
@@ -102,7 +102,6 @@
         cached_size, cached_scroll, arrangement = self._cached_arrangement
         if cached_size == size and cached_scroll == scroll:
             return arrangement
-<<<<<<< HEAD
 
         placements = [
             placement.apply_margin()
@@ -111,11 +110,6 @@
 
         self._cached_arrangement = (size, scroll, placements)
         return placements
-=======
-        arrangement = list(self.layout.arrange(self, size, scroll))
-        self._cached_arrangement = (size, scroll, arrangement)
-        return arrangement
->>>>>>> 07a053fd
 
     async def handle_update(self, message: messages.Update) -> None:
         if self.is_root_view:
