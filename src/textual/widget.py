--- conflicted
+++ resolved
@@ -1,9 +1,5 @@
 from __future__ import annotations
 
-<<<<<<< HEAD
-=======
-
->>>>>>> 3bec5cfa
 from typing import (
     Any,
     Awaitable,
