--- conflicted
+++ resolved
@@ -116,15 +116,10 @@
 TEXTUAL_ANIMATIONS: Final[AnimationLevel] = _get_textual_animations()
 """Determines whether animations run or not."""
 
-<<<<<<< HEAD
-ESCAPE_DELAY: float = _get_environ_int("ESCDELAY", 100) / 1000.0
+ESCAPE_DELAY: Final[float] = _get_environ_int("ESCDELAY", 100) / 1000.0
 """The delay (in seconds) before reporting an escape key (not used if the extend key protocol is available)."""
 
 SLOW_THRESHOLD: int = _get_environ_int("TEXTUAL_SLOW_THRESHOLD", 500)
 """The time threshold (in milliseconds) after which a warning is logged 
 if message processing exceeds this duration.
-"""
-=======
-ESCAPE_DELAY: Final[float] = _get_environ_int("ESCDELAY", 100) / 1000.0
-"""The delay (in seconds) before reporting an escape key (not used if the extend key protocol is available)."""
->>>>>>> 2429c306
+"""