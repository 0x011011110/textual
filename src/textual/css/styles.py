from __future__ import annotations

import sys
from abc import ABC, abstractmethod
from dataclasses import dataclass, field
from functools import lru_cache
from operator import attrgetter
from typing import TYPE_CHECKING, Any, Iterable, NamedTuple, cast, Callable

import rich.repr
from rich.style import Style

from textual._types import CallbackType
from .._animator import Animation, EasingFunction
from ..color import Color
from ..geometry import Offset, Spacing
from ._style_properties import (
    AlignProperty,
    BorderProperty,
    BoxProperty,
    ColorProperty,
    DockProperty,
    DocksProperty,
    FractionalProperty,
    IntegerProperty,
    LayoutProperty,
    NameListProperty,
    NameProperty,
    OffsetProperty,
    ScalarProperty,
    SpacingProperty,
    StringEnumProperty,
    StyleFlagsProperty,
    StyleProperty,
    TransitionsProperty,
)
from .constants import (
    VALID_ALIGN_HORIZONTAL,
    VALID_ALIGN_VERTICAL,
    VALID_BOX_SIZING,
    VALID_DISPLAY,
    VALID_OVERFLOW,
    VALID_SCROLLBAR_GUTTER,
    VALID_VISIBILITY,
)
from .scalar import Scalar, ScalarOffset, Unit
from .scalar_animation import ScalarAnimation
from .transition import Transition
from .types import (
    AlignHorizontal,
    AlignVertical,
    BoxSizing,
    Display,
    Edge,
    Overflow,
    ScrollbarGutter,
    Specificity3,
    Specificity6,
    Visibility,
)

if sys.version_info >= (3, 8):
    from typing import TypedDict
else:
    from typing_extensions import TypedDict

if TYPE_CHECKING:
    from .._layout import Layout
    from ..dom import DOMNode


class RulesMap(TypedDict, total=False):
    """A typed dict for CSS rules.

    Any key may be absent, indicating that rule has not been set.

    Does not define composite rules, that is a rule that is made of a combination of other rules.
    """

    display: Display
    visibility: Visibility
    layout: "Layout"

    color: Color
    background: Color
    text_style: Style

    opacity: float

    padding: Spacing
    margin: Spacing
    offset: ScalarOffset

    border_top: tuple[str, Color]
    border_right: tuple[str, Color]
    border_bottom: tuple[str, Color]
    border_left: tuple[str, Color]

    outline_top: tuple[str, Color]
    outline_right: tuple[str, Color]
    outline_bottom: tuple[str, Color]
    outline_left: tuple[str, Color]

    box_sizing: BoxSizing
    width: Scalar
    height: Scalar
    min_width: Scalar
    min_height: Scalar
    max_width: Scalar
    max_height: Scalar

    dock: str
    docks: tuple[DockGroup, ...]

    overflow_x: Overflow
    overflow_y: Overflow

    layers: tuple[str, ...]
    layer: str

    transitions: dict[str, Transition]

    tint: Color

    scrollbar_color: Color
    scrollbar_color_hover: Color
    scrollbar_color_active: Color

    scrollbar_corner_color: Color

    scrollbar_background: Color
    scrollbar_background_hover: Color
    scrollbar_background_active: Color

    scrollbar_gutter: ScrollbarGutter

    scrollbar_size_vertical: int
    scrollbar_size_horizontal: int

    align_horizontal: AlignHorizontal
    align_vertical: AlignVertical

    content_align_horizontal: AlignHorizontal
    content_align_vertical: AlignVertical


RULE_NAMES = list(RulesMap.__annotations__.keys())
RULE_NAMES_SET = frozenset(RULE_NAMES)
_rule_getter = attrgetter(*RULE_NAMES)


class DockGroup(NamedTuple):
    name: str
    edge: Edge
    z: int


class StylesBase(ABC):
    """A common base class for Styles and RenderStyles"""

    ANIMATABLE = {
        "offset",
        "padding",
        "margin",
        "width",
        "height",
        "min_width",
        "min_height",
        "max_width",
        "max_height",
        "color",
        "background",
        "opacity",
        "tint",
        "scrollbar_color",
        "scrollbar_color_hover",
        "scrollbar_color_active",
        "scrollbar_background",
        "scrollbar_background_hover",
        "scrollbar_background_active",
    }

    node: DOMNode | None = None

    display = StringEnumProperty(VALID_DISPLAY, "block", layout=True)
    visibility = StringEnumProperty(VALID_VISIBILITY, "visible")
    layout = LayoutProperty()

    color = ColorProperty(Color(255, 255, 255))
    background = ColorProperty(Color(0, 0, 0, 0), background=True)
    text_style = StyleFlagsProperty()

    opacity = FractionalProperty()

    padding = SpacingProperty()
    margin = SpacingProperty()
    offset = OffsetProperty()

    border = BorderProperty(layout=True)
    border_top = BoxProperty(Color(0, 255, 0))
    border_right = BoxProperty(Color(0, 255, 0))
    border_bottom = BoxProperty(Color(0, 255, 0))
    border_left = BoxProperty(Color(0, 255, 0))

    outline = BorderProperty(layout=False)
    outline_top = BoxProperty(Color(0, 255, 0))
    outline_right = BoxProperty(Color(0, 255, 0))
    outline_bottom = BoxProperty(Color(0, 255, 0))
    outline_left = BoxProperty(Color(0, 255, 0))

    box_sizing = StringEnumProperty(VALID_BOX_SIZING, "border-box", layout=True)
    width = ScalarProperty(percent_unit=Unit.WIDTH)
    height = ScalarProperty(percent_unit=Unit.HEIGHT)
    min_width = ScalarProperty(percent_unit=Unit.WIDTH, allow_auto=False)
    min_height = ScalarProperty(percent_unit=Unit.HEIGHT, allow_auto=False)
    max_width = ScalarProperty(percent_unit=Unit.WIDTH, allow_auto=False)
    max_height = ScalarProperty(percent_unit=Unit.HEIGHT, allow_auto=False)

    dock = DockProperty()
    docks = DocksProperty()

    overflow_x = StringEnumProperty(VALID_OVERFLOW, "hidden")
    overflow_y = StringEnumProperty(VALID_OVERFLOW, "hidden")

    layer = NameProperty()
    layers = NameListProperty()
    transitions = TransitionsProperty()

    tint = ColorProperty("transparent")
    scrollbar_color = ColorProperty("ansi_bright_magenta")
    scrollbar_color_hover = ColorProperty("ansi_yellow")
    scrollbar_color_active = ColorProperty("ansi_bright_yellow")

    scrollbar_corner_color = ColorProperty("#666666")

    scrollbar_background = ColorProperty("#555555")
    scrollbar_background_hover = ColorProperty("#444444")
    scrollbar_background_active = ColorProperty("black")

    scrollbar_gutter = StringEnumProperty(VALID_SCROLLBAR_GUTTER, "auto")

    scrollbar_size_vertical = IntegerProperty(default=1, layout=True)
    scrollbar_size_horizontal = IntegerProperty(default=1, layout=True)

    align_horizontal = StringEnumProperty(VALID_ALIGN_HORIZONTAL, "left")
    align_vertical = StringEnumProperty(VALID_ALIGN_VERTICAL, "top")
    align = AlignProperty()

    content_align_horizontal = StringEnumProperty(VALID_ALIGN_HORIZONTAL, "left")
    content_align_vertical = StringEnumProperty(VALID_ALIGN_VERTICAL, "top")
    content_align = AlignProperty()

    def __eq__(self, styles: object) -> bool:
        """Check that Styles contains the same rules."""
        if not isinstance(styles, StylesBase):
            return NotImplemented
        return self.get_rules() == styles.get_rules()

    @property
    def gutter(self) -> Spacing:
        """Get space around widget.

        Returns:
            Spacing: Space around widget content.
        """
        spacing = self.padding + self.border.spacing
        return spacing

    @property
    def auto_dimensions(self) -> bool:
        """Check if width or height are set to 'auto'."""
        has_rule = self.has_rule
        return (has_rule("width") and self.width.is_auto) or (
            has_rule("height") and self.height.is_auto
        )

    @abstractmethod
    def has_rule(self, rule: str) -> bool:
        """Check if a rule is set on this Styles object.

        Args:
            rule (str): Rule name.

        Returns:
            bool: ``True`` if the rules is present, otherwise ``False``.
        """

    @abstractmethod
    def clear_rule(self, rule: str) -> bool:
        """Removes the rule from the Styles object, as if it had never been set.

        Args:
            rule (str): Rule name.

        Returns:
            bool: ``True`` if a rule was cleared, or ``False`` if the rule is already not set.
        """

    @abstractmethod
    def get_rules(self) -> RulesMap:
        """Get the rules in a mapping.

        Returns:
            RulesMap: A TypedDict of the rules.
        """

    @abstractmethod
    def set_rule(self, rule: str, value: object | None) -> bool:
        """Set a rule.

        Args:
            rule (str): Rule name.
            value (object | None): New rule value.

        Returns:
            bool: ``True`` if the rule changed, otherwise ``False``.
        """

    @abstractmethod
    def get_rule(self, rule: str, default: object = None) -> object:
        """Get an individual rule.

        Args:
            rule (str): Name of rule.
            default (object, optional): Default if rule does not exists. Defaults to None.

        Returns:
            object: Rule value or default.
        """

    @abstractmethod
    def refresh(self, *, layout: bool = False, children: bool = False) -> None:
        """Mark the styles as requiring a refresh.

        Args:
            layout (bool, optional): Also require a layout. Defaults to False.
            children (bool, opional): Also refresh children. Defaults to False.
        """

    @abstractmethod
    def reset(self) -> None:
        """Reset the rules to initial state."""

    @abstractmethod
    def merge(self, other: StylesBase) -> None:
        """Merge values from another Styles.

        Args:
            other (Styles): A Styles object.
        """

    @abstractmethod
    def merge_rules(self, rules: RulesMap) -> None:
        """Merge rules in to Styles.

        Args:
            rules (RulesMap): A mapping of rules.
        """

    def get_render_rules(self) -> RulesMap:
        """Get rules map with defaults."""
        # Get a dictionary of rules, going through the properties
        rules = dict(zip(RULE_NAMES, _rule_getter(self)))
        return cast(RulesMap, rules)

    @classmethod
    def is_animatable(cls, rule: str) -> bool:
        """Check if a given rule may be animated.

        Args:
            rule (str): Name of the rule.

        Returns:
            bool: ``True`` if the rule may be animated, otherwise ``False``.
        """
        return rule in cls.ANIMATABLE

    @classmethod
    @lru_cache(maxsize=1024)
    def parse(cls, css: str, path: str, *, node: DOMNode = None) -> Styles:
        """Parse CSS and return a Styles object.

        Args:
            css (str): Textual CSS.
            path (str): Path or string indicating source of CSS.
            node (DOMNode, optional): Node to associate with the Styles. Defaults to None.

        Returns:
            Styles: A Styles instance containing result of parsing CSS.
        """
        from .parse import parse_declarations

        styles = parse_declarations(css, path)
        styles.node = node
        return styles

    def get_transition(self, key: str) -> Transition | None:
        if key in self.ANIMATABLE:
            return self.transitions.get(key, None)
        else:
            return None

    def align_width(self, width: int, parent_width: int) -> int:
        """Align the width dimension.

        Args:
            width (int): Width of the content.
            parent_width (int): Width of the parent container.

        Returns:
            int: An offset to add to the X coordinate.
        """
        offset_x = 0
        align_horizontal = self.align_horizontal
        if align_horizontal != "left":
            if align_horizontal == "center":
                offset_x = (parent_width - width) // 2
            else:
                offset_x = parent_width - width
        return offset_x

    def align_height(self, height: int, parent_height: int) -> int:
        """Align the height dimensions

        Args:
            height (int): Height of the content.
            parent_height (int): Height of the parent container.

        Returns:
            int: An offset to add to the Y coordinate.
        """
        offset_y = 0
        align_vertical = self.align_vertical
        if align_vertical != "top":
            if align_vertical == "middle":
                offset_y = (parent_height - height) // 2
            else:
                offset_y = parent_height - height
        return offset_y

    def align_size(self, child: tuple[int, int], parent: tuple[int, int]) -> Offset:
        """Align a size according to alignment rules.

        Args:
            child (tuple[int, int]): The size of the child (width, height)
            parent (tuple[int, int]): The size of the parent (width, height)

        Returns:
            Offset: Offset required to align the child.
        """
        width, height = child
        parent_width, parent_height = parent
        return Offset(
            self.align_width(width, parent_width),
            self.align_height(height, parent_height),
        )


@rich.repr.auto
@dataclass
class Styles(StylesBase):

    node: DOMNode | None = None
    _rules: RulesMap = field(default_factory=dict)

    important: set[str] = field(default_factory=set)

    def copy(self) -> Styles:
        """Get a copy of this Styles object."""
        return Styles(node=self.node, _rules=self.get_rules(), important=self.important)

    def has_rule(self, rule: str) -> bool:
        assert rule in RULE_NAMES_SET, f"no such rule {rule!r}"
        return rule in self._rules

    def clear_rule(self, rule: str) -> bool:
        """Removes the rule from the Styles object, as if it had never been set.

        Args:
            rule (str): Rule name.

        Returns:
            bool: ``True`` if a rule was cleared, or ``False`` if it was already not set.
        """
        return self._rules.pop(rule, None) is not None

    def get_rules(self) -> RulesMap:
        return self._rules.copy()

    def set_rule(self, rule: str, value: object | None) -> bool:
        """Set a rule.

        Args:
            rule (str): Rule name.
            value (object | None): New rule value.

        Returns:
            bool: ``True`` if the rule changed, otherwise ``False``.
        """
        if value is None:
            return self._rules.pop(rule, None) is not None
        else:
            current = self._rules.get(rule)
            self._rules[rule] = value
            return current != value

    def get_rule(self, rule: str, default: object = None) -> object:
        return self._rules.get(rule, default)

    def refresh(self, *, layout: bool = False, children: bool = False) -> None:
        if self.node is not None:
            self.node.refresh(layout=layout)
            if children:
                for child in self.node.walk_children(with_self=False):
                    child.refresh(layout=layout)

    def reset(self) -> None:
        """Reset the rules to initial state."""
        self._rules.clear()

    def merge(self, other: Styles) -> None:
        """Merge values from another Styles.

        Args:
            other (Styles): A Styles object.
        """

        self._rules.update(other._rules)

    def merge_rules(self, rules: RulesMap) -> None:
        self._rules.update(rules)

    def extract_rules(
        self,
        specificity: Specificity3,
        is_default_rules: bool = False,
        tie_breaker: int = 0,
    ) -> list[tuple[str, Specificity6, Any]]:
        """Extract rules from Styles object, and apply !important css specificity as
        well as higher specificity of user CSS vs widget CSS.

        Args:
            specificity (Specificity3): A node specificity.
            is_default_rules (bool): True if the rules we're extracting are
                default (i.e. in Widget.CSS) rules. False if they're from user defined CSS.

        Returns:
            list[tuple[str, Specificity5, Any]]]: A list containing a tuple of <RULE NAME>, <SPECIFICITY> <RULE VALUE>.
        """
        is_important = self.important.__contains__

        rules = [
            (
                rule_name,
                (
                    0 if is_default_rules else 1,
                    1 if is_important(rule_name) else 0,
                    *specificity,
                    tie_breaker,
                ),
                rule_value,
            )
            for rule_name, rule_value in self._rules.items()
        ]
        return rules

    def __rich_repr__(self) -> rich.repr.Result:
        has_rule = self.has_rule
        for name in RULE_NAMES:
            if has_rule(name):
                yield name, getattr(self, name)
        if self.important:
            yield "important", self.important

    def __textual_animation__(
        self,
        attribute: str,
        value: Any,
        start_time: float,
        duration: float | None,
        speed: float | None,
        easing: EasingFunction,
<<<<<<< HEAD
        delay: float = 0.0,
        on_complete: Callable[[], None] = None,
    ) -> Animation | None:
=======
        on_complete: CallbackType | None = None,
    ) -> Animation | None:
        # from ..widget import Widget
        # node = self.node
        # assert isinstance(self.node, Widget)
>>>>>>> db216d15
        if isinstance(value, ScalarOffset):
            return ScalarAnimation(
                self.node,
                self,
                start_time,
                attribute,
                value,
                duration=duration,
                speed=speed,
                easing=easing,
<<<<<<< HEAD
                delay=delay,
=======
>>>>>>> db216d15
                on_complete=on_complete,
            )
        return None

    def _get_border_css_lines(
        self, rules: RulesMap, name: str
    ) -> Iterable[tuple[str, str]]:
        """Get pairs of strings containing <RULE NAME>, <RULE VALUE> for border css declarations.

        Args:
            rules (RulesMap): A rules map.
            name (str): Name of rules (border or outline)

        Returns:
            Iterable[tuple[str, str]]: An iterable of CSS declarations.

        """

        has_rule = rules.__contains__
        get_rule = rules.__getitem__

        has_top = has_rule(f"{name}_top")
        has_right = has_rule(f"{name}_right")
        has_bottom = has_rule(f"{name}_bottom")
        has_left = has_rule(f"{name}_left")
        if not any((has_top, has_right, has_bottom, has_left)):
            # No border related rules
            return

        if all((has_top, has_right, has_bottom, has_left)):
            # All rules are set
            # See if we can set them with a single border: declaration
            top = get_rule(f"{name}_top")
            right = get_rule(f"{name}_right")
            bottom = get_rule(f"{name}_bottom")
            left = get_rule(f"{name}_left")

            if top == right and right == bottom and bottom == left:
                border_type, border_color = rules[f"{name}_top"]
                yield name, f"{border_type} {border_color.hex}"
                return

        # Check for edges
        if has_top:
            border_type, border_color = rules[f"{name}_top"]
            yield f"{name}-top", f"{border_type} {border_color.hex}"

        if has_right:
            border_type, border_color = rules[f"{name}_right"]
            yield f"{name}-right", f"{border_type} {border_color.hex}"

        if has_bottom:
            border_type, border_color = rules[f"{name}_bottom"]
            yield f"{name}-bottom", f"{border_type} {border_color.hex}"

        if has_left:
            border_type, border_color = rules[f"{name}_left"]
            yield f"{name}-left", f"{border_type} {border_color.hex}"

    @property
    def css_lines(self) -> list[str]:
        lines: list[str] = []
        append = lines.append

        def append_declaration(name: str, value: str) -> None:
            if name in self.important:
                append(f"{name}: {value} !important;")
            else:
                append(f"{name}: {value};")

        rules = self.get_rules()
        get_rule = rules.get
        has_rule = rules.__contains__

        if has_rule("display"):
            append_declaration("display", rules["display"])
        if has_rule("visibility"):
            append_declaration("visibility", rules["visibility"])
        if has_rule("padding"):
            append_declaration("padding", rules["padding"].css)
        if has_rule("margin"):
            append_declaration("margin", rules["margin"].css)

        for name, rule in self._get_border_css_lines(rules, "border"):
            append_declaration(name, rule)

        for name, rule in self._get_border_css_lines(rules, "outline"):
            append_declaration(name, rule)

        if has_rule("offset"):
            x, y = self.offset
            append_declaration("offset", f"{x} {y}")
        if has_rule("dock"):
            append_declaration("dock", rules["dock"])
        if has_rule("docks"):
            append_declaration(
                "docks",
                " ".join(
                    (f"{name}={edge}/{z}" if z else f"{name}={edge}")
                    for name, edge, z in rules["docks"]
                ),
            )
        if has_rule("layers"):
            append_declaration("layers", " ".join(self.layers))
        if has_rule("layer"):
            append_declaration("layer", self.layer)
        if has_rule("layout"):
            assert self.layout is not None
            append_declaration("layout", self.layout.name)

        if has_rule("color"):
            append_declaration("color", self.color.hex)
        if has_rule("background"):
            append_declaration("background", self.background.hex)
        if has_rule("text_style"):
            append_declaration("text-style", str(get_rule("text_style")))

        if has_rule("overflow-x"):
            append_declaration("overflow-x", self.overflow_x)
        if has_rule("overflow-y"):
            append_declaration("overflow-y", self.overflow_y)
        if has_rule("scrollbar-gutter"):
            append_declaration("scrollbar-gutter", self.scrollbar_gutter)
        if has_rule("scrollbar-size"):
            append_declaration(
                "scrollbar-size",
                f"{self.scrollbar_size_horizontal} {self.scrollbar_size_vertical}",
            )
        else:
            if has_rule("scrollbar-size-horizontal"):
                append_declaration(
                    "scrollbar-size-horizontal", str(self.scrollbar_size_horizontal)
                )
            if has_rule("scrollbar-size-vertical"):
                append_declaration(
                    "scrollbar-size-vertical", str(self.scrollbar_size_vertical)
                )

        if has_rule("box-sizing"):
            append_declaration("box-sizing", self.box_sizing)
        if has_rule("width"):
            append_declaration("width", str(self.width))
        if has_rule("height"):
            append_declaration("height", str(self.height))
        if has_rule("min_width"):
            append_declaration("min-width", str(self.min_width))
        if has_rule("min_height"):
            append_declaration("min-height", str(self.min_height))
        if has_rule("max_width"):
            append_declaration("max-width", str(self.min_width))
        if has_rule("max_height"):
            append_declaration("max-height", str(self.min_height))
        if has_rule("transitions"):
            append_declaration(
                "transition",
                ", ".join(
                    f"{name} {transition}"
                    for name, transition in self.transitions.items()
                ),
            )

        if has_rule("align_horizontal") and has_rule("align_vertical"):
            append_declaration(
                "align", f"{self.align_horizontal} {self.align_vertical}"
            )
        elif has_rule("align_horizontal"):
            append_declaration("align-horizontal", self.align_horizontal)
        elif has_rule("align_vertical"):
            append_declaration("align-vertical", self.align_vertical)

        if has_rule("content_align_horizontal") and has_rule("content_align_vertical"):
            append_declaration(
                "content-align",
                f"{self.content_align_horizontal} {self.content_align_vertical}",
            )
        elif has_rule("content_align_horizontal"):
            append_declaration(
                "content-align-horizontal", self.content_align_horizontal
            )
        elif has_rule("content_align_vertical"):
            append_declaration("content-align-vertical", self.content_align_vertical)

        lines.sort()
        return lines

    @property
    def css(self) -> str:
        return "\n".join(self.css_lines)


@rich.repr.auto
class RenderStyles(StylesBase):
    """Presents a combined view of two Styles object: a base Styles and inline Styles."""

    def __init__(self, node: DOMNode, base: Styles, inline_styles: Styles) -> None:
        self.node = node
        self._base_styles = base
        self._inline_styles = inline_styles

    @property
    def base(self) -> Styles:
        """Quick access to base (css) style."""
        return self._base_styles

    @property
    def inline(self) -> Styles:
        """Quick access to the inline styles."""
        return self._inline_styles

    @property
    def rich_style(self) -> Style:
        """Get a Rich style for this Styles object."""
        assert self.node is not None
        return self.node.rich_style

    def __rich_repr__(self) -> rich.repr.Result:
        for rule_name in RULE_NAMES:
            if self.has_rule(rule_name):
                yield rule_name, getattr(self, rule_name)

    def refresh(self, *, layout: bool = False, children: bool = False) -> None:
        self._inline_styles.refresh(layout=layout, children=children)

    def merge(self, other: Styles) -> None:
        """Merge values from another Styles.

        Args:
            other (Styles): A Styles object.
        """
        self._inline_styles.merge(other)

    def merge_rules(self, rules: RulesMap) -> None:
        self._inline_styles.merge_rules(rules)

    def reset(self) -> None:
        """Reset the rules to initial state."""
        self._inline_styles.reset()

    def has_rule(self, rule: str) -> bool:
        """Check if a rule has been set."""
        return self._inline_styles.has_rule(rule) or self._base_styles.has_rule(rule)

    def set_rule(self, rule: str, value: object | None) -> bool:
        return self._inline_styles.set_rule(rule, value)

    def get_rule(self, rule: str, default: object = None) -> object:
        if self._inline_styles.has_rule(rule):
            return self._inline_styles.get_rule(rule, default)
        return self._base_styles.get_rule(rule, default)

    def clear_rule(self, rule_name: str) -> bool:
        """Clear a rule (from inline)."""
        return self._inline_styles.clear_rule(rule_name)

    def get_rules(self) -> RulesMap:
        """Get rules as a dictionary"""
        rules = {**self._base_styles._rules, **self._inline_styles._rules}
        return cast(RulesMap, rules)

    @property
    def css(self) -> str:
        """Get the CSS for the combined styles."""
        styles = Styles()
        styles.merge(self._base_styles)
        styles.merge(self._inline_styles)
        combined_css = styles.css
        return combined_css


if __name__ == "__main__":
    styles = Styles()

    styles.display = "none"
    styles.visibility = "hidden"
    styles.border = ("solid", "rgb(10,20,30)")
    styles.outline_right = ("solid", "red")
    styles.docks = "foo bar"
    styles.text_style = "italic"
    styles.dock = "bar"
    styles.layers = "foo bar"

    from rich import print

    print(styles.text_style)
    print(styles.text)

    print(styles)
    print(styles.css)

    print(styles.extract_rules((0, 1, 0)))<|MERGE_RESOLUTION|>--- conflicted
+++ resolved
@@ -5,7 +5,7 @@
 from dataclasses import dataclass, field
 from functools import lru_cache
 from operator import attrgetter
-from typing import TYPE_CHECKING, Any, Iterable, NamedTuple, cast, Callable
+from typing import TYPE_CHECKING, Any, Iterable, NamedTuple, cast
 
 import rich.repr
 from rich.style import Style
@@ -580,17 +580,11 @@
         duration: float | None,
         speed: float | None,
         easing: EasingFunction,
-<<<<<<< HEAD
-        delay: float = 0.0,
-        on_complete: Callable[[], None] = None,
-    ) -> Animation | None:
-=======
         on_complete: CallbackType | None = None,
     ) -> Animation | None:
         # from ..widget import Widget
         # node = self.node
         # assert isinstance(self.node, Widget)
->>>>>>> db216d15
         if isinstance(value, ScalarOffset):
             return ScalarAnimation(
                 self.node,
@@ -601,10 +595,6 @@
                 duration=duration,
                 speed=speed,
                 easing=easing,
-<<<<<<< HEAD
-                delay=delay,
-=======
->>>>>>> db216d15
                 on_complete=on_complete,
             )
         return None
