from typing import TYPE_CHECKING, Any, Awaitable, Callable, List, Literal, Union

from typing_extensions import Protocol

if TYPE_CHECKING:
    from rich.segment import Segment

    from .message import Message


class MessageTarget(Protocol):
    """Protocol that must be followed by objects that can receive messages."""

    async def _post_message(self, message: "Message") -> bool: ...

    def post_message(self, message: "Message") -> bool: ...


class EventTarget(Protocol):
    async def _post_message(self, message: "Message") -> bool: ...

    def post_message(self, message: "Message") -> bool: ...


class UnusedParameter:
    """Helper type for a parameter that isn't specified in a method call."""


SegmentLines = List[List["Segment"]]
CallbackType = Union[Callable[[], Awaitable[None]], Callable[[], None]]
"""Type used for arbitrary callables used in callbacks."""
IgnoreReturnCallbackType = Union[Callable[[], Awaitable[Any]], Callable[[], Any]]
"""A callback which ignores the return type."""
WatchCallbackBothValuesType = Union[
    Callable[[Any, Any], Awaitable[None]],
    Callable[[Any, Any], None],
]
<<<<<<< HEAD
"""Type used for callbacks passed to the `watch` method of widgets."""

AnimationLevel = Literal["none", "basic", "full"]
"""The levels that the [`TEXTUAL_ANIMATIONS`][textual.constants.TEXTUAL_ANIMATIONS] env var can be set to."""
=======
"""Type for watch methods that accept the old and new values of reactive objects."""
WatchCallbackNewValueType = Union[
    Callable[[Any], Awaitable[None]],
    Callable[[Any], None],
]
"""Type for watch methods that accept only the new value of reactive objects."""
WatchCallbackNoArgsType = Union[
    Callable[[], Awaitable[None]],
    Callable[[], None],
]
"""Type for watch methods that do not require the explicit value of the reactive."""
WatchCallbackType = Union[
    WatchCallbackBothValuesType,
    WatchCallbackNewValueType,
    WatchCallbackNoArgsType,
]
"""Type used for callbacks passed to the `watch` method of widgets."""
>>>>>>> 2b3c71c8
<|MERGE_RESOLUTION|>--- conflicted
+++ resolved
@@ -35,12 +35,6 @@
     Callable[[Any, Any], Awaitable[None]],
     Callable[[Any, Any], None],
 ]
-<<<<<<< HEAD
-"""Type used for callbacks passed to the `watch` method of widgets."""
-
-AnimationLevel = Literal["none", "basic", "full"]
-"""The levels that the [`TEXTUAL_ANIMATIONS`][textual.constants.TEXTUAL_ANIMATIONS] env var can be set to."""
-=======
 """Type for watch methods that accept the old and new values of reactive objects."""
 WatchCallbackNewValueType = Union[
     Callable[[Any], Awaitable[None]],
@@ -58,4 +52,6 @@
     WatchCallbackNoArgsType,
 ]
 """Type used for callbacks passed to the `watch` method of widgets."""
->>>>>>> 2b3c71c8
+
+AnimationLevel = Literal["none", "basic", "full"]
+"""The levels that the [`TEXTUAL_ANIMATIONS`][textual.constants.TEXTUAL_ANIMATIONS] env var can be set to."""