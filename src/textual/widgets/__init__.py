--- conflicted
+++ resolved
@@ -15,13 +15,9 @@
     from ._directory_tree import DirectoryTree
     from ._footer import Footer
     from ._header import Header
-<<<<<<< HEAD
+    from ._label import Label
     from ._list_view import ListView
     from ._list_item import ListItem
-=======
-    from ._label import Label
-    from ._placeholder import Placeholder
->>>>>>> 94191897
     from ._pretty import Pretty
     from ._placeholder import Placeholder
     from ._static import Static
@@ -37,12 +33,9 @@
     "DirectoryTree",
     "Footer",
     "Header",
-<<<<<<< HEAD
     "ListItem",
     "ListView",
-=======
     "Label",
->>>>>>> 94191897
     "Placeholder",
     "Pretty",
     "Static",
