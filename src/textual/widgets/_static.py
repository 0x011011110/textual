from __future__ import annotations

from rich.console import RenderableType
<<<<<<< HEAD
=======
from rich.padding import Padding, PaddingDimensions
from rich.style import StyleType, Style
from rich.styled import Styled

>>>>>>> 760beac6
from ..widget import Widget


class Static(Widget):
    def __init__(
        self,
        renderable: RenderableType,
        *,
        name: str | None = None,
        id: str | None = None,
        classes: str | None = None,
    ) -> None:
        super().__init__(name=name, id=id, classes=classes)
        self.renderable = renderable

<<<<<<< HEAD
    def render(self) -> RenderableType:
        return self.renderable
=======
    def render(self, style: Style) -> RenderableType:
        renderable = self.renderable
        if self.padding:
            renderable = Padding(renderable, self.padding)
        return Styled(renderable, self.style)
>>>>>>> 760beac6

    def update(self, renderable: RenderableType) -> None:
        self.renderable = renderable
        self.refresh(layout=True)<|MERGE_RESOLUTION|>--- conflicted
+++ resolved
@@ -1,13 +1,8 @@
 from __future__ import annotations
 
 from rich.console import RenderableType
-<<<<<<< HEAD
-=======
-from rich.padding import Padding, PaddingDimensions
-from rich.style import StyleType, Style
-from rich.styled import Styled
+from rich.style import Style
 
->>>>>>> 760beac6
 from ..widget import Widget
 
 
@@ -23,16 +18,8 @@
         super().__init__(name=name, id=id, classes=classes)
         self.renderable = renderable
 
-<<<<<<< HEAD
-    def render(self) -> RenderableType:
+    def render(self, style: Style) -> RenderableType:
         return self.renderable
-=======
-    def render(self, style: Style) -> RenderableType:
-        renderable = self.renderable
-        if self.padding:
-            renderable = Padding(renderable, self.padding)
-        return Styled(renderable, self.style)
->>>>>>> 760beac6
 
     def update(self, renderable: RenderableType) -> None:
         self.renderable = renderable
